Release notes for all past releases are available in the ['Releases' section](https://github.com/GPflow/GPflow/releases) of the GPflow GitHub Repo. [HOWTO_RELEASE.md](HOWTO_RELEASE.md) explains just that.

# Release x.y.z (template for future releases)

<INSERT SMALL BLURB ABOUT RELEASE FOCUS AREA AND POTENTIAL TOOLCHAIN CHANGES>

## Breaking Changes

* <DOCUMENT BREAKING CHANGES HERE>
* <THIS SECTION SHOULD CONTAIN API AND BEHAVIORAL BREAKING CHANGES>

## Known Caveats

* <CAVEATS REGARDING THE RELEASE (BUT NOT BREAKING CHANGES).>
* <ADDING/BUMPING DEPENDENCIES SHOULD GO HERE>
* <KNOWN LACK OF SUPPORT ON SOME PLATFORM SHOULD GO HERE>

## Major Features and Improvements

* <INSERT MAJOR FEATURE HERE, USING MARKDOWN SYNTAX>
* <IF RELEASE CONTAINS MULTIPLE FEATURES FROM SAME AREA, GROUP THEM TOGETHER>

## Bug Fixes and Other Changes

* <SIMILAR TO ABOVE SECTION, BUT FOR OTHER IMPORTANT CHANGES / BUG FIXES>
* <IF A CHANGE CLOSES A GITHUB ISSUE, IT SHOULD BE DOCUMENTED HERE>
* <NOTES SHOULD BE GROUPED PER AREA>

## Thanks to our Contributors

This release contains contributions from:

<INSERT>, <NAME>, <HERE>, <USING>, <GITHUB>, <HANDLE>


# Release 2.8.2 (next release)

<INSERT SMALL BLURB ABOUT RELEASE FOCUS AREA AND POTENTIAL TOOLCHAIN CHANGES>

## Breaking Changes

* <DOCUMENT BREAKING CHANGES HERE>
* <THIS SECTION SHOULD CONTAIN API AND BEHAVIORAL BREAKING CHANGES>

## Known Caveats

* <CAVEATS REGARDING THE RELEASE (BUT NOT BREAKING CHANGES).>
* <ADDING/BUMPING DEPENDENCIES SHOULD GO HERE>
* <KNOWN LACK OF SUPPORT ON SOME PLATFORM SHOULD GO HERE>

## Major Features and Improvements

* <INSERT MAJOR FEATURE HERE, USING MARKDOWN SYNTAX>
* <IF RELEASE CONTAINS MULTIPLE FEATURES FROM SAME AREA, GROUP THEM TOGETHER>

## Bug Fixes and Other Changes

<<<<<<< HEAD
* <SIMILAR TO ABOVE SECTION, BUT FOR OTHER IMPORTANT CHANGES / BUG FIXES>
* <IF A CHANGE CLOSES A GITHUB ISSUE, IT SHOULD BE DOCUMENTED HERE>
* <NOTES SHOULD BE GROUPED PER AREA>
* Scipy minimize wrapper caches compiled graphs and re-uses them if called with the same arguments.
  This functionality can be disabled by setting the new `compile_cache_size` argument to 0. (#2074)
* Test against a 'production' environment (in addition to 'min' and 'max' environments).
=======
* Support and test with Python 3.11
>>>>>>> c165949a

## Thanks to our Contributors

This release contains contributions from:

khurram-ghani, jesnie


# Release 2.8.1

A small fix to ensure support for (and testing with) TensorFlow 2.12.

## Bug Fixes and Other Changes

* Support and test with TensorFlow 2.12

## Thanks to our Contributors

This release contains contributions from:

uri-granta


# Release 2.8.0

The main focus of this release is to provide users control over arguments for `tf.function`
compilation inside the Scipy minimize wrapper. It also adds support for a new categorical kernel.

## Major Features and Improvements

* Added a new categorical kernel that implements categorical variables by mapping them to values in
  a latent space. (#2055)
* Added support for passing `tf.function` arguments for compilation in `gpflow.optimizers.Scipy`.
  (#2064)
* Default lower bound for parameters of scalar likelihoods can now be set via configuration.
  (#1985, #2066)

## Bug Fixes and Other Changes

* Fixed some notebook typos and a link. (#2052, #2057)
* Fixed missing docs for `SquaredExponential` and `Constant` kernels. (#2056, #2063)

## Thanks to our Contributors

This release contains contributions from:

sc336, partev, khurram-ghani, uri-granta, awav, jesnie


# Release 2.7.1

A small fix for a bug in the scipy optimize wrapper.

## Breaking Changes

* None

## Known Caveats

* None

## Major Features and Improvements

* None

## Bug Fixes and Other Changes

* Patched `gpflow.optimizers.Scipy` to always assign the last good state returned by `scipy.optimize.minimize` to the model under optimization.  Previously, this step could be missed if `minimize` failed in some situations, leaving the model in an arbitrary state.

## Thanks to our Contributors

This release contains contributions from:

Khurram Ghani


# Release 2.7.0

The main theme of this release is documentation, with a new suite of tutorials, several upgrades to notebooks and the removal of a rather annoying bug in the documentation site.

Perhaps more notably, `check_shapes` has been removed, and can now be found [here](https://github.com/GPflow/check_shapes).  This change is breaking for those who are still getting `check_shapes` from `gpflow`, although being in experimental this change does not require a new version number.

## Breaking Changes

* `gpflow.experimental.check_shapes` has been removed, in favour of an independent release. Use
  `pip install check_shapes` and `import check_shapes` instead.

## Major Features and Improvements

* Major rework of documentation landing page and "getting started" section.

## Bug Fixes and Other Changes

* Fixed bug related to `tf.saved_model` and methods wrapped in `@check_shapes`.
* Documented monitoring with `Adam` optimizer.
* Fixed bug related to switching versions in documentation site
* Fixed several issues relating to mypy


## Thanks to our Contributors

This release contains contributions from:

sc336, st--, sethaxen, jesnie


# Release 2.6.4

This is yet another bug-fix release.

## Bug Fixes and Other Changes

* Fix to `to_default_float` to avoid losing precision when called with python floats.

## Thanks to our Contributors

This release contains contributions from:

ChrisMorter

# Release 2.6.3

This is yet another bug-fix release.

## Bug Fixes and Other Changes

* Fix to `check_shapes` handling of `tfp..._TensorCoercible`.

## Thanks to our Contributors

This release contains contributions from:

jesnie


# Release 2.6.2

This is a bug-fix release, for compatibility with GPflux.

## Bug Fixes and Other Changes

* Extract shapes of `tfp.python.layers.internal.distribution_tensor_coercible._TensorCoercible`.
* Allow `FallbackSeparateIndependentInducingVariables` to have children with different shapes.
* Allow input and output batches on `GaussianQuadrature` to be different.

## Thanks to our Contributors

This release contains contributions from:

jesnie


# Release 2.6.1

This is a bug-fixes release, due to problems with model saving in `2.6.0`.

## Breaking Changes

* Removed `gpflow.utilities.ops.cast`. Use `tf.cast` instead.

## Bug Fixes and Other Changes

* Fixed bug related to `tf.saved_model` and methods wrapped in `@check_shapes`.
* Some documentation formatting fixes.

## Thanks to our Contributors

This release contains contributions from:

jesnie


# Release 2.6.0

The major theme for this release is heteroskedastic likelihoods. Changes have unfortunately caused
some breaking changes, but makes it much easier to use heteroskedastic likelihoods, either by
plugging together built-in GPflow classes, or when writing your own. See our
[updated notebook](https://gpflow.github.io/GPflow/2.6.0/notebooks/advanced/varying_noise.html), for
examples on how to use this.

## Breaking Changes

* All likelihood methods now take an extra `X` argument. If you have written custom likelihoods or
  you have custom code calling likelihoods directly you will need to add this extra argument.
* On the `CGLB` model the `xnew` parameters has changed name to `Xnew`, to be consistent with the
  other models.
* On the `GPLVM` model the variance returned by `predict_f` with `full_cov=True` has changed shape
  from `[batch..., N, N, P]` to `[batch..., P, N, N]` to be consistent with the other models.
* `gpflow.likelihoods.Gaussian.DEFAULT_VARIANCE_LOWER_BOUND` has been replaced with
  `gpflow.likelihoods.scalar_continuous.DEFAULT_LOWER_BOUND`.
* Change to `InducingVariables` API. `InducingVariables` must now have a `shape` property.
* `gpflow.experimental.check_shapes.get_shape.register` has been replaced with
  `gpflow.experimental.check_shapes.register_get_shape`.
* `check_shapes` will no longer automatically wrap shape checking in
  `tf.compat.v1.flags.tf_decorator.make_decorator`. This is likely to affect you if you use
  `check_shapes` with custom Keras models. If you require the decorator you can manually enable it
  with `check_shapes(..., tf_decorator=True)`.

## Known Caveats

* Shape checking is now, by default, disabled within `tf.function`. Use `set_enable_check_shapes` to
  change this behaviour. See the
  [API documentation](https://gpflow.github.io/GPflow/2.6.0/api/gpflow/experimental/check_shapes/index.html#speed-and-interactions-with-tf-function)
  for more details.

## Major Features and Improvements

* Improved handling of variable noise
  - All likelihood methods now take an `X` argument, allowing you to easily implement
    heteroskedastic likelihoods.
  - The `Gaussian` likelihood can now be parametrized by either a `variance` or a `scale`
  - Some existing likelihoods can now take a function (of X) instead of a parameter, allowing them
    to become heteroskedastic. The parameters are:
    - `Gaussian` `variance`
    - `Gaussian` `scale`
    - `StudentT` `scale`
    - `Gamma` `shape`
    - `Beta` `scale`
  - The `GPR` and `SGPR` can now be configured with a custom Gaussian likelihood, allowing you to
    make them heteroskedastic.
  - See the updated
    [notebook](https://gpflow.github.io/GPflow/2.6.0/notebooks/advanced/varying_noise.html).
  - `gpflow.mean_functions` has been renamed `gpflow.functions`, but with an alias, to avoid
    breaking changes.
* `gpflow.experimental.check_shapes`
  - Can now be in three different states - ENABLED, EAGER_MODE_ONLY, and DISABLE.
    The default is EAGER_MODE_ONLY, which only performs shape checks when the code is not compiled.
    Compiling the shape checking code is a major bottleneck and this provides a significant speed-up
    for performance sensitive parts of the code.
  - Now supports multiple variable-rank dimensions at the same time, e.g. `cov: [n..., n...]`.
  - Now supports single broadcast dimensions to have size 0 or 1, instead of only 1.
  - Now supports variable-rank dimensions to be broadcast, even if they're not leading.
  - Now supports `is None` and `is not None` as checks for conditional shapes.
  - Now uses custom function `register_get_shape` instead of `get_shape.register`, for better
    compatibility with TensorFlow.
  - Now supports checking the shapes of `InducingVariable`s.
  - Now adds documentation to function arguments that has declared shapes, but no other
    documentation.
  - All of GPflow is now consistently shape-checked.
* All built-in kernels now consistently support broadcasting.

## Bug Fixes and Other Changes

* Tested with TensorFlow 2.10.
* Add support for Apple Silicon Macs (`arm64`) via the `tensorflow-macos` dependency. (#1850)
* New implementation of GPR and SGPR posterior objects. This primarily improves numerical stability.
  (#1960)
  - For the GPR this is also a speed improvement when using a GPU.
  - For the SGPR this is a mixed bag, performance-wise.
* Improved checking and error reporting for the models than do not support `full_cov` and
  `full_output_cov`.
* Documentation improvements:
  - Improved MCMC notebook.
  - Deleted notebooks that had no contents.
  - Fixed some broken formatting.

## Thanks to our Contributors

This release contains contributions from:

jesnie, corwinpro, st--, vdutor


# Release 2.5.2

This release fixes a performance regression introduced in `2.5.0`.  `2.5.0` used features of Python
that `tensorfow < 2.9.0` do not know how to compile, which negatively impacted performance.

## Bug Fixes and Other Changes

* Fixed some bugs that prevented TensorFlow compilation and had negative performance impact. (#1882)
* Various improvements to documentation. (#1875, #1866, #1877, #1879)

## Thanks to our Contributors

This release contains contributions from:

jesnie


# Release 2.5.1

Fix problem with release process of 2.5.0.

## Bug Fixes and Other Changes

* Fix bug in release process.

## Thanks to our Contributors

This release contains contributions from:

jesnie


# Release 2.5.0

The focus of this release has mostly been bumping the minimally supported versions of Python and
TensorFlow; and development of `gpflow.experimental.check_shapes`.

## Breaking Changes

* Dropped support for Python 3.6. New minimum version is 3.7. (#1803, #1859)
* Dropped support for TensorFlow 2.2 and 2.3. New minimum version is 2.4. (#1803)
* Removed sub-package `gpflow.utilities.utilities`. It was scheduled for deletion in `2.3.0`.
  Use `gpflow.utilities` instead. (#1804)
* Removed method `Likelihood.predict_density`, which has been deprecated since March 24, 2020.
  (#1804)
* Removed property `ScalarLikelihood.num_gauss_hermite_points`, which has been deprecated since
  September 30, 2020. (#1804)

## Known Caveats

* Further improvements to type hints - this may reveal new problems in your code-base if
  you use a type checker, such as `mypy`. (#1795, #1799, #1802, #1812, #1814, #1816)

## Major Features and Improvements

* Significant work on `gpflow.experimental.check_shapes`.

  - Support anonymous dimensions. (#1796)
  - Add a hook to let the user register shapes for custom types. (#1798)
  - Support `Optional` values. (#1797)
  - Make it configurable. (#1810)
  - Add accesors for setting/getting previously applied checks. (#1815)
  - Much improved error messages. (#1822)
  - Add support for user notes on shapes. (#1836)
  - Support checking all elements of collections. (#1840)
  - Enable stand-alone shape checking, without using a decorator. (#1845)
  - Support for broadcasts. (#1849)
  - Add support for checking the shapes of intermediate computations. (#1853)
  - Support conditional shapes. (#1855)

* Significant speed-up of the GPR posterior objects. (#1809, #1811)

* Significant improvements to documentation. Note the new home page:
  https://gpflow.github.io/GPflow/index.html
  (#1828, #1829, #1830, #1831, #1833, #1841, #1842, #1856, #1857)

## Bug Fixes and Other Changes

* Minor improvement to code clarity (variable scoping) in SVGP model. (#1800)
* Improving mathematical formatting in docs (SGPR derivations). (#1806)
* Allow anisotropic kernels to have negative length-scales. (#1843)

## Thanks to our Contributors

This release contains contributions from:

ltiao, uri.granta, frgsimpson, st--, jesnie


# Release 2.4.0

This release mostly focuses on make posterior objects useful for Bayesian Optimisation.
It also adds a new `experimetal` sub-package, with a tool for annotating tensor shapes.


## Breaking Changes

* Slight change to the API of custom posterior objects.
  `gpflow.posteriors.AbstractPosterior._precompute` no longer must return an `alpha` and an
  `Qinv` - instead it returns any arbitrary tuple of `PrecomputedValue`s.
  Correspondingly `gpflow.posteriors.AbstractPosterior._conditional_with_precompute` should no
  longer try to access `self.alpha` and `self.Qinv`, but instead is passed the tuple of tensors
  returned by `_precompute`, as a parameter. (#1763, #1767)

* Slight change to the API of inducing points.
  You should no longer override `gpflow.inducing_variables.InducingVariables.__len__`. Override
  `gpflow.inducing_variables.InducingVariables.num_inducing` instead. `num_inducing` should return a
  `tf.Tensor` which is consistent with previous behaviour, although the type previously was
  annotated as `int`. `__len__` has been deprecated. (#1766, #1792)

## Known Caveats

* Type hints have been added in several places - this may reveal new problems in your code-base if
  you use a type checker, such as `mypy`.
  (#1766, #1769, #1771, #1773, #1775, #1777, #1780, #1783, #1787, #1789)

## Major Features and Improvements

* Add new posterior class to enable faster predictions from the VGP model. (#1761)
* VGP class bug-fixed to work with variable-sized data. Note you can use
  `gpflow.models.vgp.update_vgp_data` to ensure variational parameters are updated sanely. (#1774).
* All posterior classes bug-fixed to work with variable data sizes, for Bayesian Optimisation.
  (#1767)

* Added `experimental` sub-package for features that are still under developmet.
  * Added `gpflow.experimental.check_shapes` for checking tensor shapes.
    (#1760, #1768, #1782, #1785, #1788)

## Bug Fixes and Other Changes

* Make `dataclasses` dependency conditional at install time. (#1759)
* Simplify calculations of some `predict_f`. (#1755)

## Thanks to our Contributors

This release contains contributions from:

jesnie, tmct, joacorapela


# Release 2.3.1

This is a bug-fix release, primarily for the GPR posterior object.

## Bug Fixes and Other Changes

* GPR posterior
  * Fix the calculation in the GPR posterior object (#1734).
  * Fixes leading dimension issues with `GPRPosterior._conditional_with_precompute()` (#1747).

* Make `gpflow.optimizers.Scipy` able to handle unused / unconnected variables. (#1745).

* Build
  * Fixed broken CircleCi build (#1738).
  * Update CircleCi build to use next-gen Docker images (#1740).
  * Fixed broken triggering of docs generation (#1744).
  * Make all slow tests depend on fast tests (#1743).
  * Make `make dev-install` also install the test requirements (#1737).

* Documentation
  * Fixed broken link in `README.md` (#1736).
  * Fix broken build of `cglb.ipynb` (#1742).
  * Add explanation of how to run notebooks locally (#1729).
  * Fix formatting in notebook on Heteroskedastic Likelihood (#1727).
  * Fix broken link in introduction (#1718).

* Test suite
  * Amends `test_gpr_posterior.py` so it will cover leading dimension uses.



## Thanks to our Contributors

This release contains contributions from:

st--, jesnie, johnamcleod, Andrew878


# Release 2.3.0

## Major Features and Improvements

* Refactor posterior base class to support other model types. (#1695)
* Add new posterior class to enable faster predictions from the GPR/SGPR models. (#1696, #1711)
* Construct Parameters from other Parameters and retain properties. (#1699)
* Add CGLB model (#1706)

## Bug Fixes and Other Changes

* Fix unit test failure when using TensorFlow 2.5.0 (#1684)
* Upgrade black formatter to version 20.8b1 (#1694)
* Remove erroneous DeprecationWarnings (#1693)
* Fix SGPR derivation (#1688)
* Fix tests which fail with TensorFlow 2.6.0 (#1714)

## Thanks to our Contributors

This release contains contributions from:

johnamcleod, st--, Andrew878, tadejkrivec, awav, avullo


# Release 2.2.1

Bugfix for creating the new posterior objects with `PrecomputeCacheType.VARIABLE`.


# Release 2.2.0

The main focus of this release is the new "Posterior" object introduced by
PR #1636, which allows for a significant speed-up of post-training predictions
with the `SVGP` model (partially resolving #1599).

* For end-users, by default nothing changes; see Breaking Changes below if you
  have written your own _implementations_ of `gpflow.conditionals.conditional`.
* After training an `SVGP` model, you can call `model.posterior()` to obtain a
  Posterior object that precomputes all quantities not depending on the test
  inputs (e.g. Choleskty of Kuu), and provides a `posterior.predict_f()` method
  that reuses these cached quantities. `model.predict_f()` computes exactly the
  same quantities as before and does **not** give any speed-up.
* `gpflow.conditionals.conditional()` forwards to the same "fused" code-path as
  before.

## Breaking Changes

* `gpflow.conditionals.conditional.register` is deprecated and should not be
  called outside of the GPflow core code.  If you have written your own
  implementations of `gpflow.conditionals.conditional()`, you have two options
  to use your code with GPflow 2.2:
  1. Temporary work-around: Instead of `gpflow.models.SVGP`, use the
     backwards-compatible `gpflow.models.svgp.SVGP_deprecated`.
  2. Convert your conditional() implementation into a subclass of
     `gpflow.posteriors.AbstractPosterior`, and register
     `get_posterior_class()` instead (see the "Variational Fourier Features"
     notebook for an example).

## Known Caveats

* The Posterior object is currently only available for the `SVGP` model. We
  would like to extend this to the other models such as `GPR`, `SGPR`, or `VGP`, but
  this effort is beyond what we can currently provide. If you would be willing
  to contribute to those efforts, please get in touch!
* The Posterior object does not currently provide the `GPModel` convenience
  functions such as `predict_f_samples`, `predict_y`, `predict_log_density`.
  Again, if you're willing to contribute, get in touch!

## Thanks to our Contributors

This release contains contributions from:

stefanosele, johnamcleod, st--


# Release 2.1.5

## Known Caveats

* GPflow requires TensorFlow >= 2.2.

## Deprecations

* The `gpflow.utilities.utilities` submodule has been deprecated and will be removed in GPflow 2.3. User code should access functions directly through `gpflow.utilities` instead (#1650).

## Major Features and Improvements

* Improves compatibility between monitoring API and Scipy optimizer (#1642).
* Adds `_add_noise_cov` method to GPR model class to make it more easily extensible (#1645).

## Bug Fixes

* Fixes a bug in ModelToTensorBoard (#1619) when `max_size=-1` (#1619)
* Fixes a dynamic shape issue in the quadrature code (#1626).
* Fixes #1651, a bug in `fully_correlated_conditional_repeat` (#1652).
* Fixes #1653, a bug in the "fallback" code path for multioutput Kuf (#1654).
* Fixes a bug in the un-whitened code path for the fully correlated conditional function (#1662).
* Fixes a bug in `independent_interdomain_conditional` (#1663).
* Fixes an issue with the gpflow.config API documentation (#1664).

* Test suite
  * Fixes the test suite for TensorFlow 2.4 / TFP 0.12 (#1625).
  * Fixes mypy call (#1637).
  * Fixes a bug in test_method_equivalence.py (#1649).

## Thanks to our Contributors

This release contains contributions from:

johnamcleod, st--, vatsalaggarwal, sam-willis, vdutor<|MERGE_RESOLUTION|>--- conflicted
+++ resolved
@@ -55,16 +55,10 @@
 
 ## Bug Fixes and Other Changes
 
-<<<<<<< HEAD
-* <SIMILAR TO ABOVE SECTION, BUT FOR OTHER IMPORTANT CHANGES / BUG FIXES>
-* <IF A CHANGE CLOSES A GITHUB ISSUE, IT SHOULD BE DOCUMENTED HERE>
-* <NOTES SHOULD BE GROUPED PER AREA>
 * Scipy minimize wrapper caches compiled graphs and re-uses them if called with the same arguments.
   This functionality can be disabled by setting the new `compile_cache_size` argument to 0. (#2074)
+* Support and test with Python 3.11
 * Test against a 'production' environment (in addition to 'min' and 'max' environments).
-=======
-* Support and test with Python 3.11
->>>>>>> c165949a
 
 ## Thanks to our Contributors
 
