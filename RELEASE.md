Release notes for all past releases are available in the ['Releases' section](https://github.com/GPflow/GPflow/releases) of the GPflow GitHub Repo. [HOWTO_RELEASE.md](HOWTO_RELEASE.md) explains just that.

# Release x.y.z (template for future releases)

<INSERT SMALL BLURB ABOUT RELEASE FOCUS AREA AND POTENTIAL TOOLCHAIN CHANGES>

## Breaking Changes

* <DOCUMENT BREAKING CHANGES HERE>
* <THIS SECTION SHOULD CONTAIN API AND BEHAVIORAL BREAKING CHANGES>

## Known Caveats

* <CAVEATS REGARDING THE RELEASE (BUT NOT BREAKING CHANGES).>
* <ADDING/BUMPING DEPENDENCIES SHOULD GO HERE>
* <KNOWN LACK OF SUPPORT ON SOME PLATFORM SHOULD GO HERE>

## Major Features and Improvements

* <INSERT MAJOR FEATURE HERE, USING MARKDOWN SYNTAX>
* <IF RELEASE CONTAINS MULTIPLE FEATURES FROM SAME AREA, GROUP THEM TOGETHER>

## Bug Fixes and Other Changes

* <SIMILAR TO ABOVE SECTION, BUT FOR OTHER IMPORTANT CHANGES / BUG FIXES>
* <IF A CHANGE CLOSES A GITHUB ISSUE, IT SHOULD BE DOCUMENTED HERE>
* <NOTES SHOULD BE GROUPED PER AREA>

## Thanks to our Contributors

This release contains contributions from:

<INSERT>, <NAME>, <HERE>, <USING>, <GITHUB>, <HANDLE>


# Release 2.6.0 (next upcoming release in progress)

<INSERT SMALL BLURB ABOUT RELEASE FOCUS AREA AND POTENTIAL TOOLCHAIN CHANGES>

## Breaking Changes

* All likelihood methods now take an extra `X` argument. If you have written custom likelihoods or
  you have custom code calling likelihoods directly you will need to add this extra argument.
* On the `CGLB` model `xnew` parameters have changed name to `Xnew`, to be consistent with the other
  models.
* On the `GPLVM` model the variance returned by `predict_f` with `full_cov=True` has changed shape
  from `[batch..., N, N, P]` to `[batch..., P, N, N]` to be consistent with the other models.
* `gpflow.likelihoods.Gaussian.DEFAULT_VARIANCE_LOWER_BOUND` has been replaced with
  `gpflow.likelihoods.scalar_continuous.DEFAULT_LOWER_BOUND`.
* Change to `InducingVariables` API. `InducingVariables` must now have a `shape` property.
* `gpflow.experimental.check_shapes.get_shape.register` has been replaced with
  `gpflow.experimental.check_shapes.register_get_shape`.
* `check_shapes` will, no longer automatically wrap shape checking in
  `tf.compat.v1.flags.tf_decorator.make_decorator`. This is likely to affect you if you use
  `check_shapes` with Keras custom models. If you require the decorator you can manually enable it
  with `check_shapes(..., tf_decorator=True)`.

## Known Caveats

* Shape checking is now, by default, disabled within `tf.function`. Use `set_enable_check_shapes` to
  change this behaviour.

## Major Features and Improvements

* Improved handling of variable noise
  - All likelihood methods now take an `X` argument, allowing you to easily implement
    heteroscedastic likelihoods.
  - The `Gaussian` likelihood can now be parametrized by either a `variance` or a `scale`
  - Some existing likelihoods can now take a function (of X) instead of a parameter, allowing them
    to become heteroscedastic. The parameters are:
    - `Gaussian` `variance`
    - `Gaussian` `scale`
    - `StudentT` `scale`
    - `Gamma` `shape`
    - `Beta` `scale`
  - The `GPR` and `SGPR` can now be configured with a custom Gaussian likelihood, allowing you to
    make them heteroscedastic.
<<<<<<< HEAD
  - See the new [notebook](https://gpflow.github.io/GPflow/2.6.0/notebooks/advanced/heteroskedastic_gpr.html).
=======
  - See the updated [notebook](https://gpflow.github.io/GPflow/2.6.0/notebooks/advanced/varying_noise.html).
>>>>>>> 995dc828
* `gpflow.experimental.check_shapes`
  - Can now be in three different states - ENABLED, EAGER_MODE_ONLY, and DISABLE.
  - Now support multiple variable-rank dimensions at the same time, e.g. `cov: [n..., n...]`.
  - Now uses custom function `register_get_shape` instead of `get_shape.register`, for better
    compatibility with TensorFlow.

## Bug Fixes and Other Changes

* <SIMILAR TO ABOVE SECTION, BUT FOR OTHER IMPORTANT CHANGES / BUG FIXES>
* <IF A CHANGE CLOSES A GITHUB ISSUE, IT SHOULD BE DOCUMENTED HERE>
* <NOTES SHOULD BE GROUPED PER AREA>
* Add support for Apple Silicon Macs (`arm64`) via the `tensorflow-macos` dependency. (#1850)

## Thanks to our Contributors

This release contains contributions from:

jesnie, corwinpro


# Release 2.5.2

This release fixes a performance regression introduced in `2.5.0`.  `2.5.0` used features of Python
that `tensorfow < 2.9.0` do not know how to compile, which negatively impacted performance.

## Bug Fixes and Other Changes

* Fixed some bugs that prevented TensorFlow compilation and had negative performance impact. (#1882)
* Various improvements to documentation. (#1875, #1866, #1877, #1879)

## Thanks to our Contributors

This release contains contributions from:

jesnie


# Release 2.5.1

Fix problem with release process of 2.5.0.

## Bug Fixes and Other Changes

* Fix bug in release process.

## Thanks to our Contributors

This release contains contributions from:

jesnie


# Release 2.5.0

The focus of this release has mostly been bumping the minimally supported versions of Python and
TensorFlow; and development of `gpflow.experimental.check_shapes`.

## Breaking Changes

* Dropped support for Python 3.6. New minimum version is 3.7. (#1803, #1859)
* Dropped support for TensorFlow 2.2 and 2.3. New minimum version is 2.4. (#1803)
* Removed sub-package `gpflow.utilities.utilities`. It was scheduled for deletion in `2.3.0`.
  Use `gpflow.utilities` instead. (#1804)
* Removed method `Likelihood.predict_density`, which has been deprecated since March 24, 2020.
  (#1804)
* Removed property `ScalarLikelihood.num_gauss_hermite_points`, which has been deprecated since
  September 30, 2020. (#1804)

## Known Caveats

* Further improvements to type hints - this may reveal new problems in your code-base if
  you use a type checker, such as `mypy`. (#1795, #1799, #1802, #1812, #1814, #1816)

## Major Features and Improvements

* Significant work on `gpflow.experimental.check_shapes`.

  - Support anonymous dimensions. (#1796)
  - Add a hook to let the user register shapes for custom types. (#1798)
  - Support `Optional` values. (#1797)
  - Make it configurable. (#1810)
  - Add accesors for setting/getting previously applied checks. (#1815)
  - Much improved error messages. (#1822)
  - Add support for user notes on shapes. (#1836)
  - Support checking all elements of collections. (#1840)
  - Enable stand-alone shape checking, without using a decorator. (#1845)
  - Support for broadcasts. (#1849)
  - Add support for checking the shapes of intermediate computations. (#1853)
  - Support conditional shapes. (#1855)

* Significant speed-up of the GPR posterior objects. (#1809, #1811)

* Significant improvements to documentation. Note the new home page:
  https://gpflow.github.io/GPflow/index.html
  (#1828, #1829, #1830, #1831, #1833, #1841, #1842, #1856, #1857)

## Bug Fixes and Other Changes

* Minor improvement to code clarity (variable scoping) in SVGP model. (#1800)
* Improving mathematical formatting in docs (SGPR derivations). (#1806)
* Allow anisotropic kernels to have negative length-scales. (#1843)

## Thanks to our Contributors

This release contains contributions from:

ltiao, uri.granta, frgsimpson, st--, jesnie


# Release 2.4.0

This release mostly focuses on make posterior objects useful for Bayesian Optimisation.
It also adds a new `experimetal` sub-package, with a tool for annotating tensor shapes.


## Breaking Changes

* Slight change to the API of custom posterior objects.
  `gpflow.posteriors.AbstractPosterior._precompute` no longer must return an `alpha` and an
  `Qinv` - instead it returns any arbitrary tuple of `PrecomputedValue`s.
  Correspondingly `gpflow.posteriors.AbstractPosterior._conditional_with_precompute` should no
  longer try to access `self.alpha` and `self.Qinv`, but instead is passed the tuple of tensors
  returned by `_precompute`, as a parameter. (#1763, #1767)

* Slight change to the API of inducing points.
  You should no longer override `gpflow.inducing_variables.InducingVariables.__len__`. Override
  `gpflow.inducing_variables.InducingVariables.num_inducing` instead. `num_inducing` should return a
  `tf.Tensor` which is consistent with previous behaviour, although the type previously was
  annotated as `int`. `__len__` has been deprecated. (#1766, #1792)

## Known Caveats

* Type hints have been added in several places - this may reveal new problems in your code-base if
  you use a type checker, such as `mypy`.
  (#1766, #1769, #1771, #1773, #1775, #1777, #1780, #1783, #1787, #1789)

## Major Features and Improvements

* Add new posterior class to enable faster predictions from the VGP model. (#1761)
* VGP class bug-fixed to work with variable-sized data. Note you can use
  `gpflow.models.vgp.update_vgp_data` to ensure variational parameters are updated sanely. (#1774).
* All posterior classes bug-fixed to work with variable data sizes, for Bayesian Optimisation.
  (#1767)

* Added `experimental` sub-package for features that are still under developmet.
  * Added `gpflow.experimental.check_shapes` for checking tensor shapes.
    (#1760, #1768, #1782, #1785, #1788)

## Bug Fixes and Other Changes

* Make `dataclasses` dependency conditional at install time. (#1759)
* Simplify calculations of some `predict_f`. (#1755)

## Thanks to our Contributors

This release contains contributions from:

jesnie, tmct, joacorapela


# Release 2.3.1

This is a bug-fix release, primarily for the GPR posterior object.

## Bug Fixes and Other Changes

* GPR posterior
  * Fix the calculation in the GPR posterior object (#1734).
  * Fixes leading dimension issues with `GPRPosterior._conditional_with_precompute()` (#1747).

* Make `gpflow.optimizers.Scipy` able to handle unused / unconnected variables. (#1745).

* Build
  * Fixed broken CircleCi build (#1738).
  * Update CircleCi build to use next-gen Docker images (#1740).
  * Fixed broken triggering of docs generation (#1744).
  * Make all slow tests depend on fast tests (#1743).
  * Make `make dev-install` also install the test requirements (#1737).

* Documentation
  * Fixed broken link in `README.md` (#1736).
  * Fix broken build of `cglb.ipynb` (#1742).
  * Add explanation of how to run notebooks locally (#1729).
  * Fix formatting in notebook on Heteroskedastic Likelihood (#1727).
  * Fix broken link in introduction (#1718).

* Test suite
  * Amends `test_gpr_posterior.py` so it will cover leading dimension uses.



## Thanks to our Contributors

This release contains contributions from:

st--, jesnie, johnamcleod, Andrew878


# Release 2.3.0

## Major Features and Improvements

* Refactor posterior base class to support other model types. (#1695)
* Add new posterior class to enable faster predictions from the GPR/SGPR models. (#1696, #1711)
* Construct Parameters from other Parameters and retain properties. (#1699)
* Add CGLB model (#1706)

## Bug Fixes and Other Changes

* Fix unit test failure when using TensorFlow 2.5.0 (#1684)
* Upgrade black formatter to version 20.8b1 (#1694)
* Remove erroneous DeprecationWarnings (#1693)
* Fix SGPR derivation (#1688)
* Fix tests which fail with TensorFlow 2.6.0 (#1714)

## Thanks to our Contributors

This release contains contributions from:

johnamcleod, st--, Andrew878, tadejkrivec, awav, avullo


# Release 2.2.1

Bugfix for creating the new posterior objects with `PrecomputeCacheType.VARIABLE`.


# Release 2.2.0

The main focus of this release is the new "Posterior" object introduced by
PR #1636, which allows for a significant speed-up of post-training predictions
with the `SVGP` model (partially resolving #1599).

* For end-users, by default nothing changes; see Breaking Changes below if you
  have written your own _implementations_ of `gpflow.conditionals.conditional`.
* After training an `SVGP` model, you can call `model.posterior()` to obtain a
  Posterior object that precomputes all quantities not depending on the test
  inputs (e.g. Choleskty of Kuu), and provides a `posterior.predict_f()` method
  that reuses these cached quantities. `model.predict_f()` computes exactly the
  same quantities as before and does **not** give any speed-up.
* `gpflow.conditionals.conditional()` forwards to the same "fused" code-path as
  before.

## Breaking Changes

* `gpflow.conditionals.conditional.register` is deprecated and should not be
  called outside of the GPflow core code.  If you have written your own
  implementations of `gpflow.conditionals.conditional()`, you have two options
  to use your code with GPflow 2.2:
  1. Temporary work-around: Instead of `gpflow.models.SVGP`, use the
     backwards-compatible `gpflow.models.svgp.SVGP_deprecated`.
  2. Convert your conditional() implementation into a subclass of
     `gpflow.posteriors.AbstractPosterior`, and register
     `get_posterior_class()` instead (see the "Variational Fourier Features"
     notebook for an example).

## Known Caveats

* The Posterior object is currently only available for the `SVGP` model. We
  would like to extend this to the other models such as `GPR`, `SGPR`, or `VGP`, but
  this effort is beyond what we can currently provide. If you would be willing
  to contribute to those efforts, please get in touch!
* The Posterior object does not currently provide the `GPModel` convenience
  functions such as `predict_f_samples`, `predict_y`, `predict_log_density`.
  Again, if you're willing to contribute, get in touch!

## Thanks to our Contributors

This release contains contributions from:

stefanosele, johnamcleod, st--


# Release 2.1.5

## Known Caveats

* GPflow requires TensorFlow >= 2.2.

## Deprecations

* The `gpflow.utilities.utilities` submodule has been deprecated and will be removed in GPflow 2.3. User code should access functions directly through `gpflow.utilities` instead (#1650).

## Major Features and Improvements

* Improves compatibility between monitoring API and Scipy optimizer (#1642).
* Adds `_add_noise_cov` method to GPR model class to make it more easily extensible (#1645).

## Bug Fixes

* Fixes a bug in ModelToTensorBoard (#1619) when `max_size=-1` (#1619)
* Fixes a dynamic shape issue in the quadrature code (#1626).
* Fixes #1651, a bug in `fully_correlated_conditional_repeat` (#1652).
* Fixes #1653, a bug in the "fallback" code path for multioutput Kuf (#1654).
* Fixes a bug in the un-whitened code path for the fully correlated conditional function (#1662).
* Fixes a bug in `independent_interdomain_conditional` (#1663).
* Fixes an issue with the gpflow.config API documentation (#1664).

* Test suite
  * Fixes the test suite for TensorFlow 2.4 / TFP 0.12 (#1625).
  * Fixes mypy call (#1637).
  * Fixes a bug in test_method_equivalence.py (#1649).

## Thanks to our Contributors

This release contains contributions from:

johnamcleod, st--, vatsalaggarwal, sam-willis, vdutor<|MERGE_RESOLUTION|>--- conflicted
+++ resolved
@@ -75,11 +75,7 @@
     - `Beta` `scale`
   - The `GPR` and `SGPR` can now be configured with a custom Gaussian likelihood, allowing you to
     make them heteroscedastic.
-<<<<<<< HEAD
-  - See the new [notebook](https://gpflow.github.io/GPflow/2.6.0/notebooks/advanced/heteroskedastic_gpr.html).
-=======
   - See the updated [notebook](https://gpflow.github.io/GPflow/2.6.0/notebooks/advanced/varying_noise.html).
->>>>>>> 995dc828
 * `gpflow.experimental.check_shapes`
   - Can now be in three different states - ENABLED, EAGER_MODE_ONLY, and DISABLE.
   - Now support multiple variable-rank dimensions at the same time, e.g. `cov: [n..., n...]`.
