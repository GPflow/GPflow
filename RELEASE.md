Release notes for all past releases are available in the ['Releases' section](https://github.com/GPflow/GPflow/releases) of the GPflow GitHub Repo. [HOWTO_RELEASE.md](HOWTO_RELEASE.md) explains just that.

# Release x.y.z (template for future releases)

<INSERT SMALL BLURB ABOUT RELEASE FOCUS AREA AND POTENTIAL TOOLCHAIN CHANGES>

## Breaking Changes

* <DOCUMENT BREAKING CHANGES HERE>
* <THIS SECTION SHOULD CONTAIN API AND BEHAVIORAL BREAKING CHANGES>

## Known Caveats

* <CAVEATS REGARDING THE RELEASE (BUT NOT BREAKING CHANGES).>
* <ADDING/BUMPING DEPENDENCIES SHOULD GO HERE>
* <KNOWN LACK OF SUPPORT ON SOME PLATFORM SHOULD GO HERE>

## Major Features and Improvements

* <INSERT MAJOR FEATURE HERE, USING MARKDOWN SYNTAX>
* <IF RELEASE CONTAINS MULTIPLE FEATURES FROM SAME AREA, GROUP THEM TOGETHER>

## Bug Fixes and Other Changes

* <SIMILAR TO ABOVE SECTION, BUT FOR OTHER IMPORTANT CHANGES / BUG FIXES>
* <IF A CHANGE CLOSES A GITHUB ISSUE, IT SHOULD BE DOCUMENTED HERE>
* <NOTES SHOULD BE GROUPED PER AREA>

## Thanks to our Contributors

This release contains contributions from:

<INSERT>, <NAME>, <HERE>, <USING>, <GITHUB>, <HANDLE>


<<<<<<< HEAD
# Release 2.8.0 (next release)
=======
# Release 2.7.0 (next upcoming release in progress)
>>>>>>> a568fedc

<INSERT SMALL BLURB ABOUT RELEASE FOCUS AREA AND POTENTIAL TOOLCHAIN CHANGES>

## Breaking Changes

* `gpflow.experimental.check_shapes` has been removed, in favour of an independent release. Use
  `pip install check_shapes` and `import check_shapes` instead.

## Known Caveats

* <CAVEATS REGARDING THE RELEASE (BUT NOT BREAKING CHANGES).>
* <ADDING/BUMPING DEPENDENCIES SHOULD GO HERE>
* <KNOWN LACK OF SUPPORT ON SOME PLATFORM SHOULD GO HERE>

## Major Features and Improvements

* Major rework of documentation landing page and "getting started" section.

## Bug Fixes and Other Changes

* Fixed bug related to `tf.saved_model` and methods wrapped in `@check_shapes`.

## Thanks to our Contributors

This release contains contributions from:

<INSERT>, <NAME>, <HERE>, <USING>, <GITHUB>, <HANDLE>


<<<<<<< HEAD
# Release 2.7.0

The main theme of this release is documentation, with a new suite of tutorials, several upgrades to notebooks and the removal of a rather annoying bug in the documentation site.

Perhaps more notably, `check_shapes` has been removed, and can now be found [here](https://github.com/GPflow/check_shapes).  This change is breaking for those who are still getting `check_shapes` from `gpflow`, although being in experimental this change does not require a new version number.

## Breaking Changes

* `gpflow.experimental.check_shapes` has been removed, in favour of an independent release. Use
  `pip install check_shapes` and `import check_shapes` instead.

## Major Features and Improvements

* Major rework of documentation landing page and "getting started" section.

## Bug Fixes and Other Changes

* Fixed bug related to `tf.saved_model` and methods wrapped in `@check_shapes`.
* Documented monitoring with `Adam` optimizer.
* Fixed bug related to switching versions in documentation site
* Fixed several issues relating to mypy


## Thanks to our Contributors

This release contains contributions from:

sc336, st--, sethaxen, jesnie


=======
>>>>>>> a568fedc
# Release 2.6.4

This is yet another bug-fix release.

## Bug Fixes and Other Changes

* Fix to `to_default_float` to avoid losing precision when called with python floats.

## Thanks to our Contributors

This release contains contributions from:

ChrisMorter

# Release 2.6.3

This is yet another bug-fix release.

## Bug Fixes and Other Changes

* Fix to `check_shapes` handling of `tfp..._TensorCoercible`.

## Thanks to our Contributors

This release contains contributions from:

jesnie


# Release 2.6.2

This is a bug-fix release, for compatibility with GPflux.

## Bug Fixes and Other Changes

* Extract shapes of `tfp.python.layers.internal.distribution_tensor_coercible._TensorCoercible`.
* Allow `FallbackSeparateIndependentInducingVariables` to have children with different shapes.
* Allow input and output batches on `GaussianQuadrature` to be different.

## Thanks to our Contributors

This release contains contributions from:

jesnie


# Release 2.6.1

This is a bug-fixes release, due to problems with model saving in `2.6.0`.

## Breaking Changes

* Removed `gpflow.utilities.ops.cast`. Use `tf.cast` instead.

## Bug Fixes and Other Changes

* Fixed bug related to `tf.saved_model` and methods wrapped in `@check_shapes`.
* Some documentation formatting fixes.

## Thanks to our Contributors

This release contains contributions from:

jesnie


# Release 2.6.0

The major theme for this release is heteroskedastic likelihoods. Changes have unfortunately caused
some breaking changes, but makes it much easier to use heteroskedastic likelihoods, either by
plugging together built-in GPflow classes, or when writing your own. See our
[updated notebook](https://gpflow.github.io/GPflow/2.6.0/notebooks/advanced/varying_noise.html), for
examples on how to use this.

## Breaking Changes

* All likelihood methods now take an extra `X` argument. If you have written custom likelihoods or
  you have custom code calling likelihoods directly you will need to add this extra argument.
* On the `CGLB` model the `xnew` parameters has changed name to `Xnew`, to be consistent with the
  other models.
* On the `GPLVM` model the variance returned by `predict_f` with `full_cov=True` has changed shape
  from `[batch..., N, N, P]` to `[batch..., P, N, N]` to be consistent with the other models.
* `gpflow.likelihoods.Gaussian.DEFAULT_VARIANCE_LOWER_BOUND` has been replaced with
  `gpflow.likelihoods.scalar_continuous.DEFAULT_LOWER_BOUND`.
* Change to `InducingVariables` API. `InducingVariables` must now have a `shape` property.
* `gpflow.experimental.check_shapes.get_shape.register` has been replaced with
  `gpflow.experimental.check_shapes.register_get_shape`.
* `check_shapes` will no longer automatically wrap shape checking in
  `tf.compat.v1.flags.tf_decorator.make_decorator`. This is likely to affect you if you use
  `check_shapes` with custom Keras models. If you require the decorator you can manually enable it
  with `check_shapes(..., tf_decorator=True)`.

## Known Caveats

* Shape checking is now, by default, disabled within `tf.function`. Use `set_enable_check_shapes` to
  change this behaviour. See the
  [API documentation](https://gpflow.github.io/GPflow/2.6.0/api/gpflow/experimental/check_shapes/index.html#speed-and-interactions-with-tf-function)
  for more details.

## Major Features and Improvements

* Improved handling of variable noise
  - All likelihood methods now take an `X` argument, allowing you to easily implement
    heteroskedastic likelihoods.
  - The `Gaussian` likelihood can now be parametrized by either a `variance` or a `scale`
  - Some existing likelihoods can now take a function (of X) instead of a parameter, allowing them
    to become heteroskedastic. The parameters are:
    - `Gaussian` `variance`
    - `Gaussian` `scale`
    - `StudentT` `scale`
    - `Gamma` `shape`
    - `Beta` `scale`
  - The `GPR` and `SGPR` can now be configured with a custom Gaussian likelihood, allowing you to
    make them heteroskedastic.
  - See the updated
    [notebook](https://gpflow.github.io/GPflow/2.6.0/notebooks/advanced/varying_noise.html).
  - `gpflow.mean_functions` has been renamed `gpflow.functions`, but with an alias, to avoid
    breaking changes.
* `gpflow.experimental.check_shapes`
  - Can now be in three different states - ENABLED, EAGER_MODE_ONLY, and DISABLE.
    The default is EAGER_MODE_ONLY, which only performs shape checks when the code is not compiled.
    Compiling the shape checking code is a major bottleneck and this provides a significant speed-up
    for performance sensitive parts of the code.
  - Now supports multiple variable-rank dimensions at the same time, e.g. `cov: [n..., n...]`.
  - Now supports single broadcast dimensions to have size 0 or 1, instead of only 1.
  - Now supports variable-rank dimensions to be broadcast, even if they're not leading.
  - Now supports `is None` and `is not None` as checks for conditional shapes.
  - Now uses custom function `register_get_shape` instead of `get_shape.register`, for better
    compatibility with TensorFlow.
  - Now supports checking the shapes of `InducingVariable`s.
  - Now adds documentation to function arguments that has declared shapes, but no other
    documentation.
  - All of GPflow is now consistently shape-checked.
* All built-in kernels now consistently support broadcasting.

## Bug Fixes and Other Changes

* Tested with TensorFlow 2.10.
* Add support for Apple Silicon Macs (`arm64`) via the `tensorflow-macos` dependency. (#1850)
* New implementation of GPR and SGPR posterior objects. This primarily improves numerical stability.
  (#1960)
  - For the GPR this is also a speed improvement when using a GPU.
  - For the SGPR this is a mixed bag, performance-wise.
* Improved checking and error reporting for the models than do not support `full_cov` and
  `full_output_cov`.
* Documentation improvements:
  - Improved MCMC notebook.
  - Deleted notebooks that had no contents.
  - Fixed some broken formatting.

## Thanks to our Contributors

This release contains contributions from:

jesnie, corwinpro, st--, vdutor


# Release 2.5.2

This release fixes a performance regression introduced in `2.5.0`.  `2.5.0` used features of Python
that `tensorfow < 2.9.0` do not know how to compile, which negatively impacted performance.

## Bug Fixes and Other Changes

* Fixed some bugs that prevented TensorFlow compilation and had negative performance impact. (#1882)
* Various improvements to documentation. (#1875, #1866, #1877, #1879)

## Thanks to our Contributors

This release contains contributions from:

jesnie


# Release 2.5.1

Fix problem with release process of 2.5.0.

## Bug Fixes and Other Changes

* Fix bug in release process.

## Thanks to our Contributors

This release contains contributions from:

jesnie


# Release 2.5.0

The focus of this release has mostly been bumping the minimally supported versions of Python and
TensorFlow; and development of `gpflow.experimental.check_shapes`.

## Breaking Changes

* Dropped support for Python 3.6. New minimum version is 3.7. (#1803, #1859)
* Dropped support for TensorFlow 2.2 and 2.3. New minimum version is 2.4. (#1803)
* Removed sub-package `gpflow.utilities.utilities`. It was scheduled for deletion in `2.3.0`.
  Use `gpflow.utilities` instead. (#1804)
* Removed method `Likelihood.predict_density`, which has been deprecated since March 24, 2020.
  (#1804)
* Removed property `ScalarLikelihood.num_gauss_hermite_points`, which has been deprecated since
  September 30, 2020. (#1804)

## Known Caveats

* Further improvements to type hints - this may reveal new problems in your code-base if
  you use a type checker, such as `mypy`. (#1795, #1799, #1802, #1812, #1814, #1816)

## Major Features and Improvements

* Significant work on `gpflow.experimental.check_shapes`.

  - Support anonymous dimensions. (#1796)
  - Add a hook to let the user register shapes for custom types. (#1798)
  - Support `Optional` values. (#1797)
  - Make it configurable. (#1810)
  - Add accesors for setting/getting previously applied checks. (#1815)
  - Much improved error messages. (#1822)
  - Add support for user notes on shapes. (#1836)
  - Support checking all elements of collections. (#1840)
  - Enable stand-alone shape checking, without using a decorator. (#1845)
  - Support for broadcasts. (#1849)
  - Add support for checking the shapes of intermediate computations. (#1853)
  - Support conditional shapes. (#1855)

* Significant speed-up of the GPR posterior objects. (#1809, #1811)

* Significant improvements to documentation. Note the new home page:
  https://gpflow.github.io/GPflow/index.html
  (#1828, #1829, #1830, #1831, #1833, #1841, #1842, #1856, #1857)

## Bug Fixes and Other Changes

* Minor improvement to code clarity (variable scoping) in SVGP model. (#1800)
* Improving mathematical formatting in docs (SGPR derivations). (#1806)
* Allow anisotropic kernels to have negative length-scales. (#1843)

## Thanks to our Contributors

This release contains contributions from:

ltiao, uri.granta, frgsimpson, st--, jesnie


# Release 2.4.0

This release mostly focuses on make posterior objects useful for Bayesian Optimisation.
It also adds a new `experimetal` sub-package, with a tool for annotating tensor shapes.


## Breaking Changes

* Slight change to the API of custom posterior objects.
  `gpflow.posteriors.AbstractPosterior._precompute` no longer must return an `alpha` and an
  `Qinv` - instead it returns any arbitrary tuple of `PrecomputedValue`s.
  Correspondingly `gpflow.posteriors.AbstractPosterior._conditional_with_precompute` should no
  longer try to access `self.alpha` and `self.Qinv`, but instead is passed the tuple of tensors
  returned by `_precompute`, as a parameter. (#1763, #1767)

* Slight change to the API of inducing points.
  You should no longer override `gpflow.inducing_variables.InducingVariables.__len__`. Override
  `gpflow.inducing_variables.InducingVariables.num_inducing` instead. `num_inducing` should return a
  `tf.Tensor` which is consistent with previous behaviour, although the type previously was
  annotated as `int`. `__len__` has been deprecated. (#1766, #1792)

## Known Caveats

* Type hints have been added in several places - this may reveal new problems in your code-base if
  you use a type checker, such as `mypy`.
  (#1766, #1769, #1771, #1773, #1775, #1777, #1780, #1783, #1787, #1789)

## Major Features and Improvements

* Add new posterior class to enable faster predictions from the VGP model. (#1761)
* VGP class bug-fixed to work with variable-sized data. Note you can use
  `gpflow.models.vgp.update_vgp_data` to ensure variational parameters are updated sanely. (#1774).
* All posterior classes bug-fixed to work with variable data sizes, for Bayesian Optimisation.
  (#1767)

* Added `experimental` sub-package for features that are still under developmet.
  * Added `gpflow.experimental.check_shapes` for checking tensor shapes.
    (#1760, #1768, #1782, #1785, #1788)

## Bug Fixes and Other Changes

* Make `dataclasses` dependency conditional at install time. (#1759)
* Simplify calculations of some `predict_f`. (#1755)

## Thanks to our Contributors

This release contains contributions from:

jesnie, tmct, joacorapela


# Release 2.3.1

This is a bug-fix release, primarily for the GPR posterior object.

## Bug Fixes and Other Changes

* GPR posterior
  * Fix the calculation in the GPR posterior object (#1734).
  * Fixes leading dimension issues with `GPRPosterior._conditional_with_precompute()` (#1747).

* Make `gpflow.optimizers.Scipy` able to handle unused / unconnected variables. (#1745).

* Build
  * Fixed broken CircleCi build (#1738).
  * Update CircleCi build to use next-gen Docker images (#1740).
  * Fixed broken triggering of docs generation (#1744).
  * Make all slow tests depend on fast tests (#1743).
  * Make `make dev-install` also install the test requirements (#1737).

* Documentation
  * Fixed broken link in `README.md` (#1736).
  * Fix broken build of `cglb.ipynb` (#1742).
  * Add explanation of how to run notebooks locally (#1729).
  * Fix formatting in notebook on Heteroskedastic Likelihood (#1727).
  * Fix broken link in introduction (#1718).

* Test suite
  * Amends `test_gpr_posterior.py` so it will cover leading dimension uses.



## Thanks to our Contributors

This release contains contributions from:

st--, jesnie, johnamcleod, Andrew878


# Release 2.3.0

## Major Features and Improvements

* Refactor posterior base class to support other model types. (#1695)
* Add new posterior class to enable faster predictions from the GPR/SGPR models. (#1696, #1711)
* Construct Parameters from other Parameters and retain properties. (#1699)
* Add CGLB model (#1706)

## Bug Fixes and Other Changes

* Fix unit test failure when using TensorFlow 2.5.0 (#1684)
* Upgrade black formatter to version 20.8b1 (#1694)
* Remove erroneous DeprecationWarnings (#1693)
* Fix SGPR derivation (#1688)
* Fix tests which fail with TensorFlow 2.6.0 (#1714)

## Thanks to our Contributors

This release contains contributions from:

johnamcleod, st--, Andrew878, tadejkrivec, awav, avullo


# Release 2.2.1

Bugfix for creating the new posterior objects with `PrecomputeCacheType.VARIABLE`.


# Release 2.2.0

The main focus of this release is the new "Posterior" object introduced by
PR #1636, which allows for a significant speed-up of post-training predictions
with the `SVGP` model (partially resolving #1599).

* For end-users, by default nothing changes; see Breaking Changes below if you
  have written your own _implementations_ of `gpflow.conditionals.conditional`.
* After training an `SVGP` model, you can call `model.posterior()` to obtain a
  Posterior object that precomputes all quantities not depending on the test
  inputs (e.g. Choleskty of Kuu), and provides a `posterior.predict_f()` method
  that reuses these cached quantities. `model.predict_f()` computes exactly the
  same quantities as before and does **not** give any speed-up.
* `gpflow.conditionals.conditional()` forwards to the same "fused" code-path as
  before.

## Breaking Changes

* `gpflow.conditionals.conditional.register` is deprecated and should not be
  called outside of the GPflow core code.  If you have written your own
  implementations of `gpflow.conditionals.conditional()`, you have two options
  to use your code with GPflow 2.2:
  1. Temporary work-around: Instead of `gpflow.models.SVGP`, use the
     backwards-compatible `gpflow.models.svgp.SVGP_deprecated`.
  2. Convert your conditional() implementation into a subclass of
     `gpflow.posteriors.AbstractPosterior`, and register
     `get_posterior_class()` instead (see the "Variational Fourier Features"
     notebook for an example).

## Known Caveats

* The Posterior object is currently only available for the `SVGP` model. We
  would like to extend this to the other models such as `GPR`, `SGPR`, or `VGP`, but
  this effort is beyond what we can currently provide. If you would be willing
  to contribute to those efforts, please get in touch!
* The Posterior object does not currently provide the `GPModel` convenience
  functions such as `predict_f_samples`, `predict_y`, `predict_log_density`.
  Again, if you're willing to contribute, get in touch!

## Thanks to our Contributors

This release contains contributions from:

stefanosele, johnamcleod, st--


# Release 2.1.5

## Known Caveats

* GPflow requires TensorFlow >= 2.2.

## Deprecations

* The `gpflow.utilities.utilities` submodule has been deprecated and will be removed in GPflow 2.3. User code should access functions directly through `gpflow.utilities` instead (#1650).

## Major Features and Improvements

* Improves compatibility between monitoring API and Scipy optimizer (#1642).
* Adds `_add_noise_cov` method to GPR model class to make it more easily extensible (#1645).

## Bug Fixes

* Fixes a bug in ModelToTensorBoard (#1619) when `max_size=-1` (#1619)
* Fixes a dynamic shape issue in the quadrature code (#1626).
* Fixes #1651, a bug in `fully_correlated_conditional_repeat` (#1652).
* Fixes #1653, a bug in the "fallback" code path for multioutput Kuf (#1654).
* Fixes a bug in the un-whitened code path for the fully correlated conditional function (#1662).
* Fixes a bug in `independent_interdomain_conditional` (#1663).
* Fixes an issue with the gpflow.config API documentation (#1664).

* Test suite
  * Fixes the test suite for TensorFlow 2.4 / TFP 0.12 (#1625).
  * Fixes mypy call (#1637).
  * Fixes a bug in test_method_equivalence.py (#1649).

## Thanks to our Contributors

This release contains contributions from:

johnamcleod, st--, vatsalaggarwal, sam-willis, vdutor<|MERGE_RESOLUTION|>--- conflicted
+++ resolved
@@ -33,18 +33,14 @@
 <INSERT>, <NAME>, <HERE>, <USING>, <GITHUB>, <HANDLE>
 
 
-<<<<<<< HEAD
 # Release 2.8.0 (next release)
-=======
-# Release 2.7.0 (next upcoming release in progress)
->>>>>>> a568fedc
 
 <INSERT SMALL BLURB ABOUT RELEASE FOCUS AREA AND POTENTIAL TOOLCHAIN CHANGES>
 
 ## Breaking Changes
 
-* `gpflow.experimental.check_shapes` has been removed, in favour of an independent release. Use
-  `pip install check_shapes` and `import check_shapes` instead.
+* <DOCUMENT BREAKING CHANGES HERE>
+* <THIS SECTION SHOULD CONTAIN API AND BEHAVIORAL BREAKING CHANGES>
 
 ## Known Caveats
 
@@ -67,7 +63,6 @@
 <INSERT>, <NAME>, <HERE>, <USING>, <GITHUB>, <HANDLE>
 
 
-<<<<<<< HEAD
 # Release 2.7.0
 
 The main theme of this release is documentation, with a new suite of tutorials, several upgrades to notebooks and the removal of a rather annoying bug in the documentation site.
@@ -98,8 +93,6 @@
 sc336, st--, sethaxen, jesnie
 
 
-=======
->>>>>>> a568fedc
 # Release 2.6.4
 
 This is yet another bug-fix release.
