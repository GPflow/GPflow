<<<<<<< HEAD
# Release 1.1
 - Added inter-domain inducing features. Inducing points are used by default and are now set with `model.feat.Z`.
=======
# Release 1.0
* Clear and aligned with tree-like structure of GPflow models design.
* GPflow trainable parameters are no longer packed into one TensorFlow variable.
* Integration of bare TensorFlow and Keras models with GPflow became very simple.
* GPflow parameter wraps multiple tensors: unconstained variable, constrained tensor and prior tensor.
* Instantaneous parameter's building into the TensorFlow graph. Once you created an instance of parameter, it creates necessary tensors at default graph immediately.
* New implementation for AutoFlow. `autoflow` decorator is a replacement.
* GPflow optimizers match TensorFlow optimizer names. For e.g. `gpflow.train.GradientDescentOptimizer` mimics `tf.train.GradientDescentOptimizer`. They even has the same instantialization signature.
* GPflow has native support for Scipy optimizers - `gpflow.train.ScipyOptimizer`.
* GPflow has advanced HMC implementation - `gpflow.train.HMC`. It works only within TensorFlow memory scope.
* Tensor conversion decorator and context manager designed for cases when user needs to implicitly convert parameters to TensorFlow tensors: `gpflow.params_as_tensors` and `gpflow.params_as_tensors_for`.
* GPflow parameters and parameterized objects provide convenient methods and properties for building, intializing their tensors. Check `initializables`, `initializable_feeds`, `feeds` and other properties and methods.
* Floating shapes of parameters and dataholders without re-building TensorFlow graph.
>>>>>>> 4ff00cbb

# Release 0.5
 - bugfix for log_jacobian in transforms

# Release 0.4.1
 - Different variants of `gauss_kl_*` are now deprecated in favour of a unified `gauss_kl` implementation

# Release 0.4.0
 - Rename python package name to `gpflow`.
 - Compile function has external session and graph arguments.
 - Tests use Tensorflow TestCase class for proper session managing.

# Release 0.3.8
 - Change to LowerTriangular transform interface.
 - LowerTriangular transform now used by default in VGP and SVGP
 - LowerTriangular transform now used native TensorFlow
 - No longer use bespoke GPflow user ops.

# Release 0.3.7
 - Improvements to VGP class allow more straightforward optimization

# Release 0.3.6
 - Changed ordering of parameters to be alphabetical, to ensure consistency

# Release 0.3.5
 - Update to work with TensorFlow 0.12.1.

# Release 0.3.4
 - Changes to stop computations all being done on the default graph.
 - Update list of GPflow contributors and other small changes to front page.
 - Better deduction of `input_dim` for `kernels.Combination`
 - Some kernels did not properly respect active dims, now fixed.
 - Make sure log jacobian is computed even for fixed variables

# Release 0.3.3
 - House keeping changes for paper submission.

# Release 0.3.2
 - updated to work with tensorflow 0.11 (release candidate 1 available at time of writing)
 - bugfixes in vgp._compile

# Release 0.3.1
 - Added configuration file, which controls verbosity and level of numerical jitter
 - tf_hacks is deprecated, became tf_wraps (tf_hacks will raise visible deprecation warnings)
 - Documentation now at gpflow.readthedocs.io
 - Many functions are now contained in tensorflow scopes for easier tensorboad visualisation and profiling

# Release 0.3
 - Improvements to the way that parameters for triangular matrices are stored and optimised.
 - Automatically generated Apache license headers.
 - Ability to track log probabilities.

# Release 0.2
 - Significant improvements to the way that data and fixed parameters are handled.

Previously, data and fixed parameters were treated as tensorflow constants.
Now, a new mechanism called `get_feed_dict()` can gather up data and and fixed
parameters and pass them into the graph as placeholders.

 - To enable the above, data are now stored in objects called `DataHolder`. To
   access values of the data, use the same syntax as parameters:
   `print(m.X.value)`
 - Models do not need to be recompiled when the data changes.
 - Two models, VGP and GPMC, do need to be recompiled if the *shape* of the data changes

 - A multi-class likelihood is implemented



# Release 0.1.4
 - Updated to work with tensorflow 0.9
 - Added a Logistic transform to enable contraining a parameter between two bounds
 - Added a Laplace distribution to use as a prior
 - Added a periodic kernel
 - Several improvements to the AutoFlow mechanism
 - added FITC approximation (see comparison notebook)
 - improved readability of code according to pep8
 - significantly improved the speed of the test suite
 - allowed passing of the 'tol' argument to scipy.minimize routine
 - added ability to add and multiply MeanFunction objects
 - Several new contributors (see README.md)

# Release 0.1.3
 - Removed the need for a fork of TensorFlow. Some of our bespoke ops are replaced by equivalent versions.

# Release 0.1.2
 - Included the ability to compute the full covaraince matrix at predict time. See `GPModel.predict_f`
 - Included the ability to sample from the posterior function values. See `GPModel.predict_f_samples`
 - Unified code in conditionals.py: see deprecations in `gp_predict`, etc.
 - Added SGPR method (Sparse GP Regression)

# Release 0.1.1
 -  included the ability to use tensorflow's optimizers as well as the scipy ones

# Release 0.1.0
The initial release of GPflow.<|MERGE_RESOLUTION|>--- conflicted
+++ resolved
@@ -1,7 +1,6 @@
-<<<<<<< HEAD
 # Release 1.1
  - Added inter-domain inducing features. Inducing points are used by default and are now set with `model.feat.Z`.
-=======
+
 # Release 1.0
 * Clear and aligned with tree-like structure of GPflow models design.
 * GPflow trainable parameters are no longer packed into one TensorFlow variable.
@@ -15,7 +14,6 @@
 * Tensor conversion decorator and context manager designed for cases when user needs to implicitly convert parameters to TensorFlow tensors: `gpflow.params_as_tensors` and `gpflow.params_as_tensors_for`.
 * GPflow parameters and parameterized objects provide convenient methods and properties for building, intializing their tensors. Check `initializables`, `initializable_feeds`, `feeds` and other properties and methods.
 * Floating shapes of parameters and dataholders without re-building TensorFlow graph.
->>>>>>> 4ff00cbb
 
 # Release 0.5
  - bugfix for log_jacobian in transforms
