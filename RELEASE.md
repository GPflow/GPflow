--- conflicted
+++ resolved
@@ -56,12 +56,9 @@
 ## Bug Fixes and Other Changes
 
 * Fixed broken CircleCi build.
-<<<<<<< HEAD
+* Update CircleCi build to use next-gen Docker images.
+* Fixed broken link in `README.md`.
 * Make `make dev-install` also install the test requirements.
-=======
-* Fixed broken link in `README.md`.
-* Update CircleCi build to use next-gen Docker images.
->>>>>>> c692b65a
 
 ## Thanks to our Contributors
 
