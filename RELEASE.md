Release notes for all past releases are available in the ['Releases' section](https://github.com/GPflow/GPflow/releases) of the GPflow GitHub Repo. [HOWTO_RELEASE.md](HOWTO_RELEASE.md) explains just that.

# Release x.y.z (template for future releases)

<INSERT SMALL BLURB ABOUT RELEASE FOCUS AREA AND POTENTIAL TOOLCHAIN CHANGES>

## Breaking Changes

* <DOCUMENT BREAKING CHANGES HERE>
* <THIS SECTION SHOULD CONTAIN API AND BEHAVIORAL BREAKING CHANGES>

## Known Caveats

* <CAVEATS REGARDING THE RELEASE (BUT NOT BREAKING CHANGES).>
* <ADDING/BUMPING DEPENDENCIES SHOULD GO HERE>
* <KNOWN LACK OF SUPPORT ON SOME PLATFORM SHOULD GO HERE>

## Major Features and Improvements

* <INSERT MAJOR FEATURE HERE, USING MARKDOWN SYNTAX>
* <IF RELEASE CONTAINS MULTIPLE FEATURES FROM SAME AREA, GROUP THEM TOGETHER>

## Bug Fixes and Other Changes

* <SIMILAR TO ABOVE SECTION, BUT FOR OTHER IMPORTANT CHANGES / BUG FIXES>
* <IF A CHANGE CLOSES A GITHUB ISSUE, IT SHOULD BE DOCUMENTED HERE>
* <NOTES SHOULD BE GROUPED PER AREA>

## Thanks to our Contributors

This release contains contributions from:

<INSERT>, <NAME>, <HERE>, <USING>, <GITHUB>, <HANDLE>


# Release 2.7.0 (next upcoming release in progress)

<INSERT SMALL BLURB ABOUT RELEASE FOCUS AREA AND POTENTIAL TOOLCHAIN CHANGES>

## Breaking Changes

* `gpflow.experimental.check_shapes` has been removed, in favour of an independent release. Use
  `pip install check_shapes` and `import check_shapes` instead.

## Known Caveats

* <CAVEATS REGARDING THE RELEASE (BUT NOT BREAKING CHANGES).>
* <ADDING/BUMPING DEPENDENCIES SHOULD GO HERE>
* <KNOWN LACK OF SUPPORT ON SOME PLATFORM SHOULD GO HERE>

## Major Features and Improvements

* Major rework of documentation landing page and "getting started" section.

## Bug Fixes and Other Changes

* Fixed bug related to `tf.saved_model` and methods wrapped in `@check_shapes`.

## Thanks to our Contributors

This release contains contributions from:

<INSERT>, <NAME>, <HERE>, <USING>, <GITHUB>, <HANDLE>


<<<<<<< HEAD
=======
# Release 2.6.4

This is yet another bug-fix release.

## Bug Fixes and Other Changes

* Fix to `to_default_float` to avoid losing precision when called with python floats.

## Thanks to our Contributors

This release contains contributions from:

ChrisMorter

>>>>>>> 739d3c6d
# Release 2.6.3

This is yet another bug-fix release.

## Bug Fixes and Other Changes

* Fix to `check_shapes` handling of `tfp..._TensorCoercible`.

## Thanks to our Contributors

This release contains contributions from:

jesnie


# Release 2.6.2

This is a bug-fix release, for compatibility with GPflux.

## Bug Fixes and Other Changes

* Extract shapes of `tfp.python.layers.internal.distribution_tensor_coercible._TensorCoercible`.
* Allow `FallbackSeparateIndependentInducingVariables` to have children with different shapes.
* Allow input and output batches on `GaussianQuadrature` to be different.

## Thanks to our Contributors

This release contains contributions from:

jesnie


# Release 2.6.1

This is a bug-fixes release, due to problems with model saving in `2.6.0`.

## Breaking Changes

* Removed `gpflow.utilities.ops.cast`. Use `tf.cast` instead.

## Bug Fixes and Other Changes

* Fixed bug related to `tf.saved_model` and methods wrapped in `@check_shapes`.
* Some documentation formatting fixes.

## Thanks to our Contributors

This release contains contributions from:

jesnie


# Release 2.6.0

The major theme for this release is heteroskedastic likelihoods. Changes have unfortunately caused
some breaking changes, but makes it much easier to use heteroskedastic likelihoods, either by
plugging together built-in GPflow classes, or when writing your own. See our
[updated notebook](https://gpflow.github.io/GPflow/2.6.0/notebooks/advanced/varying_noise.html), for
examples on how to use this.

## Breaking Changes

* All likelihood methods now take an extra `X` argument. If you have written custom likelihoods or
  you have custom code calling likelihoods directly you will need to add this extra argument.
* On the `CGLB` model the `xnew` parameters has changed name to `Xnew`, to be consistent with the
  other models.
* On the `GPLVM` model the variance returned by `predict_f` with `full_cov=True` has changed shape
  from `[batch..., N, N, P]` to `[batch..., P, N, N]` to be consistent with the other models.
* `gpflow.likelihoods.Gaussian.DEFAULT_VARIANCE_LOWER_BOUND` has been replaced with
  `gpflow.likelihoods.scalar_continuous.DEFAULT_LOWER_BOUND`.
* Change to `InducingVariables` API. `InducingVariables` must now have a `shape` property.
* `gpflow.experimental.check_shapes.get_shape.register` has been replaced with
  `gpflow.experimental.check_shapes.register_get_shape`.
* `check_shapes` will no longer automatically wrap shape checking in
  `tf.compat.v1.flags.tf_decorator.make_decorator`. This is likely to affect you if you use
  `check_shapes` with custom Keras models. If you require the decorator you can manually enable it
  with `check_shapes(..., tf_decorator=True)`.

## Known Caveats

* Shape checking is now, by default, disabled within `tf.function`. Use `set_enable_check_shapes` to
  change this behaviour. See the
  [API documentation](https://gpflow.github.io/GPflow/2.6.0/api/gpflow/experimental/check_shapes/index.html#speed-and-interactions-with-tf-function)
  for more details.

## Major Features and Improvements

* Improved handling of variable noise
  - All likelihood methods now take an `X` argument, allowing you to easily implement
    heteroskedastic likelihoods.
  - The `Gaussian` likelihood can now be parametrized by either a `variance` or a `scale`
  - Some existing likelihoods can now take a function (of X) instead of a parameter, allowing them
    to become heteroskedastic. The parameters are:
    - `Gaussian` `variance`
    - `Gaussian` `scale`
    - `StudentT` `scale`
    - `Gamma` `shape`
    - `Beta` `scale`
  - The `GPR` and `SGPR` can now be configured with a custom Gaussian likelihood, allowing you to
    make them heteroskedastic.
  - See the updated
    [notebook](https://gpflow.github.io/GPflow/2.6.0/notebooks/advanced/varying_noise.html).
  - `gpflow.mean_functions` has been renamed `gpflow.functions`, but with an alias, to avoid
    breaking changes.
* `gpflow.experimental.check_shapes`
  - Can now be in three different states - ENABLED, EAGER_MODE_ONLY, and DISABLE.
    The default is EAGER_MODE_ONLY, which only performs shape checks when the code is not compiled.
    Compiling the shape checking code is a major bottleneck and this provides a significant speed-up
    for performance sensitive parts of the code.
  - Now supports multiple variable-rank dimensions at the same time, e.g. `cov: [n..., n...]`.
  - Now supports single broadcast dimensions to have size 0 or 1, instead of only 1.
  - Now supports variable-rank dimensions to be broadcast, even if they're not leading.
  - Now supports `is None` and `is not None` as checks for conditional shapes.
  - Now uses custom function `register_get_shape` instead of `get_shape.register`, for better
    compatibility with TensorFlow.
  - Now supports checking the shapes of `InducingVariable`s.
  - Now adds documentation to function arguments that has declared shapes, but no other
    documentation.
  - All of GPflow is now consistently shape-checked.
* All built-in kernels now consistently support broadcasting.

## Bug Fixes and Other Changes

* Tested with TensorFlow 2.10.
* Add support for Apple Silicon Macs (`arm64`) via the `tensorflow-macos` dependency. (#1850)
* New implementation of GPR and SGPR posterior objects. This primarily improves numerical stability.
  (#1960)
  - For the GPR this is also a speed improvement when using a GPU.
  - For the SGPR this is a mixed bag, performance-wise.
* Improved checking and error reporting for the models than do not support `full_cov` and
  `full_output_cov`.
* Documentation improvements:
  - Improved MCMC notebook.
  - Deleted notebooks that had no contents.
  - Fixed some broken formatting.

## Thanks to our Contributors

This release contains contributions from:

jesnie, corwinpro, st--, vdutor


# Release 2.5.2

This release fixes a performance regression introduced in `2.5.0`.  `2.5.0` used features of Python
that `tensorfow < 2.9.0` do not know how to compile, which negatively impacted performance.

## Bug Fixes and Other Changes

* Fixed some bugs that prevented TensorFlow compilation and had negative performance impact. (#1882)
* Various improvements to documentation. (#1875, #1866, #1877, #1879)

## Thanks to our Contributors

This release contains contributions from:

jesnie


# Release 2.5.1

Fix problem with release process of 2.5.0.

## Bug Fixes and Other Changes

* Fix bug in release process.

## Thanks to our Contributors

This release contains contributions from:

jesnie


# Release 2.5.0

The focus of this release has mostly been bumping the minimally supported versions of Python and
TensorFlow; and development of `gpflow.experimental.check_shapes`.

## Breaking Changes

* Dropped support for Python 3.6. New minimum version is 3.7. (#1803, #1859)
* Dropped support for TensorFlow 2.2 and 2.3. New minimum version is 2.4. (#1803)
* Removed sub-package `gpflow.utilities.utilities`. It was scheduled for deletion in `2.3.0`.
  Use `gpflow.utilities` instead. (#1804)
* Removed method `Likelihood.predict_density`, which has been deprecated since March 24, 2020.
  (#1804)
* Removed property `ScalarLikelihood.num_gauss_hermite_points`, which has been deprecated since
  September 30, 2020. (#1804)

## Known Caveats

* Further improvements to type hints - this may reveal new problems in your code-base if
  you use a type checker, such as `mypy`. (#1795, #1799, #1802, #1812, #1814, #1816)

## Major Features and Improvements

* Significant work on `gpflow.experimental.check_shapes`.

  - Support anonymous dimensions. (#1796)
  - Add a hook to let the user register shapes for custom types. (#1798)
  - Support `Optional` values. (#1797)
  - Make it configurable. (#1810)
  - Add accesors for setting/getting previously applied checks. (#1815)
  - Much improved error messages. (#1822)
  - Add support for user notes on shapes. (#1836)
  - Support checking all elements of collections. (#1840)
  - Enable stand-alone shape checking, without using a decorator. (#1845)
  - Support for broadcasts. (#1849)
  - Add support for checking the shapes of intermediate computations. (#1853)
  - Support conditional shapes. (#1855)

* Significant speed-up of the GPR posterior objects. (#1809, #1811)

* Significant improvements to documentation. Note the new home page:
  https://gpflow.github.io/GPflow/index.html
  (#1828, #1829, #1830, #1831, #1833, #1841, #1842, #1856, #1857)

## Bug Fixes and Other Changes

* Minor improvement to code clarity (variable scoping) in SVGP model. (#1800)
* Improving mathematical formatting in docs (SGPR derivations). (#1806)
* Allow anisotropic kernels to have negative length-scales. (#1843)

## Thanks to our Contributors

This release contains contributions from:

ltiao, uri.granta, frgsimpson, st--, jesnie


# Release 2.4.0

This release mostly focuses on make posterior objects useful for Bayesian Optimisation.
It also adds a new `experimetal` sub-package, with a tool for annotating tensor shapes.


## Breaking Changes

* Slight change to the API of custom posterior objects.
  `gpflow.posteriors.AbstractPosterior._precompute` no longer must return an `alpha` and an
  `Qinv` - instead it returns any arbitrary tuple of `PrecomputedValue`s.
  Correspondingly `gpflow.posteriors.AbstractPosterior._conditional_with_precompute` should no
  longer try to access `self.alpha` and `self.Qinv`, but instead is passed the tuple of tensors
  returned by `_precompute`, as a parameter. (#1763, #1767)

* Slight change to the API of inducing points.
  You should no longer override `gpflow.inducing_variables.InducingVariables.__len__`. Override
  `gpflow.inducing_variables.InducingVariables.num_inducing` instead. `num_inducing` should return a
  `tf.Tensor` which is consistent with previous behaviour, although the type previously was
  annotated as `int`. `__len__` has been deprecated. (#1766, #1792)

## Known Caveats

* Type hints have been added in several places - this may reveal new problems in your code-base if
  you use a type checker, such as `mypy`.
  (#1766, #1769, #1771, #1773, #1775, #1777, #1780, #1783, #1787, #1789)

## Major Features and Improvements

* Add new posterior class to enable faster predictions from the VGP model. (#1761)
* VGP class bug-fixed to work with variable-sized data. Note you can use
  `gpflow.models.vgp.update_vgp_data` to ensure variational parameters are updated sanely. (#1774).
* All posterior classes bug-fixed to work with variable data sizes, for Bayesian Optimisation.
  (#1767)

* Added `experimental` sub-package for features that are still under developmet.
  * Added `gpflow.experimental.check_shapes` for checking tensor shapes.
    (#1760, #1768, #1782, #1785, #1788)

## Bug Fixes and Other Changes

* Make `dataclasses` dependency conditional at install time. (#1759)
* Simplify calculations of some `predict_f`. (#1755)

## Thanks to our Contributors

This release contains contributions from:

jesnie, tmct, joacorapela


# Release 2.3.1

This is a bug-fix release, primarily for the GPR posterior object.

## Bug Fixes and Other Changes

* GPR posterior
  * Fix the calculation in the GPR posterior object (#1734).
  * Fixes leading dimension issues with `GPRPosterior._conditional_with_precompute()` (#1747).

* Make `gpflow.optimizers.Scipy` able to handle unused / unconnected variables. (#1745).

* Build
  * Fixed broken CircleCi build (#1738).
  * Update CircleCi build to use next-gen Docker images (#1740).
  * Fixed broken triggering of docs generation (#1744).
  * Make all slow tests depend on fast tests (#1743).
  * Make `make dev-install` also install the test requirements (#1737).

* Documentation
  * Fixed broken link in `README.md` (#1736).
  * Fix broken build of `cglb.ipynb` (#1742).
  * Add explanation of how to run notebooks locally (#1729).
  * Fix formatting in notebook on Heteroskedastic Likelihood (#1727).
  * Fix broken link in introduction (#1718).

* Test suite
  * Amends `test_gpr_posterior.py` so it will cover leading dimension uses.



## Thanks to our Contributors

This release contains contributions from:

st--, jesnie, johnamcleod, Andrew878


# Release 2.3.0

## Major Features and Improvements

* Refactor posterior base class to support other model types. (#1695)
* Add new posterior class to enable faster predictions from the GPR/SGPR models. (#1696, #1711)
* Construct Parameters from other Parameters and retain properties. (#1699)
* Add CGLB model (#1706)

## Bug Fixes and Other Changes

* Fix unit test failure when using TensorFlow 2.5.0 (#1684)
* Upgrade black formatter to version 20.8b1 (#1694)
* Remove erroneous DeprecationWarnings (#1693)
* Fix SGPR derivation (#1688)
* Fix tests which fail with TensorFlow 2.6.0 (#1714)

## Thanks to our Contributors

This release contains contributions from:

johnamcleod, st--, Andrew878, tadejkrivec, awav, avullo


# Release 2.2.1

Bugfix for creating the new posterior objects with `PrecomputeCacheType.VARIABLE`.


# Release 2.2.0

The main focus of this release is the new "Posterior" object introduced by
PR #1636, which allows for a significant speed-up of post-training predictions
with the `SVGP` model (partially resolving #1599).

* For end-users, by default nothing changes; see Breaking Changes below if you
  have written your own _implementations_ of `gpflow.conditionals.conditional`.
* After training an `SVGP` model, you can call `model.posterior()` to obtain a
  Posterior object that precomputes all quantities not depending on the test
  inputs (e.g. Choleskty of Kuu), and provides a `posterior.predict_f()` method
  that reuses these cached quantities. `model.predict_f()` computes exactly the
  same quantities as before and does **not** give any speed-up.
* `gpflow.conditionals.conditional()` forwards to the same "fused" code-path as
  before.

## Breaking Changes

* `gpflow.conditionals.conditional.register` is deprecated and should not be
  called outside of the GPflow core code.  If you have written your own
  implementations of `gpflow.conditionals.conditional()`, you have two options
  to use your code with GPflow 2.2:
  1. Temporary work-around: Instead of `gpflow.models.SVGP`, use the
     backwards-compatible `gpflow.models.svgp.SVGP_deprecated`.
  2. Convert your conditional() implementation into a subclass of
     `gpflow.posteriors.AbstractPosterior`, and register
     `get_posterior_class()` instead (see the "Variational Fourier Features"
     notebook for an example).

## Known Caveats

* The Posterior object is currently only available for the `SVGP` model. We
  would like to extend this to the other models such as `GPR`, `SGPR`, or `VGP`, but
  this effort is beyond what we can currently provide. If you would be willing
  to contribute to those efforts, please get in touch!
* The Posterior object does not currently provide the `GPModel` convenience
  functions such as `predict_f_samples`, `predict_y`, `predict_log_density`.
  Again, if you're willing to contribute, get in touch!

## Thanks to our Contributors

This release contains contributions from:

stefanosele, johnamcleod, st--


# Release 2.1.5

## Known Caveats

* GPflow requires TensorFlow >= 2.2.

## Deprecations

* The `gpflow.utilities.utilities` submodule has been deprecated and will be removed in GPflow 2.3. User code should access functions directly through `gpflow.utilities` instead (#1650).

## Major Features and Improvements

* Improves compatibility between monitoring API and Scipy optimizer (#1642).
* Adds `_add_noise_cov` method to GPR model class to make it more easily extensible (#1645).

## Bug Fixes

* Fixes a bug in ModelToTensorBoard (#1619) when `max_size=-1` (#1619)
* Fixes a dynamic shape issue in the quadrature code (#1626).
* Fixes #1651, a bug in `fully_correlated_conditional_repeat` (#1652).
* Fixes #1653, a bug in the "fallback" code path for multioutput Kuf (#1654).
* Fixes a bug in the un-whitened code path for the fully correlated conditional function (#1662).
* Fixes a bug in `independent_interdomain_conditional` (#1663).
* Fixes an issue with the gpflow.config API documentation (#1664).

* Test suite
  * Fixes the test suite for TensorFlow 2.4 / TFP 0.12 (#1625).
  * Fixes mypy call (#1637).
  * Fixes a bug in test_method_equivalence.py (#1649).

## Thanks to our Contributors

This release contains contributions from:

johnamcleod, st--, vatsalaggarwal, sam-willis, vdutor<|MERGE_RESOLUTION|>--- conflicted
+++ resolved
@@ -63,8 +63,6 @@
 <INSERT>, <NAME>, <HERE>, <USING>, <GITHUB>, <HANDLE>
 
 
-<<<<<<< HEAD
-=======
 # Release 2.6.4
 
 This is yet another bug-fix release.
@@ -79,7 +77,7 @@
 
 ChrisMorter
 
->>>>>>> 739d3c6d
+
 # Release 2.6.3
 
 This is yet another bug-fix release.
