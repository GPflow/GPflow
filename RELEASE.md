Release notes for all past releases are available in the ['Releases' section](https://github.com/GPflow/GPflow/releases) of the GPflow GitHub Repo. [HOWTO_RELEASE.md](HOWTO_RELEASE.md) explains just that.

# Release x.y.z (template for future releases)

<INSERT SMALL BLURB ABOUT RELEASE FOCUS AREA AND POTENTIAL TOOLCHAIN CHANGES>

## Breaking Changes

* <DOCUMENT BREAKING CHANGES HERE>
* <THIS SECTION SHOULD CONTAIN API AND BEHAVIORAL BREAKING CHANGES>

## Known Caveats

* <CAVEATS REGARDING THE RELEASE (BUT NOT BREAKING CHANGES).>
* <ADDING/BUMPING DEPENDENCIES SHOULD GO HERE>
* <KNOWN LACK OF SUPPORT ON SOME PLATFORM SHOULD GO HERE>

## Major Features and Improvements

* <INSERT MAJOR FEATURE HERE, USING MARKDOWN SYNTAX>
* <IF RELEASE CONTAINS MULTIPLE FEATURES FROM SAME AREA, GROUP THEM TOGETHER>

## Bug Fixes and Other Changes

* <SIMILAR TO ABOVE SECTION, BUT FOR OTHER IMPORTANT CHANGES / BUG FIXES>
* <IF A CHANGE CLOSES A GITHUB ISSUE, IT SHOULD BE DOCUMENTED HERE>
* <NOTES SHOULD BE GROUPED PER AREA>

## Thanks to our Contributors

This release contains contributions from:

<INSERT>, <NAME>, <HERE>, <USING>, <GITHUB>, <HANDLE>


# Release 2.8.0 (next release)

<INSERT SMALL BLURB ABOUT RELEASE FOCUS AREA AND POTENTIAL TOOLCHAIN CHANGES>

## Breaking Changes

* <DOCUMENT BREAKING CHANGES HERE>
* <THIS SECTION SHOULD CONTAIN API AND BEHAVIORAL BREAKING CHANGES>

## Known Caveats

* <CAVEATS REGARDING THE RELEASE (BUT NOT BREAKING CHANGES).>
* <ADDING/BUMPING DEPENDENCIES SHOULD GO HERE>
* <KNOWN LACK OF SUPPORT ON SOME PLATFORM SHOULD GO HERE>

## Major Features and Improvements

* Major rework of documentation landing page and "getting started" section.

## Bug Fixes and Other Changes

* Fixed bug related to `tf.saved_model` and methods wrapped in `@check_shapes`.
<<<<<<< HEAD
* Added support for setting `tf.function` arguments for compilation in `Scipy` optimizer.
=======
* Fixed missing docs for `SquaredExponential` and `Constant` kernels.
>>>>>>> cb882774

## Thanks to our Contributors

This release contains contributions from:

khurram-ghani
<INSERT>, <NAME>, <HERE>, <USING>, <GITHUB>, <HANDLE>


# Release 2.7.1

A small fix for a bug in the scipy optimize wrapper.

## Breaking Changes

* None

## Known Caveats

* None

## Major Features and Improvements

* None

## Bug Fixes and Other Changes

* Patched `gpflow.optimizers.Scipy` to always assign the last good state returned by `scipy.optimize.minimize` to the model under optimization.  Previously, this step could be missed if `minimize` failed in some situations, leaving the model in an arbitrary state.

## Thanks to our Contributors

This release contains contributions from:

Khurram Ghani


# Release 2.7.0

The main theme of this release is documentation, with a new suite of tutorials, several upgrades to notebooks and the removal of a rather annoying bug in the documentation site.

Perhaps more notably, `check_shapes` has been removed, and can now be found [here](https://github.com/GPflow/check_shapes).  This change is breaking for those who are still getting `check_shapes` from `gpflow`, although being in experimental this change does not require a new version number.

## Breaking Changes

* `gpflow.experimental.check_shapes` has been removed, in favour of an independent release. Use
  `pip install check_shapes` and `import check_shapes` instead.

## Major Features and Improvements

* Major rework of documentation landing page and "getting started" section.

## Bug Fixes and Other Changes

* Fixed bug related to `tf.saved_model` and methods wrapped in `@check_shapes`.
* Documented monitoring with `Adam` optimizer.
* Fixed bug related to switching versions in documentation site
* Fixed several issues relating to mypy


## Thanks to our Contributors

This release contains contributions from:

sc336, st--, sethaxen, jesnie


# Release 2.6.4

This is yet another bug-fix release.

## Bug Fixes and Other Changes

* Fix to `to_default_float` to avoid losing precision when called with python floats.

## Thanks to our Contributors

This release contains contributions from:

ChrisMorter

# Release 2.6.3

This is yet another bug-fix release.

## Bug Fixes and Other Changes

* Fix to `check_shapes` handling of `tfp..._TensorCoercible`.

## Thanks to our Contributors

This release contains contributions from:

jesnie


# Release 2.6.2

This is a bug-fix release, for compatibility with GPflux.

## Bug Fixes and Other Changes

* Extract shapes of `tfp.python.layers.internal.distribution_tensor_coercible._TensorCoercible`.
* Allow `FallbackSeparateIndependentInducingVariables` to have children with different shapes.
* Allow input and output batches on `GaussianQuadrature` to be different.

## Thanks to our Contributors

This release contains contributions from:

jesnie


# Release 2.6.1

This is a bug-fixes release, due to problems with model saving in `2.6.0`.

## Breaking Changes

* Removed `gpflow.utilities.ops.cast`. Use `tf.cast` instead.

## Bug Fixes and Other Changes

* Fixed bug related to `tf.saved_model` and methods wrapped in `@check_shapes`.
* Some documentation formatting fixes.

## Thanks to our Contributors

This release contains contributions from:

jesnie


# Release 2.6.0

The major theme for this release is heteroskedastic likelihoods. Changes have unfortunately caused
some breaking changes, but makes it much easier to use heteroskedastic likelihoods, either by
plugging together built-in GPflow classes, or when writing your own. See our
[updated notebook](https://gpflow.github.io/GPflow/2.6.0/notebooks/advanced/varying_noise.html), for
examples on how to use this.

## Breaking Changes

* All likelihood methods now take an extra `X` argument. If you have written custom likelihoods or
  you have custom code calling likelihoods directly you will need to add this extra argument.
* On the `CGLB` model the `xnew` parameters has changed name to `Xnew`, to be consistent with the
  other models.
* On the `GPLVM` model the variance returned by `predict_f` with `full_cov=True` has changed shape
  from `[batch..., N, N, P]` to `[batch..., P, N, N]` to be consistent with the other models.
* `gpflow.likelihoods.Gaussian.DEFAULT_VARIANCE_LOWER_BOUND` has been replaced with
  `gpflow.likelihoods.scalar_continuous.DEFAULT_LOWER_BOUND`.
* Change to `InducingVariables` API. `InducingVariables` must now have a `shape` property.
* `gpflow.experimental.check_shapes.get_shape.register` has been replaced with
  `gpflow.experimental.check_shapes.register_get_shape`.
* `check_shapes` will no longer automatically wrap shape checking in
  `tf.compat.v1.flags.tf_decorator.make_decorator`. This is likely to affect you if you use
  `check_shapes` with custom Keras models. If you require the decorator you can manually enable it
  with `check_shapes(..., tf_decorator=True)`.

## Known Caveats

* Shape checking is now, by default, disabled within `tf.function`. Use `set_enable_check_shapes` to
  change this behaviour. See the
  [API documentation](https://gpflow.github.io/GPflow/2.6.0/api/gpflow/experimental/check_shapes/index.html#speed-and-interactions-with-tf-function)
  for more details.

## Major Features and Improvements

* Improved handling of variable noise
  - All likelihood methods now take an `X` argument, allowing you to easily implement
    heteroskedastic likelihoods.
  - The `Gaussian` likelihood can now be parametrized by either a `variance` or a `scale`
  - Some existing likelihoods can now take a function (of X) instead of a parameter, allowing them
    to become heteroskedastic. The parameters are:
    - `Gaussian` `variance`
    - `Gaussian` `scale`
    - `StudentT` `scale`
    - `Gamma` `shape`
    - `Beta` `scale`
  - The `GPR` and `SGPR` can now be configured with a custom Gaussian likelihood, allowing you to
    make them heteroskedastic.
  - See the updated
    [notebook](https://gpflow.github.io/GPflow/2.6.0/notebooks/advanced/varying_noise.html).
  - `gpflow.mean_functions` has been renamed `gpflow.functions`, but with an alias, to avoid
    breaking changes.
* `gpflow.experimental.check_shapes`
  - Can now be in three different states - ENABLED, EAGER_MODE_ONLY, and DISABLE.
    The default is EAGER_MODE_ONLY, which only performs shape checks when the code is not compiled.
    Compiling the shape checking code is a major bottleneck and this provides a significant speed-up
    for performance sensitive parts of the code.
  - Now supports multiple variable-rank dimensions at the same time, e.g. `cov: [n..., n...]`.
  - Now supports single broadcast dimensions to have size 0 or 1, instead of only 1.
  - Now supports variable-rank dimensions to be broadcast, even if they're not leading.
  - Now supports `is None` and `is not None` as checks for conditional shapes.
  - Now uses custom function `register_get_shape` instead of `get_shape.register`, for better
    compatibility with TensorFlow.
  - Now supports checking the shapes of `InducingVariable`s.
  - Now adds documentation to function arguments that has declared shapes, but no other
    documentation.
  - All of GPflow is now consistently shape-checked.
* All built-in kernels now consistently support broadcasting.

## Bug Fixes and Other Changes

* Tested with TensorFlow 2.10.
* Add support for Apple Silicon Macs (`arm64`) via the `tensorflow-macos` dependency. (#1850)
* New implementation of GPR and SGPR posterior objects. This primarily improves numerical stability.
  (#1960)
  - For the GPR this is also a speed improvement when using a GPU.
  - For the SGPR this is a mixed bag, performance-wise.
* Improved checking and error reporting for the models than do not support `full_cov` and
  `full_output_cov`.
* Documentation improvements:
  - Improved MCMC notebook.
  - Deleted notebooks that had no contents.
  - Fixed some broken formatting.

## Thanks to our Contributors

This release contains contributions from:

jesnie, corwinpro, st--, vdutor


# Release 2.5.2

This release fixes a performance regression introduced in `2.5.0`.  `2.5.0` used features of Python
that `tensorfow < 2.9.0` do not know how to compile, which negatively impacted performance.

## Bug Fixes and Other Changes

* Fixed some bugs that prevented TensorFlow compilation and had negative performance impact. (#1882)
* Various improvements to documentation. (#1875, #1866, #1877, #1879)

## Thanks to our Contributors

This release contains contributions from:

jesnie


# Release 2.5.1

Fix problem with release process of 2.5.0.

## Bug Fixes and Other Changes

* Fix bug in release process.

## Thanks to our Contributors

This release contains contributions from:

jesnie


# Release 2.5.0

The focus of this release has mostly been bumping the minimally supported versions of Python and
TensorFlow; and development of `gpflow.experimental.check_shapes`.

## Breaking Changes

* Dropped support for Python 3.6. New minimum version is 3.7. (#1803, #1859)
* Dropped support for TensorFlow 2.2 and 2.3. New minimum version is 2.4. (#1803)
* Removed sub-package `gpflow.utilities.utilities`. It was scheduled for deletion in `2.3.0`.
  Use `gpflow.utilities` instead. (#1804)
* Removed method `Likelihood.predict_density`, which has been deprecated since March 24, 2020.
  (#1804)
* Removed property `ScalarLikelihood.num_gauss_hermite_points`, which has been deprecated since
  September 30, 2020. (#1804)

## Known Caveats

* Further improvements to type hints - this may reveal new problems in your code-base if
  you use a type checker, such as `mypy`. (#1795, #1799, #1802, #1812, #1814, #1816)

## Major Features and Improvements

* Significant work on `gpflow.experimental.check_shapes`.

  - Support anonymous dimensions. (#1796)
  - Add a hook to let the user register shapes for custom types. (#1798)
  - Support `Optional` values. (#1797)
  - Make it configurable. (#1810)
  - Add accesors for setting/getting previously applied checks. (#1815)
  - Much improved error messages. (#1822)
  - Add support for user notes on shapes. (#1836)
  - Support checking all elements of collections. (#1840)
  - Enable stand-alone shape checking, without using a decorator. (#1845)
  - Support for broadcasts. (#1849)
  - Add support for checking the shapes of intermediate computations. (#1853)
  - Support conditional shapes. (#1855)

* Significant speed-up of the GPR posterior objects. (#1809, #1811)

* Significant improvements to documentation. Note the new home page:
  https://gpflow.github.io/GPflow/index.html
  (#1828, #1829, #1830, #1831, #1833, #1841, #1842, #1856, #1857)

## Bug Fixes and Other Changes

* Minor improvement to code clarity (variable scoping) in SVGP model. (#1800)
* Improving mathematical formatting in docs (SGPR derivations). (#1806)
* Allow anisotropic kernels to have negative length-scales. (#1843)

## Thanks to our Contributors

This release contains contributions from:

ltiao, uri.granta, frgsimpson, st--, jesnie


# Release 2.4.0

This release mostly focuses on make posterior objects useful for Bayesian Optimisation.
It also adds a new `experimetal` sub-package, with a tool for annotating tensor shapes.


## Breaking Changes

* Slight change to the API of custom posterior objects.
  `gpflow.posteriors.AbstractPosterior._precompute` no longer must return an `alpha` and an
  `Qinv` - instead it returns any arbitrary tuple of `PrecomputedValue`s.
  Correspondingly `gpflow.posteriors.AbstractPosterior._conditional_with_precompute` should no
  longer try to access `self.alpha` and `self.Qinv`, but instead is passed the tuple of tensors
  returned by `_precompute`, as a parameter. (#1763, #1767)

* Slight change to the API of inducing points.
  You should no longer override `gpflow.inducing_variables.InducingVariables.__len__`. Override
  `gpflow.inducing_variables.InducingVariables.num_inducing` instead. `num_inducing` should return a
  `tf.Tensor` which is consistent with previous behaviour, although the type previously was
  annotated as `int`. `__len__` has been deprecated. (#1766, #1792)

## Known Caveats

* Type hints have been added in several places - this may reveal new problems in your code-base if
  you use a type checker, such as `mypy`.
  (#1766, #1769, #1771, #1773, #1775, #1777, #1780, #1783, #1787, #1789)

## Major Features and Improvements

* Add new posterior class to enable faster predictions from the VGP model. (#1761)
* VGP class bug-fixed to work with variable-sized data. Note you can use
  `gpflow.models.vgp.update_vgp_data` to ensure variational parameters are updated sanely. (#1774).
* All posterior classes bug-fixed to work with variable data sizes, for Bayesian Optimisation.
  (#1767)

* Added `experimental` sub-package for features that are still under developmet.
  * Added `gpflow.experimental.check_shapes` for checking tensor shapes.
    (#1760, #1768, #1782, #1785, #1788)

## Bug Fixes and Other Changes

* Make `dataclasses` dependency conditional at install time. (#1759)
* Simplify calculations of some `predict_f`. (#1755)

## Thanks to our Contributors

This release contains contributions from:

jesnie, tmct, joacorapela


# Release 2.3.1

This is a bug-fix release, primarily for the GPR posterior object.

## Bug Fixes and Other Changes

* GPR posterior
  * Fix the calculation in the GPR posterior object (#1734).
  * Fixes leading dimension issues with `GPRPosterior._conditional_with_precompute()` (#1747).

* Make `gpflow.optimizers.Scipy` able to handle unused / unconnected variables. (#1745).

* Build
  * Fixed broken CircleCi build (#1738).
  * Update CircleCi build to use next-gen Docker images (#1740).
  * Fixed broken triggering of docs generation (#1744).
  * Make all slow tests depend on fast tests (#1743).
  * Make `make dev-install` also install the test requirements (#1737).

* Documentation
  * Fixed broken link in `README.md` (#1736).
  * Fix broken build of `cglb.ipynb` (#1742).
  * Add explanation of how to run notebooks locally (#1729).
  * Fix formatting in notebook on Heteroskedastic Likelihood (#1727).
  * Fix broken link in introduction (#1718).

* Test suite
  * Amends `test_gpr_posterior.py` so it will cover leading dimension uses.



## Thanks to our Contributors

This release contains contributions from:

st--, jesnie, johnamcleod, Andrew878


# Release 2.3.0

## Major Features and Improvements

* Refactor posterior base class to support other model types. (#1695)
* Add new posterior class to enable faster predictions from the GPR/SGPR models. (#1696, #1711)
* Construct Parameters from other Parameters and retain properties. (#1699)
* Add CGLB model (#1706)

## Bug Fixes and Other Changes

* Fix unit test failure when using TensorFlow 2.5.0 (#1684)
* Upgrade black formatter to version 20.8b1 (#1694)
* Remove erroneous DeprecationWarnings (#1693)
* Fix SGPR derivation (#1688)
* Fix tests which fail with TensorFlow 2.6.0 (#1714)

## Thanks to our Contributors

This release contains contributions from:

johnamcleod, st--, Andrew878, tadejkrivec, awav, avullo


# Release 2.2.1

Bugfix for creating the new posterior objects with `PrecomputeCacheType.VARIABLE`.


# Release 2.2.0

The main focus of this release is the new "Posterior" object introduced by
PR #1636, which allows for a significant speed-up of post-training predictions
with the `SVGP` model (partially resolving #1599).

* For end-users, by default nothing changes; see Breaking Changes below if you
  have written your own _implementations_ of `gpflow.conditionals.conditional`.
* After training an `SVGP` model, you can call `model.posterior()` to obtain a
  Posterior object that precomputes all quantities not depending on the test
  inputs (e.g. Choleskty of Kuu), and provides a `posterior.predict_f()` method
  that reuses these cached quantities. `model.predict_f()` computes exactly the
  same quantities as before and does **not** give any speed-up.
* `gpflow.conditionals.conditional()` forwards to the same "fused" code-path as
  before.

## Breaking Changes

* `gpflow.conditionals.conditional.register` is deprecated and should not be
  called outside of the GPflow core code.  If you have written your own
  implementations of `gpflow.conditionals.conditional()`, you have two options
  to use your code with GPflow 2.2:
  1. Temporary work-around: Instead of `gpflow.models.SVGP`, use the
     backwards-compatible `gpflow.models.svgp.SVGP_deprecated`.
  2. Convert your conditional() implementation into a subclass of
     `gpflow.posteriors.AbstractPosterior`, and register
     `get_posterior_class()` instead (see the "Variational Fourier Features"
     notebook for an example).

## Known Caveats

* The Posterior object is currently only available for the `SVGP` model. We
  would like to extend this to the other models such as `GPR`, `SGPR`, or `VGP`, but
  this effort is beyond what we can currently provide. If you would be willing
  to contribute to those efforts, please get in touch!
* The Posterior object does not currently provide the `GPModel` convenience
  functions such as `predict_f_samples`, `predict_y`, `predict_log_density`.
  Again, if you're willing to contribute, get in touch!

## Thanks to our Contributors

This release contains contributions from:

stefanosele, johnamcleod, st--


# Release 2.1.5

## Known Caveats

* GPflow requires TensorFlow >= 2.2.

## Deprecations

* The `gpflow.utilities.utilities` submodule has been deprecated and will be removed in GPflow 2.3. User code should access functions directly through `gpflow.utilities` instead (#1650).

## Major Features and Improvements

* Improves compatibility between monitoring API and Scipy optimizer (#1642).
* Adds `_add_noise_cov` method to GPR model class to make it more easily extensible (#1645).

## Bug Fixes

* Fixes a bug in ModelToTensorBoard (#1619) when `max_size=-1` (#1619)
* Fixes a dynamic shape issue in the quadrature code (#1626).
* Fixes #1651, a bug in `fully_correlated_conditional_repeat` (#1652).
* Fixes #1653, a bug in the "fallback" code path for multioutput Kuf (#1654).
* Fixes a bug in the un-whitened code path for the fully correlated conditional function (#1662).
* Fixes a bug in `independent_interdomain_conditional` (#1663).
* Fixes an issue with the gpflow.config API documentation (#1664).

* Test suite
  * Fixes the test suite for TensorFlow 2.4 / TFP 0.12 (#1625).
  * Fixes mypy call (#1637).
  * Fixes a bug in test_method_equivalence.py (#1649).

## Thanks to our Contributors

This release contains contributions from:

johnamcleod, st--, vatsalaggarwal, sam-willis, vdutor<|MERGE_RESOLUTION|>--- conflicted
+++ resolved
@@ -55,11 +55,8 @@
 ## Bug Fixes and Other Changes
 
 * Fixed bug related to `tf.saved_model` and methods wrapped in `@check_shapes`.
-<<<<<<< HEAD
+* Fixed missing docs for `SquaredExponential` and `Constant` kernels.
 * Added support for setting `tf.function` arguments for compilation in `Scipy` optimizer.
-=======
-* Fixed missing docs for `SquaredExponential` and `Constant` kernels.
->>>>>>> cb882774
 
 ## Thanks to our Contributors
 
