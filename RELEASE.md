Release notes for all past releases are available in the ['Releases' section](https://github.com/GPflow/GPflow/releases) of the GPflow GitHub Repo. [HOWTO_RELEASE.md](HOWTO_RELEASE.md) explains just that.

# Release x.y.z (template for future releases)

<INSERT SMALL BLURB ABOUT RELEASE FOCUS AREA AND POTENTIAL TOOLCHAIN CHANGES>

## Breaking Changes

* <DOCUMENT BREAKING CHANGES HERE>
* <THIS SECTION SHOULD CONTAIN API AND BEHAVIORAL BREAKING CHANGES>

## Known Caveats

* <CAVEATS REGARDING THE RELEASE (BUT NOT BREAKING CHANGES).>
* <ADDING/BUMPING DEPENDENCIES SHOULD GO HERE>
* <KNOWN LACK OF SUPPORT ON SOME PLATFORM SHOULD GO HERE>

## Major Features and Improvements

* <INSERT MAJOR FEATURE HERE, USING MARKDOWN SYNTAX>
* <IF RELEASE CONTAINS MULTIPLE FEATURES FROM SAME AREA, GROUP THEM TOGETHER>

## Bug Fixes and Other Changes

* <SIMILAR TO ABOVE SECTION, BUT FOR OTHER IMPORTANT CHANGES / BUG FIXES>
* <IF A CHANGE CLOSES A GITHUB ISSUE, IT SHOULD BE DOCUMENTED HERE>
* <NOTES SHOULD BE GROUPED PER AREA>

## Thanks to our Contributors

This release contains contributions from:

<INSERT>, <NAME>, <HERE>, <USING>, <GITHUB>, <HANDLE>


# Release 2.9.0 (next release)

<INSERT SMALL BLURB ABOUT RELEASE FOCUS AREA AND POTENTIAL TOOLCHAIN CHANGES>

## Breaking Changes

* <DOCUMENT BREAKING CHANGES HERE>
* <THIS SECTION SHOULD CONTAIN API AND BEHAVIORAL BREAKING CHANGES>

## Known Caveats

* <CAVEATS REGARDING THE RELEASE (BUT NOT BREAKING CHANGES).>
* <ADDING/BUMPING DEPENDENCIES SHOULD GO HERE>
* <KNOWN LACK OF SUPPORT ON SOME PLATFORM SHOULD GO HERE>

## Major Features and Improvements

* <INSERT MAJOR FEATURE HERE, USING MARKDOWN SYNTAX>
* <IF RELEASE CONTAINS MULTIPLE FEATURES FROM SAME AREA, GROUP THEM TOGETHER>

## Bug Fixes and Other Changes

<<<<<<< HEAD
* Fixed bug related to `tf.saved_model` and methods wrapped in `@check_shapes`.
* Fixed missing docs for `SquaredExponential` and `Constant` kernels.
* Tested with TensorFlow 2.12.
=======
* <SIMILAR TO ABOVE SECTION, BUT FOR OTHER IMPORTANT CHANGES / BUG FIXES>
* <IF A CHANGE CLOSES A GITHUB ISSUE, IT SHOULD BE DOCUMENTED HERE>
* <NOTES SHOULD BE GROUPED PER AREA>
>>>>>>> 26eaaa89

## Thanks to our Contributors

This release contains contributions from:

<<<<<<< HEAD
khurram-ghani, uri-granta
=======
<INSERT>, <NAME>, <HERE>, <USING>, <GITHUB>, <HANDLE>

>>>>>>> 26eaaa89

# Release 2.8.0

The main focus of this release is to provide users control over arguments for `tf.function`
compilation inside the Scipy minimize wrapper. It also adds support for a new categorical kernel.

## Major Features and Improvements

* Added a new categorical kernel that implements categorical variables by mapping them to values in
  a latent space. (#2055)
* Added support for passing `tf.function` arguments for compilation in `gpflow.optimizers.Scipy`.
  (#2064)
* Default lower bound for parameters of scalar likelihoods can now be set via configuration.
  (#1985, #2066)

## Bug Fixes and Other Changes

* Fixed some notebook typos and a link. (#2052, #2057)
* Fixed missing docs for `SquaredExponential` and `Constant` kernels. (#2056, #2063)

## Thanks to our Contributors

This release contains contributions from:

sc336, partev, khurram-ghani, uri-granta, awav, jesnie


# Release 2.7.1

A small fix for a bug in the scipy optimize wrapper.

## Breaking Changes

* None

## Known Caveats

* None

## Major Features and Improvements

* None

## Bug Fixes and Other Changes

* Patched `gpflow.optimizers.Scipy` to always assign the last good state returned by `scipy.optimize.minimize` to the model under optimization.  Previously, this step could be missed if `minimize` failed in some situations, leaving the model in an arbitrary state.

## Thanks to our Contributors

This release contains contributions from:

Khurram Ghani


# Release 2.7.0

The main theme of this release is documentation, with a new suite of tutorials, several upgrades to notebooks and the removal of a rather annoying bug in the documentation site.

Perhaps more notably, `check_shapes` has been removed, and can now be found [here](https://github.com/GPflow/check_shapes).  This change is breaking for those who are still getting `check_shapes` from `gpflow`, although being in experimental this change does not require a new version number.

## Breaking Changes

* `gpflow.experimental.check_shapes` has been removed, in favour of an independent release. Use
  `pip install check_shapes` and `import check_shapes` instead.

## Major Features and Improvements

* Major rework of documentation landing page and "getting started" section.

## Bug Fixes and Other Changes

* Fixed bug related to `tf.saved_model` and methods wrapped in `@check_shapes`.
* Documented monitoring with `Adam` optimizer.
* Fixed bug related to switching versions in documentation site
* Fixed several issues relating to mypy


## Thanks to our Contributors

This release contains contributions from:

sc336, st--, sethaxen, jesnie


# Release 2.6.4

This is yet another bug-fix release.

## Bug Fixes and Other Changes

* Fix to `to_default_float` to avoid losing precision when called with python floats.

## Thanks to our Contributors

This release contains contributions from:

ChrisMorter

# Release 2.6.3

This is yet another bug-fix release.

## Bug Fixes and Other Changes

* Fix to `check_shapes` handling of `tfp..._TensorCoercible`.

## Thanks to our Contributors

This release contains contributions from:

jesnie


# Release 2.6.2

This is a bug-fix release, for compatibility with GPflux.

## Bug Fixes and Other Changes

* Extract shapes of `tfp.python.layers.internal.distribution_tensor_coercible._TensorCoercible`.
* Allow `FallbackSeparateIndependentInducingVariables` to have children with different shapes.
* Allow input and output batches on `GaussianQuadrature` to be different.

## Thanks to our Contributors

This release contains contributions from:

jesnie


# Release 2.6.1

This is a bug-fixes release, due to problems with model saving in `2.6.0`.

## Breaking Changes

* Removed `gpflow.utilities.ops.cast`. Use `tf.cast` instead.

## Bug Fixes and Other Changes

* Fixed bug related to `tf.saved_model` and methods wrapped in `@check_shapes`.
* Some documentation formatting fixes.

## Thanks to our Contributors

This release contains contributions from:

jesnie


# Release 2.6.0

The major theme for this release is heteroskedastic likelihoods. Changes have unfortunately caused
some breaking changes, but makes it much easier to use heteroskedastic likelihoods, either by
plugging together built-in GPflow classes, or when writing your own. See our
[updated notebook](https://gpflow.github.io/GPflow/2.6.0/notebooks/advanced/varying_noise.html), for
examples on how to use this.

## Breaking Changes

* All likelihood methods now take an extra `X` argument. If you have written custom likelihoods or
  you have custom code calling likelihoods directly you will need to add this extra argument.
* On the `CGLB` model the `xnew` parameters has changed name to `Xnew`, to be consistent with the
  other models.
* On the `GPLVM` model the variance returned by `predict_f` with `full_cov=True` has changed shape
  from `[batch..., N, N, P]` to `[batch..., P, N, N]` to be consistent with the other models.
* `gpflow.likelihoods.Gaussian.DEFAULT_VARIANCE_LOWER_BOUND` has been replaced with
  `gpflow.likelihoods.scalar_continuous.DEFAULT_LOWER_BOUND`.
* Change to `InducingVariables` API. `InducingVariables` must now have a `shape` property.
* `gpflow.experimental.check_shapes.get_shape.register` has been replaced with
  `gpflow.experimental.check_shapes.register_get_shape`.
* `check_shapes` will no longer automatically wrap shape checking in
  `tf.compat.v1.flags.tf_decorator.make_decorator`. This is likely to affect you if you use
  `check_shapes` with custom Keras models. If you require the decorator you can manually enable it
  with `check_shapes(..., tf_decorator=True)`.

## Known Caveats

* Shape checking is now, by default, disabled within `tf.function`. Use `set_enable_check_shapes` to
  change this behaviour. See the
  [API documentation](https://gpflow.github.io/GPflow/2.6.0/api/gpflow/experimental/check_shapes/index.html#speed-and-interactions-with-tf-function)
  for more details.

## Major Features and Improvements

* Improved handling of variable noise
  - All likelihood methods now take an `X` argument, allowing you to easily implement
    heteroskedastic likelihoods.
  - The `Gaussian` likelihood can now be parametrized by either a `variance` or a `scale`
  - Some existing likelihoods can now take a function (of X) instead of a parameter, allowing them
    to become heteroskedastic. The parameters are:
    - `Gaussian` `variance`
    - `Gaussian` `scale`
    - `StudentT` `scale`
    - `Gamma` `shape`
    - `Beta` `scale`
  - The `GPR` and `SGPR` can now be configured with a custom Gaussian likelihood, allowing you to
    make them heteroskedastic.
  - See the updated
    [notebook](https://gpflow.github.io/GPflow/2.6.0/notebooks/advanced/varying_noise.html).
  - `gpflow.mean_functions` has been renamed `gpflow.functions`, but with an alias, to avoid
    breaking changes.
* `gpflow.experimental.check_shapes`
  - Can now be in three different states - ENABLED, EAGER_MODE_ONLY, and DISABLE.
    The default is EAGER_MODE_ONLY, which only performs shape checks when the code is not compiled.
    Compiling the shape checking code is a major bottleneck and this provides a significant speed-up
    for performance sensitive parts of the code.
  - Now supports multiple variable-rank dimensions at the same time, e.g. `cov: [n..., n...]`.
  - Now supports single broadcast dimensions to have size 0 or 1, instead of only 1.
  - Now supports variable-rank dimensions to be broadcast, even if they're not leading.
  - Now supports `is None` and `is not None` as checks for conditional shapes.
  - Now uses custom function `register_get_shape` instead of `get_shape.register`, for better
    compatibility with TensorFlow.
  - Now supports checking the shapes of `InducingVariable`s.
  - Now adds documentation to function arguments that has declared shapes, but no other
    documentation.
  - All of GPflow is now consistently shape-checked.
* All built-in kernels now consistently support broadcasting.

## Bug Fixes and Other Changes

* Tested with TensorFlow 2.10.
* Add support for Apple Silicon Macs (`arm64`) via the `tensorflow-macos` dependency. (#1850)
* New implementation of GPR and SGPR posterior objects. This primarily improves numerical stability.
  (#1960)
  - For the GPR this is also a speed improvement when using a GPU.
  - For the SGPR this is a mixed bag, performance-wise.
* Improved checking and error reporting for the models than do not support `full_cov` and
  `full_output_cov`.
* Documentation improvements:
  - Improved MCMC notebook.
  - Deleted notebooks that had no contents.
  - Fixed some broken formatting.

## Thanks to our Contributors

This release contains contributions from:

jesnie, corwinpro, st--, vdutor


# Release 2.5.2

This release fixes a performance regression introduced in `2.5.0`.  `2.5.0` used features of Python
that `tensorfow < 2.9.0` do not know how to compile, which negatively impacted performance.

## Bug Fixes and Other Changes

* Fixed some bugs that prevented TensorFlow compilation and had negative performance impact. (#1882)
* Various improvements to documentation. (#1875, #1866, #1877, #1879)

## Thanks to our Contributors

This release contains contributions from:

jesnie


# Release 2.5.1

Fix problem with release process of 2.5.0.

## Bug Fixes and Other Changes

* Fix bug in release process.

## Thanks to our Contributors

This release contains contributions from:

jesnie


# Release 2.5.0

The focus of this release has mostly been bumping the minimally supported versions of Python and
TensorFlow; and development of `gpflow.experimental.check_shapes`.

## Breaking Changes

* Dropped support for Python 3.6. New minimum version is 3.7. (#1803, #1859)
* Dropped support for TensorFlow 2.2 and 2.3. New minimum version is 2.4. (#1803)
* Removed sub-package `gpflow.utilities.utilities`. It was scheduled for deletion in `2.3.0`.
  Use `gpflow.utilities` instead. (#1804)
* Removed method `Likelihood.predict_density`, which has been deprecated since March 24, 2020.
  (#1804)
* Removed property `ScalarLikelihood.num_gauss_hermite_points`, which has been deprecated since
  September 30, 2020. (#1804)

## Known Caveats

* Further improvements to type hints - this may reveal new problems in your code-base if
  you use a type checker, such as `mypy`. (#1795, #1799, #1802, #1812, #1814, #1816)

## Major Features and Improvements

* Significant work on `gpflow.experimental.check_shapes`.

  - Support anonymous dimensions. (#1796)
  - Add a hook to let the user register shapes for custom types. (#1798)
  - Support `Optional` values. (#1797)
  - Make it configurable. (#1810)
  - Add accesors for setting/getting previously applied checks. (#1815)
  - Much improved error messages. (#1822)
  - Add support for user notes on shapes. (#1836)
  - Support checking all elements of collections. (#1840)
  - Enable stand-alone shape checking, without using a decorator. (#1845)
  - Support for broadcasts. (#1849)
  - Add support for checking the shapes of intermediate computations. (#1853)
  - Support conditional shapes. (#1855)

* Significant speed-up of the GPR posterior objects. (#1809, #1811)

* Significant improvements to documentation. Note the new home page:
  https://gpflow.github.io/GPflow/index.html
  (#1828, #1829, #1830, #1831, #1833, #1841, #1842, #1856, #1857)

## Bug Fixes and Other Changes

* Minor improvement to code clarity (variable scoping) in SVGP model. (#1800)
* Improving mathematical formatting in docs (SGPR derivations). (#1806)
* Allow anisotropic kernels to have negative length-scales. (#1843)

## Thanks to our Contributors

This release contains contributions from:

ltiao, uri.granta, frgsimpson, st--, jesnie


# Release 2.4.0

This release mostly focuses on make posterior objects useful for Bayesian Optimisation.
It also adds a new `experimetal` sub-package, with a tool for annotating tensor shapes.


## Breaking Changes

* Slight change to the API of custom posterior objects.
  `gpflow.posteriors.AbstractPosterior._precompute` no longer must return an `alpha` and an
  `Qinv` - instead it returns any arbitrary tuple of `PrecomputedValue`s.
  Correspondingly `gpflow.posteriors.AbstractPosterior._conditional_with_precompute` should no
  longer try to access `self.alpha` and `self.Qinv`, but instead is passed the tuple of tensors
  returned by `_precompute`, as a parameter. (#1763, #1767)

* Slight change to the API of inducing points.
  You should no longer override `gpflow.inducing_variables.InducingVariables.__len__`. Override
  `gpflow.inducing_variables.InducingVariables.num_inducing` instead. `num_inducing` should return a
  `tf.Tensor` which is consistent with previous behaviour, although the type previously was
  annotated as `int`. `__len__` has been deprecated. (#1766, #1792)

## Known Caveats

* Type hints have been added in several places - this may reveal new problems in your code-base if
  you use a type checker, such as `mypy`.
  (#1766, #1769, #1771, #1773, #1775, #1777, #1780, #1783, #1787, #1789)

## Major Features and Improvements

* Add new posterior class to enable faster predictions from the VGP model. (#1761)
* VGP class bug-fixed to work with variable-sized data. Note you can use
  `gpflow.models.vgp.update_vgp_data` to ensure variational parameters are updated sanely. (#1774).
* All posterior classes bug-fixed to work with variable data sizes, for Bayesian Optimisation.
  (#1767)

* Added `experimental` sub-package for features that are still under developmet.
  * Added `gpflow.experimental.check_shapes` for checking tensor shapes.
    (#1760, #1768, #1782, #1785, #1788)

## Bug Fixes and Other Changes

* Make `dataclasses` dependency conditional at install time. (#1759)
* Simplify calculations of some `predict_f`. (#1755)

## Thanks to our Contributors

This release contains contributions from:

jesnie, tmct, joacorapela


# Release 2.3.1

This is a bug-fix release, primarily for the GPR posterior object.

## Bug Fixes and Other Changes

* GPR posterior
  * Fix the calculation in the GPR posterior object (#1734).
  * Fixes leading dimension issues with `GPRPosterior._conditional_with_precompute()` (#1747).

* Make `gpflow.optimizers.Scipy` able to handle unused / unconnected variables. (#1745).

* Build
  * Fixed broken CircleCi build (#1738).
  * Update CircleCi build to use next-gen Docker images (#1740).
  * Fixed broken triggering of docs generation (#1744).
  * Make all slow tests depend on fast tests (#1743).
  * Make `make dev-install` also install the test requirements (#1737).

* Documentation
  * Fixed broken link in `README.md` (#1736).
  * Fix broken build of `cglb.ipynb` (#1742).
  * Add explanation of how to run notebooks locally (#1729).
  * Fix formatting in notebook on Heteroskedastic Likelihood (#1727).
  * Fix broken link in introduction (#1718).

* Test suite
  * Amends `test_gpr_posterior.py` so it will cover leading dimension uses.



## Thanks to our Contributors

This release contains contributions from:

st--, jesnie, johnamcleod, Andrew878


# Release 2.3.0

## Major Features and Improvements

* Refactor posterior base class to support other model types. (#1695)
* Add new posterior class to enable faster predictions from the GPR/SGPR models. (#1696, #1711)
* Construct Parameters from other Parameters and retain properties. (#1699)
* Add CGLB model (#1706)

## Bug Fixes and Other Changes

* Fix unit test failure when using TensorFlow 2.5.0 (#1684)
* Upgrade black formatter to version 20.8b1 (#1694)
* Remove erroneous DeprecationWarnings (#1693)
* Fix SGPR derivation (#1688)
* Fix tests which fail with TensorFlow 2.6.0 (#1714)

## Thanks to our Contributors

This release contains contributions from:

johnamcleod, st--, Andrew878, tadejkrivec, awav, avullo


# Release 2.2.1

Bugfix for creating the new posterior objects with `PrecomputeCacheType.VARIABLE`.


# Release 2.2.0

The main focus of this release is the new "Posterior" object introduced by
PR #1636, which allows for a significant speed-up of post-training predictions
with the `SVGP` model (partially resolving #1599).

* For end-users, by default nothing changes; see Breaking Changes below if you
  have written your own _implementations_ of `gpflow.conditionals.conditional`.
* After training an `SVGP` model, you can call `model.posterior()` to obtain a
  Posterior object that precomputes all quantities not depending on the test
  inputs (e.g. Choleskty of Kuu), and provides a `posterior.predict_f()` method
  that reuses these cached quantities. `model.predict_f()` computes exactly the
  same quantities as before and does **not** give any speed-up.
* `gpflow.conditionals.conditional()` forwards to the same "fused" code-path as
  before.

## Breaking Changes

* `gpflow.conditionals.conditional.register` is deprecated and should not be
  called outside of the GPflow core code.  If you have written your own
  implementations of `gpflow.conditionals.conditional()`, you have two options
  to use your code with GPflow 2.2:
  1. Temporary work-around: Instead of `gpflow.models.SVGP`, use the
     backwards-compatible `gpflow.models.svgp.SVGP_deprecated`.
  2. Convert your conditional() implementation into a subclass of
     `gpflow.posteriors.AbstractPosterior`, and register
     `get_posterior_class()` instead (see the "Variational Fourier Features"
     notebook for an example).

## Known Caveats

* The Posterior object is currently only available for the `SVGP` model. We
  would like to extend this to the other models such as `GPR`, `SGPR`, or `VGP`, but
  this effort is beyond what we can currently provide. If you would be willing
  to contribute to those efforts, please get in touch!
* The Posterior object does not currently provide the `GPModel` convenience
  functions such as `predict_f_samples`, `predict_y`, `predict_log_density`.
  Again, if you're willing to contribute, get in touch!

## Thanks to our Contributors

This release contains contributions from:

stefanosele, johnamcleod, st--


# Release 2.1.5

## Known Caveats

* GPflow requires TensorFlow >= 2.2.

## Deprecations

* The `gpflow.utilities.utilities` submodule has been deprecated and will be removed in GPflow 2.3. User code should access functions directly through `gpflow.utilities` instead (#1650).

## Major Features and Improvements

* Improves compatibility between monitoring API and Scipy optimizer (#1642).
* Adds `_add_noise_cov` method to GPR model class to make it more easily extensible (#1645).

## Bug Fixes

* Fixes a bug in ModelToTensorBoard (#1619) when `max_size=-1` (#1619)
* Fixes a dynamic shape issue in the quadrature code (#1626).
* Fixes #1651, a bug in `fully_correlated_conditional_repeat` (#1652).
* Fixes #1653, a bug in the "fallback" code path for multioutput Kuf (#1654).
* Fixes a bug in the un-whitened code path for the fully correlated conditional function (#1662).
* Fixes a bug in `independent_interdomain_conditional` (#1663).
* Fixes an issue with the gpflow.config API documentation (#1664).

* Test suite
  * Fixes the test suite for TensorFlow 2.4 / TFP 0.12 (#1625).
  * Fixes mypy call (#1637).
  * Fixes a bug in test_method_equivalence.py (#1649).

## Thanks to our Contributors

This release contains contributions from:

johnamcleod, st--, vatsalaggarwal, sam-willis, vdutor<|MERGE_RESOLUTION|>--- conflicted
+++ resolved
@@ -55,26 +55,14 @@
 
 ## Bug Fixes and Other Changes
 
-<<<<<<< HEAD
-* Fixed bug related to `tf.saved_model` and methods wrapped in `@check_shapes`.
-* Fixed missing docs for `SquaredExponential` and `Constant` kernels.
-* Tested with TensorFlow 2.12.
-=======
-* <SIMILAR TO ABOVE SECTION, BUT FOR OTHER IMPORTANT CHANGES / BUG FIXES>
-* <IF A CHANGE CLOSES A GITHUB ISSUE, IT SHOULD BE DOCUMENTED HERE>
-* <NOTES SHOULD BE GROUPED PER AREA>
->>>>>>> 26eaaa89
-
-## Thanks to our Contributors
-
-This release contains contributions from:
-
-<<<<<<< HEAD
-khurram-ghani, uri-granta
-=======
-<INSERT>, <NAME>, <HERE>, <USING>, <GITHUB>, <HANDLE>
-
->>>>>>> 26eaaa89
+* Test with Tensorflow 2.12
+
+## Thanks to our Contributors
+
+This release contains contributions from:
+
+uri-granta
+
 
 # Release 2.8.0
 
