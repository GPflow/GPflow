Release notes for all past releases are available in the ['Releases' section](https://github.com/GPflow/GPflow/releases) of the GPflow GitHub Repo. [HOWTO_RELEASE.md](HOWTO_RELEASE.md) explains just that.

# Release x.y.z (template for future releases)

<INSERT SMALL BLURB ABOUT RELEASE FOCUS AREA AND POTENTIAL TOOLCHAIN CHANGES>

## Breaking Changes

* <DOCUMENT BREAKING CHANGES HERE>
* <THIS SECTION SHOULD CONTAIN API AND BEHAVIORAL BREAKING CHANGES>

## Known Caveats

* <CAVEATS REGARDING THE RELEASE (BUT NOT BREAKING CHANGES).>
* <ADDING/BUMPING DEPENDENCIES SHOULD GO HERE>
* <KNOWN LACK OF SUPPORT ON SOME PLATFORM SHOULD GO HERE>

## Major Features and Improvements

* <INSERT MAJOR FEATURE HERE, USING MARKDOWN SYNTAX>
* <IF RELEASE CONTAINS MULTIPLE FEATURES FROM SAME AREA, GROUP THEM TOGETHER>

## Bug Fixes and Other Changes

* <SIMILAR TO ABOVE SECTION, BUT FOR OTHER IMPORTANT CHANGES / BUG FIXES>
* <IF A CHANGE CLOSES A GITHUB ISSUE, IT SHOULD BE DOCUMENTED HERE>
* <NOTES SHOULD BE GROUPED PER AREA>

## Thanks to our Contributors

This release contains contributions from:

<INSERT>, <NAME>, <HERE>, <USING>, <GITHUB>, <HANDLE>


# Release 2.2.2 (next upcoming release in progress)

<INSERT SMALL BLURB ABOUT RELEASE FOCUS AREA AND POTENTIAL TOOLCHAIN CHANGES>

## Known Caveats

* <CAVEATS REGARDING THE RELEASE (BUT NOT BREAKING CHANGES).>
* <ADDING/BUMPING DEPENDENCIES SHOULD GO HERE>
* <KNOWN LACK OF SUPPORT ON SOME PLATFORM SHOULD GO HERE>

## Major Features and Improvements

* <INSERT MAJOR FEATURE HERE, USING MARKDOWN SYNTAX>
* <IF RELEASE CONTAINS MULTIPLE FEATURES FROM SAME AREA, GROUP THEM TOGETHER>

## Bug Fixes and Other Changes

<<<<<<< HEAD
* Fix unit test failure when using TensorFlow 2.5.0 (#1684)
* Remove erroneous DeprecationWarnings (#1693)
=======
* Fix unit test failure when using TensorFlow 2.5.0
* Upgrade black formatter to version 20.8b1 (#1694)
>>>>>>> 4054c53e

## Thanks to our Contributors

This release contains contributions from:

johnamcleod, st--


# Release 2.2.1

Bugfix for creating the new posterior objects with `PrecomputeCacheType.VARIABLE`.


# Release 2.2.0

The main focus of this release is the new "Posterior" object introduced by
PR #1636, which allows for a significant speed-up of post-training predictions
with the `SVGP` model (partially resolving #1599).

* For end-users, by default nothing changes; see Breaking Changes below if you
  have written your own _implementations_ of `gpflow.conditionals.conditional`.
* After training an `SVGP` model, you can call `model.posterior()` to obtain a
  Posterior object that precomputes all quantities not depending on the test
  inputs (e.g. Choleskty of Kuu), and provides a `posterior.predict_f()` method
  that reuses these cached quantities. `model.predict_f()` computes exactly the
  same quantities as before and does **not** give any speed-up.
* `gpflow.conditionals.conditional()` forwards to the same "fused" code-path as
  before.

## Breaking Changes

* `gpflow.conditionals.conditional.register` is deprecated and should not be
  called outside of the GPflow core code.  If you have written your own
  implementations of `gpflow.conditionals.conditional()`, you have two options
  to use your code with GPflow 2.2:
  1. Temporary work-around: Instead of `gpflow.models.SVGP`, use the
     backwards-compatible `gpflow.models.svgp.SVGP_deprecated`.
  2. Convert your conditional() implementation into a subclass of
     `gpflow.posteriors.AbstractPosterior`, and register
     `get_posterior_class()` instead (see the "Variational Fourier Features"
     notebook for an example).

## Known Caveats

* The Posterior object is currently only available for the `SVGP` model. We
  would like to extend this to the other models such as `GPR`, `SGPR`, or `VGP`, but
  this effort is beyond what we can currently provide. If you would be willing
  to contribute to those efforts, please get in touch!
* The Posterior object does not currently provide the `GPModel` convenience
  functions such as `predict_f_samples`, `predict_y`, `predict_log_density`.
  Again, if you're willing to contribute, get in touch!

## Thanks to our Contributors

This release contains contributions from:

stefanosele, johnamcleod, st--


# Release 2.1.5

## Known Caveats

* GPflow requires TensorFlow >= 2.2.

## Deprecations

* The `gpflow.utilities.utilities` submodule has been deprecated and will be removed in GPflow 2.3. User code should access functions directly through `gpflow.utilities` instead (#1650).

## Major Features and Improvements

* Improves compatibility between monitoring API and Scipy optimizer (#1642).
* Adds `_add_noise_cov` method to GPR model class to make it more easily extensible (#1645).

## Bug Fixes

* Fixes a bug in ModelToTensorBoard (#1619) when `max_size=-1` (#1619)
* Fixes a dynamic shape issue in the quadrature code (#1626).
* Fixes #1651, a bug in `fully_correlated_conditional_repeat` (#1652).
* Fixes #1653, a bug in the "fallback" code path for multioutput Kuf (#1654).
* Fixes a bug in the un-whitened code path for the fully correlated conditional function (#1662).
* Fixes a bug in `independent_interdomain_conditional` (#1663).
* Fixes an issue with the gpflow.config API documentation (#1664).

* Test suite
  * Fixes the test suite for TensorFlow 2.4 / TFP 0.12 (#1625).
  * Fixes mypy call (#1637).
  * Fixes a bug in test_method_equivalence.py (#1649).

## Thanks to our Contributors

This release contains contributions from:

johnamcleod, st--, vatsalaggarwal, sam-willis, vdutor<|MERGE_RESOLUTION|>--- conflicted
+++ resolved
@@ -50,13 +50,9 @@
 
 ## Bug Fixes and Other Changes
 
-<<<<<<< HEAD
 * Fix unit test failure when using TensorFlow 2.5.0 (#1684)
+* Upgrade black formatter to version 20.8b1 (#1694)
 * Remove erroneous DeprecationWarnings (#1693)
-=======
-* Fix unit test failure when using TensorFlow 2.5.0
-* Upgrade black formatter to version 20.8b1 (#1694)
->>>>>>> 4054c53e
 
 ## Thanks to our Contributors
 
