--- conflicted
+++ resolved
@@ -55,11 +55,8 @@
 
 ## Bug Fixes and Other Changes
 
-<<<<<<< HEAD
+* Fixed broken CircleCi build.
 * Fixed broken link in `README.md`.
-=======
-* Fixed broken CircleCi build.
->>>>>>> ccfa49b8
 
 ## Thanks to our Contributors
 
