# Configuration file for the Sphinx documentation builder.
#
# This file only contains a selection of the most common options. For a full
# list see the documentation:
# https://www.sphinx-doc.org/en/master/usage/configuration.html
from pathlib import Path
from typing import Sequence

# -- Path setup --------------------------------------------------------------

# If extensions (or modules to document with autodoc) are in another directory,
# add these directories to sys.path here. If the directory is relative to the
# documentation root, use os.path.abspath to make it absolute, like shown here.
#
# import os
# import sys
# sys.path.insert(0, os.path.abspath('.'))


# -- Project information -----------------------------------------------------

project = "GPflow"
copyright = "2022, The GPflow Contributors"
author = "The GPflow Contributors"

# The full version, including alpha/beta/rc tags
<<<<<<< HEAD
release = "2.7.0"
=======
release = "2.6.4"
>>>>>>> a568fedc


# -- General configuration ---------------------------------------------------

# Add any Sphinx extension module names here, as strings. They can be
# extensions coming with Sphinx (named 'sphinx.ext.*') or your custom
# ones.
extensions = [
    "sphinx.ext.autodoc",
    "sphinx.ext.autosummary",
    "sphinx.ext.todo",
    "sphinx.ext.mathjax",
    "sphinx.ext.viewcode",
    "sphinxcontrib.bibtex",
    "nbsphinx",
    "sphinx_autodoc_typehints",
    "IPython.sphinxext.ipython_console_highlighting",
]


# Configuration for highlighting in code examples:
highlight_options = {"stripall": True}

set_type_checking_flag = True
typehints_fully_qualified = False
always_document_param_types = True
# autoclass_content = 'both'

# Add any paths that contain templates here, relative to this directory.
templates_path = ["_templates"]

# List of patterns, relative to source directory, that match files and
# directories to ignore when looking for source files.
# This pattern also affects html_static_path and html_extra_path.
exclude_patterns: Sequence[str] = []


bibtex_bibfiles = ["refs.bib"]


# -- Options for HTML output -------------------------------------------------

# The theme to use for HTML and HTML Help pages.  See the documentation for
# a list of builtin themes.
#
html_theme = "pydata_sphinx_theme"
html_logo = "_static/gpflow_logo.svg"
html_css_files = ["pydata-custom.css"]

# theme-specific options. see theme docs for more info
html_theme_options = {
    "show_prev_next": False,
    "github_url": "https://github.com/GPflow/GPflow",
    "switcher": {
        "json_url": "https://gpflow.github.io/GPflow/versions.json",
        "version_match": Path("build_version.txt").read_text().strip(),
    },
    "navbar_end": ["version-switcher"],
}

# If True, show link to rst source on rendered HTML pages
html_show_sourcelink = False  # Remove 'view source code' from top of page (for html, not python)

# Add any paths that contain custom static files (such as style sheets) here,
# relative to this directory. They are copied after the builtin static files,
# so a file named "default.css" will overwrite the builtin "default.css".
html_static_path = ["_static"]<|MERGE_RESOLUTION|>--- conflicted
+++ resolved
@@ -24,12 +24,7 @@
 author = "The GPflow Contributors"
 
 # The full version, including alpha/beta/rc tags
-<<<<<<< HEAD
 release = "2.7.0"
-=======
-release = "2.6.4"
->>>>>>> a568fedc
-
 
 # -- General configuration ---------------------------------------------------
 
