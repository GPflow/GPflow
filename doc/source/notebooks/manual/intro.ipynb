--- conflicted
+++ resolved
@@ -43,12 +43,7 @@
     "  - [multi-outputs and coregionalisation](advanced/multioutputs_and_coregionalisation.ipynb)  **[TODO]**\n",
     "    - [multi-outputs and coregionalisation](advanced/multioutputs_and_coregionalisation.ipynb)  **[TODO]**\n",
     "  - [advanced many-points](advanced/advanced_many_points.ipynb)  **[TODO]**\n",
-<<<<<<< HEAD
     "  - [Manipulating kernels](advanced/kernels.ipynb) shows what covariances are included in the library, and how they can be combined to create new ones.\n",
-=======
-    "  - [manipulating kernels](advanced/kernels.ipynb)  **[TODO]**\n",
-    "\n",
->>>>>>> bcaf16eb
     "\n",
     "*Features:*\n",
     "  - [natural gradients](advanced/natural_gradients.ipynb)\n",
