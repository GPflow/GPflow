--- conflicted
+++ resolved
@@ -111,18 +111,8 @@
     def _predict_mean_and_var(self, Fmu, Fvar):
         raise NotImplementedError
 
-<<<<<<< HEAD
     def _conditional_mean(self, F):
         raise NotImplementedError
-=======
-    def variational_expectations(self, Fmu, Fvar, Y):
-        Y, NoiseVar = Y[:, 0:1], Y[:, 1:2]
-        return (
-            -0.5 * np.log(2 * np.pi)
-            - 0.5 * tf.math.log(NoiseVar)
-            - 0.5 * (tf.math.square(Y - Fmu) + Fvar) / NoiseVar
-        )
->>>>>>> 05647cad
 
     def _conditional_variance(self, F):
         raise NotImplementedError
