# -*- coding: utf-8 -*-
# ---
# jupyter:
#   jupytext:
#     formats: ipynb,.pct.py:percent
#     text_representation:
#       extension: .py
#       format_name: percent
#       format_version: '1.3'
#       jupytext_version: 1.3.3
#   kernelspec:
#     display_name: Python 3
#     language: python
#     name: python3
# ---

# %% [markdown]
# # Variational Fourier Features in the GPflow framework
#
# In this notebook we demonstrate how new types of inducing variables can easily be incorporated in the GPflow framework. As an example case, we use the variational Fourier features from [Hensman, Durrande, and Solin (JMLR 2018)](http://jmlr.csail.mit.edu/papers/v18/16-579). All equation and table references are to this paper.
#
# **Note:** we cannot yet use Fourier features within the multi-output framework, as `Kuu` and `Kuf` for SharedIndependent and SeparateIndependent inducing variables assume that the sub-inducing variable's covariances are simply computed as dense Tensors. Moreover, the `conditional` is not able to make use of the structure in `Kuu` and `Kuf` as it has to dispatch on the *arguments* to `Kuu` and `Kuf` instead...

# %%
import tensorflow as tf
import numpy as np
import gpflow
from gpflow.inducing_variables import InducingVariables
from gpflow.base import TensorLike
from gpflow.utilities import to_default_float
from gpflow import covariances as cov
from gpflow import kullback_leiblers as kl

# %%
# VFF give structured covariance matrices that are computationally efficient.
# We take advantage of this using TensorFlow's LinearOperators:
BlockDiag = tf.linalg.LinearOperatorBlockDiag
Diag = tf.linalg.LinearOperatorDiag
LowRank = tf.linalg.LinearOperatorLowRankUpdate

# %%
import matplotlib.pyplot as plt
# %matplotlib notebook

# %% [markdown]
# The VFF inducing variables are defined as a projection $u_m = \mathcal{P}_{\phi_m}(f)$ (eq. (59)) of the GP $f(\cdot)$ onto a truncated Fourier basis, $\phi_m = [1, \cos(\omega_1(x-a)),\dots,\cos(\omega_M(x-a)),\sin(\omega_1(x-a)),\dots,\sin(\omega_M(x-a))]$ (eq. (47)). To represent this we define a new inducing variables class that derives from the `InducingVariables` base class.

# %%
class FourierFeatures1D(InducingVariables):
    def __init__(self, a, b, M):
        # [a, b] defining the interval of the Fourier representation:
        self.a = gpflow.Parameter(a, dtype=gpflow.default_float())
        self.b = gpflow.Parameter(b, dtype=gpflow.default_float())
        # integer array defining the frequencies, ω_m = 2π (b - a)/m:
        self.ms = np.arange(M)
    
    def __len__(self):
        """ number of inducing variables (defines dimensionality of q(u)) """
        return 2 * len(self.ms) - 1  # M cosine and M-1 sine components


# %% [markdown]
# Next, we need to define how to compute $\mathrm{K}_\mathbf{uu} = \operatorname{cov}(u_m, u_{m'})$ (eq. (61)) and $\mathrm{K}_\mathbf{uf} = \operatorname{cov}(u_m, f(x_n))$ (eq. (60)).

# %%
@cov.Kuu.register(FourierFeatures1D, gpflow.kernels.Matern12)
def Kuu_matern12_fourierfeatures1d(inducing_variable, kernel, jitter=None):
    a, b, ms = (lambda u: (u.a, u.b, u.ms))(inducing_variable)
    omegas = 2. * np.pi * ms / (b - a)

    # Cosine block:
<<<<<<< HEAD
    lamb = 1. / kernel.lengthscale
    two_or_four = to_default_float(tf.where(omegas == 0, 2., 4.))
=======
    lamb = 1. / kernel.lengthscales
    two_or_four = tf.cast(tf.where(omegas == 0, 2., 4.), gpflow.default_float())
>>>>>>> 6d989a86
    d_cos = (b - a) * (tf.square(lamb) + tf.square(omegas)) \
        / lamb / kernel.variance / two_or_four  # eq. (111)
    v_cos = tf.ones_like(d_cos) / tf.sqrt(kernel.variance)  # eq. (110)
    cosine_block = LowRank(Diag(d_cos), v_cos[:, None])

    # Sine block:
    omegas = omegas[tf.not_equal(omegas, 0)]  # the sine block does not include omega=0
    d_sin = (b - a) * (tf.square(lamb) + tf.square(omegas)) \
        / lamb / kernel.variance / 4.  # eq. (113)
    sine_block = Diag(d_sin)

    return BlockDiag([cosine_block, sine_block])

@cov.Kuf.register(FourierFeatures1D, gpflow.kernels.Matern12, TensorLike)
def Kuf_matern12_fourierfeatures1d(inducing_variable, kernel, X):
    X = tf.squeeze(X, axis=1)
    a, b, ms = (lambda u: (u.a, u.b, u.ms))(inducing_variable)

    omegas = 2. * np.pi * ms / (b - a)
    Kuf_cos = tf.cos(omegas[:, None] * (X[None, :] - a))
    omegas_sin = omegas[tf.not_equal(omegas, 0)]  # don't compute zero frequency
    Kuf_sin = tf.sin(omegas_sin[:, None] * (X[None, :] - a))

    # correct Kuf outside [a, b] -- see Table 1
    Kuf_sin = tf.where((X < a) | (X > b), tf.zeros_like(Kuf_sin), Kuf_sin)  # just zero
    
    left_tail = tf.exp(- tf.abs(X - a) / kernel.lengthscales)[None, :]
    right_tail = tf.exp(- tf.abs(X - b) / kernel.lengthscales)[None, :]
    Kuf_cos = tf.where(X < a, left_tail, Kuf_cos)  # replace with left tail
    Kuf_cos = tf.where(X > b, right_tail, Kuf_cos)  # replace with right tail

    return tf.concat([Kuf_cos, Kuf_sin], axis=0)

@cov.Kuu.register(FourierFeatures1D, gpflow.kernels.Matern32)
def Kuu_matern32_fourierfeatures1d(inducing_variable, kernel, jitter=None):
    a, b, ms = (lambda u: (u.a, u.b, u.ms))(inducing_variable)
    omegas = 2. * np.pi * ms / (b - a)

    # Cosine block: eq. (114)
<<<<<<< HEAD
    lamb = np.sqrt(3.) / kernel.lengthscale
    four_or_eight = to_default_float(tf.where(omegas == 0, 4., 8.))
=======
    lamb = np.sqrt(3.) / kernel.lengthscales
    four_or_eight = tf.cast(tf.where(omegas == 0, 4., 8.), gpflow.default_float())
>>>>>>> 6d989a86
    d_cos = (b - a) * tf.square(tf.square(lamb) + tf.square(omegas)) \
        / tf.pow(lamb, 3) / kernel.variance / four_or_eight
    v_cos = tf.ones_like(d_cos) / tf.sqrt(kernel.variance)
    cosine_block = LowRank(Diag(d_cos), v_cos[:, None])

    # Sine block: eq. (115)
    omegas = omegas[tf.not_equal(omegas, 0)]  # don't compute omega=0
    d_sin = (b-a) * tf.square(tf.square(lamb) + tf.square(omegas)) \
        / tf.pow(lamb, 3) / kernel.variance / 8.
    v_sin = omegas / lamb / tf.sqrt(kernel.variance)
    sine_block = LowRank(Diag(d_sin), v_sin[:, None])

    return BlockDiag([cosine_block, sine_block])  # eq. (116)

@cov.Kuf.register(FourierFeatures1D, gpflow.kernels.Matern32, TensorLike)
def Kuf_matern32_fourierfeatures1d(inducing_variable, kernel, X):
    X = tf.squeeze(X, axis=1)
    a, b, ms = (lambda u: (u.a, u.b, u.ms))(inducing_variable)
    omegas = 2. * np.pi * ms / (b - a)
    
    Kuf_cos = tf.cos(omegas[:, None] * (X[None, :] - a))
    omegas_sin = omegas[tf.not_equal(omegas, 0)]  # don't compute zeros freq.
    Kuf_sin = tf.sin(omegas_sin[:, None] * (X[None, :] - a))

    # correct Kuf outside [a, b] -- see Table 1
    
    def tail_cos(delta_X):
        arg = np.sqrt(3) * tf.abs(delta_X) / kernel.lengthscales
        return (1 + arg) * tf.exp(- arg)[None, :]
    
    Kuf_cos = tf.where(X < a, tail_cos(X - a), Kuf_cos)
    Kuf_cos = tf.where(X > b, tail_cos(X - b), Kuf_cos)

    def tail_sin(delta_X):
        arg = np.sqrt(3) * tf.abs(delta_X) / kernel.lengthscales
        return delta_X[None, :] * tf.exp(- arg) * omegas_sin[:, None]
    
    Kuf_sin = tf.where(X < a, tail_sin(X - a), Kuf_sin)
    Kuf_sin = tf.where(X > b, tail_sin(X - b), Kuf_sin)

    return tf.concat([Kuf_cos, Kuf_sin], axis=0)


# %% [markdown]
# In principle, this is all we need; however, to be able to take advantage of the structure of `Kuu`, we need to also implement new versions of the KL divergence from the prior to the approximate posterior (`prior_kl`) and the `conditional` computation:

# %%
@kl.prior_kl.register(FourierFeatures1D, gpflow.kernels.Kernel, TensorLike, TensorLike)
def prior_kl_vff(inducing_variable, kernel, q_mu, q_sqrt, whiten=False):
    if whiten:
        raise NotImplementedError
    K = cov.Kuu(inducing_variable, kernel)
    return gauss_kl_vff(q_mu, q_sqrt, K)

def gauss_kl_vff(q_mu, q_sqrt, K):
    """
    Compute the KL divergence from

          q(x) = N(q_mu, q_sqrt^2)
    to
          p(x) = N(0, K)

    q_mu is a vector [N, 1] that contains the mean.
    q_sqrt is a matrix that is the lower triangular square-root matrix of the covariance of q.

    K is a positive definite matrix: the covariance of p.
    NOTE: K is a LinearOperator that provides efficient methjods
        for solve(), log_abs_determinant(), and trace()
    """
    # KL(N₀ || N₁) = ½ [tr(Σ₁⁻¹ Σ₀) + (μ₁ - μ₀)ᵀ Σ₁⁻¹ (μ₁ - μ₀) - k + ln(det(Σ₁)/det(Σ₀))]
    # N₀ = q; μ₀ = q_mu, Σ₀ = q_sqrt q_sqrtᵀ
    # N₁ = p; μ₁ = 0, Σ₁ = K
    # KL(q || p) =
    #     ½ [tr(K⁻¹ q_sqrt q_sqrtᵀA + q_muᵀ K⁻¹ q_mu - k + logdet(K) - logdet(q_sqrt q_sqrtᵀ)]
    # k = number of dimensions, if q_sqrt is m x m this is m²
    Kinv_q_mu = K.solve(q_mu)
    
    mahalanobis_term = tf.squeeze(tf.matmul(q_mu, Kinv_q_mu, transpose_a=True))

    # GPflow: q_sqrt is num_latent_gps x N x N
    num_latent_gps = to_default_float(tf.shape(q_mu)[1])
    logdet_prior = num_latent_gps * K.log_abs_determinant()

    product_of_dimensions__int = tf.reduce_prod(tf.shape(q_sqrt)[:-1])  # dimensions are integers
    constant_term = to_default_float(product_of_dimensions__int)

    Lq = tf.linalg.band_part(q_sqrt, -1, 0)  # force lower triangle
    logdet_q = tf.reduce_sum(tf.math.log(tf.square(tf.linalg.diag_part(Lq))))

    # S = tf.matmul(q_sqrt, q_sqrt, transpose_b=True)
    # trace_term = tf.trace(K.solve(S))
    trace_term = tf.squeeze(tf.reduce_sum(Lq * K.solve(Lq), axis=[-1, -2]))  # [O(N²) instead of O(N³)

    twoKL = trace_term + mahalanobis_term - constant_term + logdet_prior - logdet_q
    return 0.5 * twoKL


# %%
@gpflow.conditionals.conditional.register(TensorLike, FourierFeatures1D, gpflow.kernels.Kernel, TensorLike)
def conditional_vff(Xnew, inducing_variable, kernel, f, *,
                    full_cov=False, full_output_cov=False, q_sqrt=None, white=False):
    """
     - Xnew are the points of the data or minibatch, size N x D (tf.array, 2d)
     - feat is an instance of features.InducingFeature that provides `Kuu` and `Kuf` methods
       for Fourier features, this contains the limits of the bounding box and the frequencies
     - f is the value (or mean value) of the features (i.e. the weights)
     - q_sqrt (default None) is the Cholesky factor of the uncertainty about f
       (to be propagated through the conditional as per the GPflow inducing-point implementation)
     - white (defaults False) specifies whether the whitening has been applied

    Given the GP represented by the inducing points specified in `feat`, produce the mean and
    (co-)variance of the GP at the points Xnew.

       Xnew :: N x D
       Kuu :: M x M
       Kuf :: M x N
       f :: M x K, K = 1
       q_sqrt :: K x M x M, with K = 1
    """
    if full_output_cov:
        raise NotImplementedError

    # num_data = tf.shape(Xnew)[0]  # M
    num_func = tf.shape(f)[1]  # K

    Kuu = cov.Kuu(inducing_variable, kernel)  # this is now a LinearOperator
    Kuf = cov.Kuf(inducing_variable, kernel, Xnew)  # still a Tensor

    KuuInv_Kuf = Kuu.solve(Kuf)

    # compute the covariance due to the conditioning
    if full_cov:
        fvar = kernel(Xnew) - tf.matmul(Kuf, KuuInv_Kuf, transpose_a=True)
        shape = (num_func, 1, 1)
    else:
        KufT_KuuInv_Kuf_diag = tf.reduce_sum(Kuf * KuuInv_Kuf, axis=-2)
        fvar = kernel(Xnew, full_cov=False) - KufT_KuuInv_Kuf_diag
        shape = (num_func, 1)
    fvar = tf.expand_dims(fvar, 0) * tf.ones(shape, dtype=gpflow.default_float())  # K x N x N or K x N

    # another backsubstitution in the unwhitened case
    if white:
        raise NotImplementedError

    A = KuuInv_Kuf

    # construct the conditional mean
    fmean = tf.matmul(A, f, transpose_a=True)

    if q_sqrt is not None:
        if q_sqrt.get_shape().ndims == 2:
            # LTA = A * tf.expand_dims(q_sqrt, 2)  # K x M x N
            # won't work  # make ticket for this?
            raise NotImplementedError
        elif q_sqrt.get_shape().ndims == 3:
            # L = tf.matrix_band_part(tf.transpose(q_sqrt, (2, 0, 1)), -1, 0)  # K x M x M

            # K x M x N
            # A_tiled = tf.expand_dims(A.get(), 0) * tf.ones((num_func, 1, 1), dtype=float_type)

            # LTA = tf.matmul(L, A_tiled, transpose_a=True)  # K x M x N
            # TODO the following won't work for K > 1
            assert q_sqrt.shape[0] == 1
            # LTA = (A.T @ DenseMatrix(q_sqrt[:,:,0])).T.get()[None, :, :]
            ATL = tf.matmul(A, q_sqrt, transpose_a=True)
        else:
            raise ValueError("Bad dimension for q_sqrt: %s" %
                             str(q_sqrt.get_shape().ndims))
        if full_cov:
            # fvar = fvar + tf.matmul(LTA, LTA, transpose_a=True)  # K x N x N
            fvar = fvar + tf.matmul(ATL, ATL, transpose_b=True)  # K x N x N
        else:
            # fvar = fvar + tf.reduce_sum(tf.square(LTA), 1)  # K x N
            fvar = fvar + tf.reduce_sum(tf.square(ATL), 2)  # K x N
    fvar = tf.transpose(fvar)  # N x K or N x N x K

    return fmean, fvar


# %% [markdown]
# We now demonstrate how to use these new types of inducing variables with the `SVGP` model class. First, let's create some toy data:

# %%
X = np.linspace(-2, 2, 510)
Xnew = np.linspace(-4, 4, 501)
def f(x):
    return np.cos(2*np.pi * x / 4 * 2)
F = f(X)
Fnew = f(Xnew)
noise_scale = 0.1
np.random.seed(1)
Y = F + np.random.randn(*F.shape) * noise_scale

data = (X.reshape(-1,1), Y.reshape(-1,1))

# %%
plt.figure()
plt.plot(X, F, label='f(x)')
plt.plot(X, Y, '.', label='observations')
plt.legend()
plt.show()

# %% [markdown]
# Setting up an SVGP model with variational Fourier feature inducing variables is as simple as replacing the `inducing_variable` argument:

# %%
Mfreq = 9
m = gpflow.models.SVGP(kernel=gpflow.kernels.Matern32(),
                       likelihood=gpflow.likelihoods.Gaussian(variance=noise_scale**2),
                       inducing_variable=FourierFeatures1D(-4.5, 4.5, Mfreq),
                       num_data=len(X), whiten=False)
gpflow.utilities.set_trainable(m.kernel, False)
gpflow.utilities.set_trainable(m.likelihood, False)
gpflow.utilities.set_trainable(m.inducing_variable, True)  # whether to optimize bounds [a, b]

@tf.function
def objective():
    return - m.log_marginal_likelihood(data)


# %%
opt = gpflow.optimizers.Scipy()
opt.minimize(objective,
             variables=m.trainable_variables,
             options=dict(maxiter=5000), method='L-BFGS-B')  # TODO: make work with BFGS

gpflow.utilities.print_summary(m, fmt='notebook')

# %% [markdown]
# For comparison we also construct an SVGP model using inducing points and an exact GPR model:

# %%
m_ip = gpflow.models.SVGP(kernel=gpflow.kernels.Matern32(),
                          likelihood=gpflow.likelihoods.Gaussian(variance=noise_scale**2),
                          inducing_variable=np.linspace(-2, 2, Mfreq*2-1)[:, None],
                          num_data=len(X), whiten=False)
gpflow.utilities.set_trainable(m_ip.kernel, False)
gpflow.utilities.set_trainable(m_ip.likelihood, False)
gpflow.utilities.set_trainable(m_ip.inducing_variable, True)  # whether to optimize inducing point locations

@tf.function
def objective_ip():
    return - m_ip.log_marginal_likelihood(data)


# %%
opt = gpflow.optimizers.Scipy()
opt.minimize(objective_ip,
             variables=m_ip.trainable_variables,
             options=dict(maxiter=2500), method='L-BFGS-B')  # TODO: make work with BFGS

gpflow.utilities.print_summary(m_ip, fmt='notebook')

# %%
m_ref = gpflow.models.GPR((X.reshape(-1, 1), Y.reshape(-1, 1)), kernel=gpflow.kernels.Matern32())
m_ref.likelihood.variance = np.array(noise_scale**2).astype(np.float64)
gpflow.utilities.set_trainable(m_ref.kernel, False)
gpflow.utilities.set_trainable(m_ref.likelihood, False)

@tf.function
def objective_ref():
    return - m_ref.log_marginal_likelihood()

# Because we fixed the kernel and likelihood hyperparameters, we don't need to optimize anything.

# opt = gpflow.optimizers.Scipy()
# opt.minimize(objective_ref,
#              variables=m_ref.trainable_variables,
#              options=dict(maxiter=2500), method='L-BFGS-B')  # TODO: make work with BFGS

# gpflow.utilities.print_summary(m_ref, fmt='notebook')


# %%
print("LML (exact GPR) =", - objective_ref().numpy().item())
print("ELBO (SVGP, inducing points) =", - objective_ip().numpy().item())
print("ELBO (SVGP, Fourier features) =", - objective().numpy().item())


# %%
def plot_gp(m, Xnew, name=''):
    Fmean, Fvar = m.predict_f(Xnew[:, None])
    Fmean = Fmean.numpy().squeeze()
    Fvar = Fvar.numpy().squeeze()
    p, = plt.plot(Xnew, Fmean, label=name)
    plt.fill_between(Xnew, Fmean - 2 * np.sqrt(Fvar), Fmean + 2 * np.sqrt(Fvar),
                     alpha=0.3, color=p.get_color())


def plot_data():
    plt.plot(Xnew, Fnew, label='f(x)')
    plt.plot(X, Y, '.', label='observations')
    
    
plt.figure(figsize=(15,10))
plot_data()
plot_gp(m, Xnew, 'VFF [ELBO={:.3}]'.format(-objective().numpy().item()))
plot_gp(m_ip, Xnew, 'inducing points [ELBO={:.3}]'.format(-objective_ip().numpy().item()))
plot_gp(m_ref, Xnew, 'exact [LML={:.3}]'.format(-objective_ref().numpy().item()))
plt.legend(loc='best')
plt.show()

# %%<|MERGE_RESOLUTION|>--- conflicted
+++ resolved
@@ -69,13 +69,8 @@
     omegas = 2. * np.pi * ms / (b - a)
 
     # Cosine block:
-<<<<<<< HEAD
-    lamb = 1. / kernel.lengthscale
+    lamb = 1. / kernel.lengthscales
     two_or_four = to_default_float(tf.where(omegas == 0, 2., 4.))
-=======
-    lamb = 1. / kernel.lengthscales
-    two_or_four = tf.cast(tf.where(omegas == 0, 2., 4.), gpflow.default_float())
->>>>>>> 6d989a86
     d_cos = (b - a) * (tf.square(lamb) + tf.square(omegas)) \
         / lamb / kernel.variance / two_or_four  # eq. (111)
     v_cos = tf.ones_like(d_cos) / tf.sqrt(kernel.variance)  # eq. (110)
@@ -115,13 +110,8 @@
     omegas = 2. * np.pi * ms / (b - a)
 
     # Cosine block: eq. (114)
-<<<<<<< HEAD
-    lamb = np.sqrt(3.) / kernel.lengthscale
+    lamb = np.sqrt(3.) / kernel.lengthscales
     four_or_eight = to_default_float(tf.where(omegas == 0, 4., 8.))
-=======
-    lamb = np.sqrt(3.) / kernel.lengthscales
-    four_or_eight = tf.cast(tf.where(omegas == 0, 4., 8.), gpflow.default_float())
->>>>>>> 6d989a86
     d_cos = (b - a) * tf.square(tf.square(lamb) + tf.square(omegas)) \
         / tf.pow(lamb, 3) / kernel.variance / four_or_eight
     v_cos = tf.ones_like(d_cos) / tf.sqrt(kernel.variance)
