--- conflicted
+++ resolved
@@ -365,8 +365,6 @@
 gpflow.set_trainable(m.likelihood, False)
 gpflow.set_trainable(m.inducing_variable, True)  # whether to optimize bounds [a, b]
 
-<<<<<<< HEAD
-
 # %%
 opt = gpflow.optimizers.Scipy()
 opt.minimize(
@@ -374,18 +372,7 @@
     variables=m.trainable_variables,
     options=dict(maxiter=5000),
     method="L-BFGS-B",
-)  # TODO: make work with BFGS
-=======
-
-@tf.function
-def objective():
-    return -m.log_marginal_likelihood(data)
-
-
-# %%
-opt = gpflow.optimizers.Scipy()
-opt.minimize(objective, variables=m.trainable_variables, options=dict(maxiter=5000))
->>>>>>> 310dfefc
+)
 
 gpflow.utilities.print_summary(m, fmt="notebook")
 
@@ -404,8 +391,6 @@
 gpflow.set_trainable(m_ip.likelihood, False)
 gpflow.set_trainable(m_ip.inducing_variable, True)  # whether to optimize inducing point locations
 
-<<<<<<< HEAD
-
 # %%
 opt = gpflow.optimizers.Scipy()
 opt.minimize(
@@ -413,18 +398,7 @@
     variables=m_ip.trainable_variables,
     options=dict(maxiter=2500),
     method="L-BFGS-B",
-)  # TODO: make work with BFGS
-=======
-
-@tf.function
-def objective_ip():
-    return -m_ip.log_marginal_likelihood(data)
-
-
-# %%
-opt = gpflow.optimizers.Scipy()
-opt.minimize(objective_ip, variables=m_ip.trainable_variables, options=dict(maxiter=2500))
->>>>>>> 310dfefc
+)
 
 gpflow.utilities.print_summary(m_ip, fmt="notebook")
 
@@ -434,15 +408,6 @@
 gpflow.set_trainable(m_ref.kernel, False)
 gpflow.set_trainable(m_ref.likelihood, False)
 
-<<<<<<< HEAD
-=======
-
-@tf.function
-def objective_ref():
-    return -m_ref.log_marginal_likelihood()
-
-
->>>>>>> 310dfefc
 # Because we fixed the kernel and likelihood hyperparameters, we don't need to optimize anything.
 
 # opt = gpflow.optimizers.Scipy()
@@ -454,18 +419,12 @@
 
 
 # %%
-<<<<<<< HEAD
 exact_gpr_lml = m_ref.log_marginal_likelihood().numpy().item()
 print("LML (exact GPR) =", exact_gpr_lml)
 ip_svgp_elbo = m_ip.elbo(data).numpy().item()
 print("ELBO (SVGP, inducing points) =", ip_svgp_elbo)
 vff_svgp_elbo = m.elbo(data).numpy().item()
 print("ELBO (SVGP, Fourier features) =", vff_svgp_elbo)
-=======
-print("LML (exact GPR) =", -objective_ref().numpy().item())
-print("ELBO (SVGP, inducing points) =", -objective_ip().numpy().item())
-print("ELBO (SVGP, Fourier features) =", -objective().numpy().item())
->>>>>>> 310dfefc
 
 
 # %%
@@ -486,15 +445,9 @@
 
 plt.figure(figsize=(15, 10))
 plot_data()
-<<<<<<< HEAD
 plot_gp(m, Xnew, "VFF [ELBO={:.3}]".format(vff_svgp_elbo))
 plot_gp(m_ip, Xnew, "inducing points [ELBO={:.3}]".format(ip_svgp_elbo))
 plot_gp(m_ref, Xnew, "exact [LML={:.3}]".format(exact_gpr_lml))
-=======
-plot_gp(m, Xnew, "VFF [ELBO={:.3}]".format(-objective().numpy().item()))
-plot_gp(m_ip, Xnew, "inducing points [ELBO={:.3}]".format(-objective_ip().numpy().item()))
-plot_gp(m_ref, Xnew, "exact [LML={:.3}]".format(-objective_ref().numpy().item()))
->>>>>>> 310dfefc
 plt.legend(loc="best")
 plt.show()
 
