# -*- coding: utf-8 -*-
# ---
# jupyter:
#   jupytext:
#     formats: ipynb,.pct.py:percent
#     text_representation:
#       extension: .py
#       format_name: percent
#       format_version: '1.3'
#       jupytext_version: 1.3.3
#   kernelspec:
#     display_name: Python 3
#     language: python
#     name: python3
# ---

# %% [markdown]
# # Variational Fourier Features in the GPflow framework
#
# In this notebook we demonstrate how new types of inducing variables can easily be incorporated in the GPflow framework. As an example case, we use the variational Fourier features from [Hensman, Durrande, and Solin (JMLR 2018)](http://jmlr.csail.mit.edu/papers/v18/16-579). All equation and table references are to this paper.
#
# **Note:** we cannot yet use Fourier features within the multi-output framework, as `Kuu` and `Kuf` for SharedIndependent and SeparateIndependent inducing variables assume that the sub-inducing variable's covariances are simply computed as dense Tensors. Moreover, the `conditional` is not able to make use of the structure in `Kuu` and `Kuf` as it has to dispatch on the *arguments* to `Kuu` and `Kuf` instead...

# %%
import tensorflow as tf
import numpy as np
import gpflow
from gpflow.inducing_variables import InducingVariables
from gpflow.base import TensorLike
from gpflow.utilities import to_default_float
from gpflow import covariances as cov
from gpflow import kullback_leiblers as kl

# %%
# VFF give structured covariance matrices that are computationally efficient.
# We take advantage of this using TensorFlow's LinearOperators:
BlockDiag = tf.linalg.LinearOperatorBlockDiag
Diag = tf.linalg.LinearOperatorDiag
LowRank = tf.linalg.LinearOperatorLowRankUpdate

# %%
import matplotlib.pyplot as plt
# %matplotlib notebook

# %% [markdown]
# The VFF inducing variables are defined as a projection $u_m = \mathcal{P}_{\phi_m}(f)$ (eq. (59)) of the GP $f(\cdot)$ onto a truncated Fourier basis, $\phi_m = [1, \cos(\omega_1(x-a)),\dots,\cos(\omega_M(x-a)),\sin(\omega_1(x-a)),\dots,\sin(\omega_M(x-a))]$ (eq. (47)). To represent this we define a new inducing variables class that derives from the `InducingVariables` base class.

# %%
class FourierFeatures1D(InducingVariables):
    def __init__(self, a, b, M):
        # [a, b] defining the interval of the Fourier representation:
        self.a = gpflow.Parameter(a, dtype=gpflow.default_float())
        self.b = gpflow.Parameter(b, dtype=gpflow.default_float())
        # integer array defining the frequencies, ω_m = 2π (b - a)/m:
        self.ms = np.arange(M)
    
    def __len__(self):
        """ number of inducing variables (defines dimensionality of q(u)) """
        return 2 * len(self.ms) - 1  # M cosine and M-1 sine components


# %% [markdown]
# Next, we need to define how to compute $\mathrm{K}_\mathbf{uu} = \operatorname{cov}(u_m, u_{m'})$ (eq. (61)) and $\mathrm{K}_\mathbf{uf} = \operatorname{cov}(u_m, f(x_n))$ (eq. (60)).

# %%
@cov.Kuu.register(FourierFeatures1D, gpflow.kernels.Matern12)
def Kuu_matern12_fourierfeatures1d(inducing_variable, kernel, jitter=None):
    a, b, ms = (lambda u: (u.a, u.b, u.ms))(inducing_variable)
    omegas = 2. * np.pi * ms / (b - a)

    # Cosine block:
    lamb = 1. / kernel.lengthscale
    two_or_four = to_default_float(tf.where(omegas == 0, 2., 4.))
    d_cos = (b - a) * (tf.square(lamb) + tf.square(omegas)) \
        / lamb / kernel.variance / two_or_four  # eq. (111)
    v_cos = tf.ones_like(d_cos) / tf.sqrt(kernel.variance)  # eq. (110)
    cosine_block = LowRank(Diag(d_cos), v_cos[:, None])

    # Sine block:
    omegas = omegas[tf.not_equal(omegas, 0)]  # the sine block does not include omega=0
    d_sin = (b - a) * (tf.square(lamb) + tf.square(omegas)) \
        / lamb / kernel.variance / 4.  # eq. (113)
    sine_block = Diag(d_sin)

    return BlockDiag([cosine_block, sine_block])

@cov.Kuf.register(FourierFeatures1D, gpflow.kernels.Matern12, TensorLike)
def Kuf_matern12_fourierfeatures1d(inducing_variable, kernel, X):
    X = tf.squeeze(X, axis=1)
    a, b, ms = (lambda u: (u.a, u.b, u.ms))(inducing_variable)

    omegas = 2. * np.pi * ms / (b - a)
    Kuf_cos = tf.cos(omegas[:, None] * (X[None, :] - a))
    omegas_sin = omegas[tf.not_equal(omegas, 0)]  # don't compute zero frequency
    Kuf_sin = tf.sin(omegas_sin[:, None] * (X[None, :] - a))

    # correct Kuf outside [a, b] -- see Table 1
    Kuf_sin = tf.where((X < a) | (X > b), tf.zeros_like(Kuf_sin), Kuf_sin)  # just zero
    
    left_tail = tf.exp(- tf.abs(X - a) / kernel.lengthscale)[None, :]
    right_tail = tf.exp(- tf.abs(X - b) / kernel.lengthscale)[None, :]
    Kuf_cos = tf.where(X < a, left_tail, Kuf_cos)  # replace with left tail
    Kuf_cos = tf.where(X > b, right_tail, Kuf_cos)  # replace with right tail

    return tf.concat([Kuf_cos, Kuf_sin], axis=0)

@cov.Kuu.register(FourierFeatures1D, gpflow.kernels.Matern32)
def Kuu_matern32_fourierfeatures1d(inducing_variable, kernel, jitter=None):
    a, b, ms = (lambda u: (u.a, u.b, u.ms))(inducing_variable)
    omegas = 2. * np.pi * ms / (b - a)

    # Cosine block: eq. (114)
    lamb = np.sqrt(3.) / kernel.lengthscale
    four_or_eight = to_default_float(tf.where(omegas == 0, 4., 8.))
    d_cos = (b - a) * tf.square(tf.square(lamb) + tf.square(omegas)) \
        / tf.pow(lamb, 3) / kernel.variance / four_or_eight
    v_cos = tf.ones_like(d_cos) / tf.sqrt(kernel.variance)
    cosine_block = LowRank(Diag(d_cos), v_cos[:, None])

    # Sine block: eq. (115)
    omegas = omegas[tf.not_equal(omegas, 0)]  # don't compute omega=0
    d_sin = (b-a) * tf.square(tf.square(lamb) + tf.square(omegas)) \
        / tf.pow(lamb, 3) / kernel.variance / 8.
    v_sin = omegas / lamb / tf.sqrt(kernel.variance)
    sine_block = LowRank(Diag(d_sin), v_sin[:, None])

    return BlockDiag([cosine_block, sine_block])  # eq. (116)

@cov.Kuf.register(FourierFeatures1D, gpflow.kernels.Matern32, TensorLike)
def Kuf_matern32_fourierfeatures1d(inducing_variable, kernel, X):
    X = tf.squeeze(X, axis=1)
    a, b, ms = (lambda u: (u.a, u.b, u.ms))(inducing_variable)
    omegas = 2. * np.pi * ms / (b - a)
    
    Kuf_cos = tf.cos(omegas[:, None] * (X[None, :] - a))
    omegas_sin = omegas[tf.not_equal(omegas, 0)]  # don't compute zeros freq.
    Kuf_sin = tf.sin(omegas_sin[:, None] * (X[None, :] - a))

    # correct Kuf outside [a, b] -- see Table 1
    
    def tail_cos(delta_X):
        arg = np.sqrt(3) * tf.abs(delta_X) / kernel.lengthscale
        return (1 + arg) * tf.exp(- arg)[None, :]
    
    Kuf_cos = tf.where(X < a, tail_cos(X - a), Kuf_cos)
    Kuf_cos = tf.where(X > b, tail_cos(X - b), Kuf_cos)

    def tail_sin(delta_X):
        arg = np.sqrt(3) * tf.abs(delta_X) / kernel.lengthscale
        return delta_X[None, :] * tf.exp(- arg) * omegas_sin[:, None]
    
    Kuf_sin = tf.where(X < a, tail_sin(X - a), Kuf_sin)
    Kuf_sin = tf.where(X > b, tail_sin(X - b), Kuf_sin)

    return tf.concat([Kuf_cos, Kuf_sin], axis=0)


# %% [markdown]
# In principle, this is all we need; however, to be able to take advantage of the structure of `Kuu`, we need to also implement new versions of the KL divergence from the prior to the approximate posterior (`prior_kl`) and the `conditional` computation:

# %%
@kl.prior_kl.register(FourierFeatures1D, gpflow.kernels.Kernel, TensorLike, TensorLike)
def prior_kl_vff(inducing_variable, kernel, q_mu, q_sqrt, whiten=False):
    if whiten:
        raise NotImplementedError
    K = cov.Kuu(inducing_variable, kernel)
    return gauss_kl_vff(q_mu, q_sqrt, K)

def gauss_kl_vff(q_mu, q_sqrt, K):
    """
    Compute the KL divergence from

          q(x) = N(q_mu, q_sqrt^2)
    to
          p(x) = N(0, K)

    q_mu is a vector [N, 1] that contains the mean.
    q_sqrt is a matrix that is the lower triangular square-root matrix of the covariance of q.

    K is a positive definite matrix: the covariance of p.
    NOTE: K is a LinearOperator that provides efficient methjods
        for solve(), log_abs_determinant(), and trace()
    """
    # KL(N₀ || N₁) = ½ [tr(Σ₁⁻¹ Σ₀) + (μ₁ - μ₀)ᵀ Σ₁⁻¹ (μ₁ - μ₀) - k + ln(det(Σ₁)/det(Σ₀))]
    # N₀ = q; μ₀ = q_mu, Σ₀ = q_sqrt q_sqrtᵀ
    # N₁ = p; μ₁ = 0, Σ₁ = K
    # KL(q || p) =
    #     ½ [tr(K⁻¹ q_sqrt q_sqrtᵀA + q_muᵀ K⁻¹ q_mu - k + logdet(K) - logdet(q_sqrt q_sqrtᵀ)]
    # k = number of dimensions, if q_sqrt is m x m this is m²
    Kinv_q_mu = K.solve(q_mu)
    
    mahalanobis_term = tf.squeeze(tf.matmul(q_mu, Kinv_q_mu, transpose_a=True))

<<<<<<< HEAD
    # GPflow: q_sqrt is num_latent x N x N
    num_latent = to_default_float(tf.shape(q_mu)[1])
    logdet_prior = num_latent * K.log_abs_determinant()
=======
    # GPflow: q_sqrt is num_latent_gps x N x N
    num_latent_gps = tf.cast(tf.shape(q_mu)[1], gpflow.default_float())
    logdet_prior = num_latent_gps * K.log_abs_determinant()
>>>>>>> e7879b0d

    product_of_dimensions__int = tf.reduce_prod(tf.shape(q_sqrt)[:-1])  # dimensions are integers
    constant_term = to_default_float(product_of_dimensions__int)

    Lq = tf.linalg.band_part(q_sqrt, -1, 0)  # force lower triangle
    logdet_q = tf.reduce_sum(tf.math.log(tf.square(tf.linalg.diag_part(Lq))))

    # S = tf.matmul(q_sqrt, q_sqrt, transpose_b=True)
    # trace_term = tf.trace(K.solve(S))
    trace_term = tf.squeeze(tf.reduce_sum(Lq * K.solve(Lq), axis=[-1, -2]))  # [O(N²) instead of O(N³)

    twoKL = trace_term + mahalanobis_term - constant_term + logdet_prior - logdet_q
    return 0.5 * twoKL


# %%
@gpflow.conditionals.conditional.register(TensorLike, FourierFeatures1D, gpflow.kernels.Kernel, TensorLike)
def conditional_vff(Xnew, inducing_variable, kernel, f, *,
                    full_cov=False, full_output_cov=False, q_sqrt=None, white=False):
    """
     - Xnew are the points of the data or minibatch, size N x D (tf.array, 2d)
     - feat is an instance of features.InducingFeature that provides `Kuu` and `Kuf` methods
       for Fourier features, this contains the limits of the bounding box and the frequencies
     - f is the value (or mean value) of the features (i.e. the weights)
     - q_sqrt (default None) is the Cholesky factor of the uncertainty about f
       (to be propagated through the conditional as per the GPflow inducing-point implementation)
     - white (defaults False) specifies whether the whitening has been applied

    Given the GP represented by the inducing points specified in `feat`, produce the mean and
    (co-)variance of the GP at the points Xnew.

       Xnew :: N x D
       Kuu :: M x M
       Kuf :: M x N
       f :: M x K, K = 1
       q_sqrt :: K x M x M, with K = 1
    """
    if full_output_cov:
        raise NotImplementedError

    # num_data = tf.shape(Xnew)[0]  # M
    num_func = tf.shape(f)[1]  # K

    Kuu = cov.Kuu(inducing_variable, kernel)  # this is now a LinearOperator
    Kuf = cov.Kuf(inducing_variable, kernel, Xnew)  # still a Tensor

    KuuInv_Kuf = Kuu.solve(Kuf)

    # compute the covariance due to the conditioning
    if full_cov:
        fvar = kernel(Xnew) - tf.matmul(Kuf, KuuInv_Kuf, transpose_a=True)
        shape = (num_func, 1, 1)
    else:
        KufT_KuuInv_Kuf_diag = tf.reduce_sum(Kuf * KuuInv_Kuf, axis=-2)
        fvar = kernel(Xnew, full=False) - KufT_KuuInv_Kuf_diag
        shape = (num_func, 1)
    fvar = tf.expand_dims(fvar, 0) * tf.ones(shape, dtype=gpflow.default_float())  # K x N x N or K x N

    # another backsubstitution in the unwhitened case
    if white:
        raise NotImplementedError

    A = KuuInv_Kuf

    # construct the conditional mean
    fmean = tf.matmul(A, f, transpose_a=True)

    if q_sqrt is not None:
        if q_sqrt.get_shape().ndims == 2:
            # LTA = A * tf.expand_dims(q_sqrt, 2)  # K x M x N
            # won't work  # make ticket for this?
            raise NotImplementedError
        elif q_sqrt.get_shape().ndims == 3:
            # L = tf.matrix_band_part(tf.transpose(q_sqrt, (2, 0, 1)), -1, 0)  # K x M x M

            # K x M x N
            # A_tiled = tf.expand_dims(A.get(), 0) * tf.ones((num_func, 1, 1), dtype=float_type)

            # LTA = tf.matmul(L, A_tiled, transpose_a=True)  # K x M x N
            # TODO the following won't work for K > 1
            assert q_sqrt.shape[0] == 1
            # LTA = (A.T @ DenseMatrix(q_sqrt[:,:,0])).T.get()[None, :, :]
            ATL = tf.matmul(A, q_sqrt, transpose_a=True)
        else:
            raise ValueError("Bad dimension for q_sqrt: %s" %
                             str(q_sqrt.get_shape().ndims))
        if full_cov:
            # fvar = fvar + tf.matmul(LTA, LTA, transpose_a=True)  # K x N x N
            fvar = fvar + tf.matmul(ATL, ATL, transpose_b=True)  # K x N x N
        else:
            # fvar = fvar + tf.reduce_sum(tf.square(LTA), 1)  # K x N
            fvar = fvar + tf.reduce_sum(tf.square(ATL), 2)  # K x N
    fvar = tf.transpose(fvar)  # N x K or N x N x K

    return fmean, fvar


# %% [markdown]
# We now demonstrate how to use these new types of inducing variables with the `SVGP` model class. First, let's create some toy data:

# %%
X = np.linspace(-2, 2, 510)
Xnew = np.linspace(-4, 4, 501)
def f(x):
    return np.cos(2*np.pi * x / 4 * 2)
F = f(X)
Fnew = f(Xnew)
noise_scale = 0.1
np.random.seed(1)
Y = F + np.random.randn(*F.shape) * noise_scale

data = (X.reshape(-1,1), Y.reshape(-1,1))

# %%
plt.figure()
plt.plot(X, F, label='f(x)')
plt.plot(X, Y, '.', label='observations')
plt.legend()
plt.show()

# %% [markdown]
# Setting up an SVGP model with variational Fourier feature inducing variables is as simple as replacing the `inducing_variable` argument:

# %%
Mfreq = 9
m = gpflow.models.SVGP(kernel=gpflow.kernels.Matern32(),
                       likelihood=gpflow.likelihoods.Gaussian(variance=noise_scale**2),
                       inducing_variable=FourierFeatures1D(-4.5, 4.5, Mfreq),
                       num_data=len(X), whiten=False)
gpflow.utilities.set_trainable(m.kernel, False)
gpflow.utilities.set_trainable(m.likelihood, False)
gpflow.utilities.set_trainable(m.inducing_variable, True)  # whether to optimize bounds [a, b]

@tf.function
def objective():
    return - m.log_marginal_likelihood(data)


# %%
opt = gpflow.optimizers.Scipy()
opt.minimize(objective,
             variables=m.trainable_variables,
             options=dict(maxiter=5000), method='L-BFGS-B')  # TODO: make work with BFGS

gpflow.utilities.print_summary(m, fmt='notebook')

# %% [markdown]
# For comparison we also construct an SVGP model using inducing points and an exact GPR model:

# %%
m_ip = gpflow.models.SVGP(kernel=gpflow.kernels.Matern32(),
                          likelihood=gpflow.likelihoods.Gaussian(variance=noise_scale**2),
                          inducing_variable=np.linspace(-2, 2, Mfreq*2-1)[:, None],
                          num_data=len(X), whiten=False)
gpflow.utilities.set_trainable(m_ip.kernel, False)
gpflow.utilities.set_trainable(m_ip.likelihood, False)
gpflow.utilities.set_trainable(m_ip.inducing_variable, True)  # whether to optimize inducing point locations

@tf.function
def objective_ip():
    return - m_ip.log_marginal_likelihood(data)


# %%
opt = gpflow.optimizers.Scipy()
opt.minimize(objective_ip,
             variables=m_ip.trainable_variables,
             options=dict(maxiter=2500), method='L-BFGS-B')  # TODO: make work with BFGS

gpflow.utilities.print_summary(m_ip, fmt='notebook')

# %%
m_ref = gpflow.models.GPR((X.reshape(-1, 1), Y.reshape(-1, 1)), kernel=gpflow.kernels.Matern32())
m_ref.likelihood.variance = np.array(noise_scale**2).astype(np.float64)
gpflow.utilities.set_trainable(m_ref.kernel, False)
gpflow.utilities.set_trainable(m_ref.likelihood, False)

@tf.function
def objective_ref():
    return - m_ref.log_marginal_likelihood()

# Because we fixed the kernel and likelihood hyperparameters, we don't need to optimize anything.

# opt = gpflow.optimizers.Scipy()
# opt.minimize(objective_ref,
#              variables=m_ref.trainable_variables,
#              options=dict(maxiter=2500), method='L-BFGS-B')  # TODO: make work with BFGS

# gpflow.utilities.print_summary(m_ref, fmt='notebook')


# %%
print("LML (exact GPR) =", - objective_ref().numpy().item())
print("ELBO (SVGP, inducing points) =", - objective_ip().numpy().item())
print("ELBO (SVGP, Fourier features) =", - objective().numpy().item())


# %%
def plot_gp(m, Xnew, name=''):
    Fmean, Fvar = m.predict_f(Xnew[:, None])
    Fmean = Fmean.numpy().squeeze()
    Fvar = Fvar.numpy().squeeze()
    p, = plt.plot(Xnew, Fmean, label=name)
    plt.fill_between(Xnew, Fmean - 2 * np.sqrt(Fvar), Fmean + 2 * np.sqrt(Fvar),
                     alpha=0.3, color=p.get_color())


def plot_data():
    plt.plot(Xnew, Fnew, label='f(x)')
    plt.plot(X, Y, '.', label='observations')
    
    
plt.figure(figsize=(15,10))
plot_data()
plot_gp(m, Xnew, 'VFF [ELBO={:.3}]'.format(-objective().numpy().item()))
plot_gp(m_ip, Xnew, 'inducing points [ELBO={:.3}]'.format(-objective_ip().numpy().item()))
plot_gp(m_ref, Xnew, 'exact [LML={:.3}]'.format(-objective_ref().numpy().item()))
plt.legend(loc='best')
plt.show()

# %%<|MERGE_RESOLUTION|>--- conflicted
+++ resolved
@@ -191,15 +191,9 @@
     
     mahalanobis_term = tf.squeeze(tf.matmul(q_mu, Kinv_q_mu, transpose_a=True))
 
-<<<<<<< HEAD
-    # GPflow: q_sqrt is num_latent x N x N
-    num_latent = to_default_float(tf.shape(q_mu)[1])
-    logdet_prior = num_latent * K.log_abs_determinant()
-=======
     # GPflow: q_sqrt is num_latent_gps x N x N
-    num_latent_gps = tf.cast(tf.shape(q_mu)[1], gpflow.default_float())
+    num_latent_gps = to_default_float(tf.shape(q_mu)[1])
     logdet_prior = num_latent_gps * K.log_abs_determinant()
->>>>>>> e7879b0d
 
     product_of_dimensions__int = tf.reduce_prod(tf.shape(q_sqrt)[:-1])  # dimensions are integers
     constant_term = to_default_float(product_of_dimensions__int)
