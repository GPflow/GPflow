# ---
# jupyter:
#   jupytext:
#     formats: ipynb,.pct.py:percent
#     text_representation:
#       extension: .py
#       format_name: percent
#       format_version: '1.3'
#       jupytext_version: 1.3.3
#   kernelspec:
#     display_name: Python 3
#     language: python
#     name: python3
# ---

# %% [markdown]
# Ordinal regression
# --
# Ordinal regression aims to fit a model to some data $(X, Y)$, where $Y$ is an ordinal variable. To do so, we use a `VPG` model with a specific likelihood (`gpflow.likelihoods.Ordinal`).

# %%
import gpflow

import tensorflow as tf
import numpy as np
import matplotlib

# %matplotlib inline
<<<<<<< HEAD
matplotlib.rcParams['figure.figsize'] = (12, 6)
from matplotlib import pyplot as plt
=======
matplotlib.rcParams["figure.figsize"] = (12, 6)
plt = matplotlib.pyplot
>>>>>>> 05647cad

np.random.seed(123)  # for reproducibility


# %%
# make a one-dimensional ordinal regression problem

# This function generates a set of inputs X,
# quantitative output f (latent) and ordinal values Y


def generate_data(num_data):
    # First generate random inputs
    X = np.random.rand(num_data, 1)

    # Now generate values of a latent GP
    kern = gpflow.kernels.SquaredExponential(lengthscales=0.1)
    K = kern(X)
    f = np.random.multivariate_normal(mean=np.zeros(num_data), cov=K).reshape(-1, 1)

    # Finally convert f values into ordinal values Y
    Y = np.round((f + f.min()) * 3)
    Y = Y - Y.min()
    Y = np.asarray(Y, np.float64)

    return X, f, Y


np.random.seed(1)
num_data = 20
X, f, Y = generate_data(num_data)

plt.figure(figsize=(11, 6))
plt.plot(X, f, ".")
plt.ylabel("latent function value")

plt.twinx()
plt.plot(X, Y, "kx", mew=1.5)
plt.ylabel("observed data value")

# %%
# construct ordinal likelihood - bin_edges is the same as unique(Y) but centered
bin_edges = np.array(np.arange(np.unique(Y).size + 1), dtype=float)
bin_edges = bin_edges - bin_edges.mean()
likelihood = gpflow.likelihoods.Ordinal(bin_edges)

# build a model with this likelihood
m = gpflow.models.VGP(data=(X, Y), kernel=gpflow.kernels.Matern32(), likelihood=likelihood)

# fit the model
# @tf.function
def objective_closure():
    return -m.log_marginal_likelihood()


opt = gpflow.optimizers.Scipy()
opt.minimize(objective_closure, m.trainable_variables, options=dict(maxiter=100))

# %%
# here we'll plot the expected value of Y +- 2 std deviations, as if the distribution were Gaussian
plt.figure(figsize=(11, 6))
X_data, Y_data = m.data
Xtest = np.linspace(X_data.min(), X_data.max(), 100).reshape(-1, 1)
mu, var = m.predict_y(Xtest)
(line,) = plt.plot(Xtest, mu, lw=2)
col = line.get_color()
plt.plot(Xtest, mu + 2 * np.sqrt(var), "--", lw=2, color=col)
plt.plot(Xtest, mu - 2 * np.sqrt(var), "--", lw=2, color=col)
plt.plot(X_data, Y_data, "kx", mew=2)


# %%
## to see the predictive density, try predicting every possible discrete value for Y.
def pred_log_density(m):
    Xtest = np.linspace(X_data.min(), X_data.max(), 100).reshape(-1, 1)
    ys = np.arange(Y_data.max() + 1)
    densities = []
    for y in ys:
        Ytest = np.full_like(Xtest, y)
        # Predict the log density
        densities.append(m.predict_log_density((Xtest, Ytest)))
    return np.vstack(densities)


# %%
fig = plt.figure(figsize=(14, 6))
plt.imshow(
    np.exp(pred_log_density(m)),
    interpolation="nearest",
    extent=[X_data.min(), X_data.max(), -0.5, Y_data.max() + 0.5],
    origin="lower",
    aspect="auto",
    cmap=plt.cm.viridis,
)
plt.colorbar()
plt.plot(X, Y, "kx", mew=2, scalex=False, scaley=False)

# %%
# Predictive density for a single input x=0.5
x_new = 0.5
Y_new = np.arange(np.max(Y_data + 1)).reshape([-1, 1])
X_new = np.full_like(Y_new, x_new)
# for predict_density x and y need to have the same number of rows
dens_new = np.exp(m.predict_log_density((X_new, Y_new)))
fig = plt.figure(figsize=(8, 4))
plt.bar(x=Y_new.flatten(), height=dens_new.flatten())

# %%<|MERGE_RESOLUTION|>--- conflicted
+++ resolved
@@ -26,13 +26,8 @@
 import matplotlib
 
 # %matplotlib inline
-<<<<<<< HEAD
-matplotlib.rcParams['figure.figsize'] = (12, 6)
-from matplotlib import pyplot as plt
-=======
 matplotlib.rcParams["figure.figsize"] = (12, 6)
 plt = matplotlib.pyplot
->>>>>>> 05647cad
 
 np.random.seed(123)  # for reproducibility
 
