# ---
# jupyter:
#   jupytext:
#     formats: ipynb,.pct.py:percent
#     text_representation:
#       extension: .py
#       format_name: percent
#       format_version: '1.3'
#       jupytext_version: 1.3.3
#   kernelspec:
#     display_name: Python 3
#     language: python
#     name: python3
# ---

# %% [markdown]
# # MCMC (Markov Chain Monte Carlo)

# %% [markdown]
# GPflow allows you to approximate the posterior over the latent functions of its models (and over the hyperparemeters after setting a prior for those) using Hamiltonian Monte Carlo (HMC)

# %%
import numpy as np
import matplotlib.pyplot as plt
import matplotlib
import tensorflow as tf
import tensorflow_probability as tfp

import gpflow
from gpflow.ci_utils import ci_niter, is_continuous_integration
from gpflow import set_trainable
from multiclass_classification import plot_from_samples, colors

gpflow.config.set_default_float(np.float64)
gpflow.config.set_default_jitter(1e-4)
gpflow.config.set_default_summary_fmt("notebook")
# convert to float64 for tfp to play nicely with gpflow in 64
f64 = gpflow.utilities.to_default_float

tf.random.set_seed(123)


# %matplotlib inline

# %% [markdown]
#
# In this notebook, we provide three examples
# * [Example 1](#example_1): Sampling hyperparameters in Gaussian process regression
# * [Example 2](#example_2): Sparse Variational MC applied to the multiclass classification problem
# * [Example 3](#example_3): Full Bayesian inference for Gaussian process models

# %% [markdown]
# <a id='example_1'></a>
# ## Example 1: GP regression

# %% [markdown]
# We first consider the GP regression (with Gaussian noise) for which the marginal likelihood $p(\mathbf y\,|\,\theta)$ can be computed exactly.
#
# The GPR model parameterized by $\theta = [\tau]$ is given by
# $$ Y_i = f(X_i) + \varepsilon_i$$
# where $f \sim \mathcal{GP}(\mu(.), k(., .))$, and $\varepsilon \sim \mathcal{N}(0, \tau^2 I)$.
#
# See the [Basic (Gaussian likelihood) GP regression model](../basics/regression.ipynb) for more details on GPR and for a treatment of the direct likelihood maximization.
#
#

# %% [markdown]
# ### Data for a one-dimensional regression problem

# %%
rng = np.random.RandomState(42)

N = 30
X = rng.rand(N, 1)
Y = np.sin(12 * X) + 0.66 * np.cos(25 * X) + rng.randn(N, 1) * 0.1 + 3
data = (X, Y)

plt.figure(figsize=(12, 6))
plt.plot(X, Y, "kx", mew=2)
plt.xlabel("$X$")
plt.ylabel("$Y$")
plt.title("toy data")
plt.show()

# %% [markdown]
# ### MCMC for hyperparameters $\theta$
#
# We now want to sample from the posterior over $\theta$:
# $$p(\theta|\mathbf{y}) \propto p(\mathbf{y}|\theta)p(\theta)$$
#
# Firstly, we build the GPR model.

# %%
kernel = gpflow.kernels.Matern52(lengthscales=0.3)

meanf = gpflow.mean_functions.Linear(1.0, 0.0)
model = gpflow.models.GPR(data, kernel, meanf)
model.likelihood.variance.assign(0.01)

# %% [markdown]
# Secondly, we initialize the model to the maximum likelihood solution.

# %%
optimizer = gpflow.optimizers.Scipy()
optimizer.minimize(model.training_loss, variables=model.trainable_variables)

<<<<<<< HEAD
print(f"log marginal likelihood at optimum: {model.log_marginal_likelihood()}")
=======

@tf.function
def objective():
    return -model.log_marginal_likelihood()


optimizer.minimize(objective, variables=model.trainable_variables)

print(f"log likelihood at optimum: {model.log_likelihood()}")
>>>>>>> 310dfefc

# %% [markdown]
# Thirdly, we add priors to the hyperparameters.

# %%
# tfp.distributions dtype is inferred from parameters - so convert to 64-bit
model.kernel.lengthscales.prior = tfp.distributions.Gamma(f64(1.0), f64(1.0))
model.kernel.variance.prior = tfp.distributions.Gamma(f64(1.0), f64(1.0))
model.likelihood.variance.prior = tfp.distributions.Gamma(f64(1.0), f64(1.0))
model.mean_function.A.prior = tfp.distributions.Normal(f64(0.0), f64(10.0))
model.mean_function.b.prior = tfp.distributions.Normal(f64(0.0), f64(10.0))

gpflow.utilities.print_summary(model)

# %% [markdown]
# We now sample from the posterior using HMC.

# %%
hmc_helper = gpflow.optimizers.SamplingHelper(
    model.log_posterior_density, model.trainable_parameters
)

hmc = tfp.mcmc.HamiltonianMonteCarlo(
    target_log_prob_fn=hmc_helper.target_log_prob_fn, num_leapfrog_steps=10, step_size=0.01
)
adaptive_hmc = tfp.mcmc.SimpleStepSizeAdaptation(
    hmc, num_adaptation_steps=10, target_accept_prob=f64(0.75), adaptation_rate=0.1
)

num_samples = 500


@tf.function
def run_chain_fn():
    return tfp.mcmc.sample_chain(
        num_results=num_samples,
        num_burnin_steps=300,
        current_state=hmc_helper.current_state,
        kernel=adaptive_hmc,
        trace_fn=lambda _, pkr: pkr.inner_results.is_accepted,
    )


samples, traces = run_chain_fn()
parameter_samples = hmc_helper.convert_constrained_values(samples)

# %% [markdown]
# **NOTE:** All the Hamiltonian MCMC sampling takes place in an unconstrained space (where constrained parameters have been mapped via a bijector to an unconstrained space). This makes the optimization, as required in the gradient step, much easier.
#
# However, we often wish to sample the constrained parameter values, not the unconstrained one. The `SamplingHelper` helps us convert our unconstrained values to constrained parameter ones.
#

# %%
param_to_name = {param: name for name, param in gpflow.utilities.parameter_dict(model).items()}


def plot_samples(samples, y_axis_label):

    plt.figure(figsize=(8, 4))
    for val, param in zip(samples, model.parameters):
        plt.plot(tf.squeeze(val), label=param_to_name[param])
    plt.legend(bbox_to_anchor=(1.0, 1.0))
    plt.xlabel("hmc iteration")
    plt.ylabel(y_axis_label)


plot_samples(samples, "unconstrained_variables_values")
plot_samples(parameter_samples, "parameter_values")


# %% [markdown]
# You can also inspect the marginal distribution of samples.

# %%
def marginal_samples(samples, y_axis_label):
    fig, axarr = plt.subplots(1, len(param_to_name), figsize=(15, 3), constrained_layout=True)
    for i, param in enumerate(model.trainable_parameters):
        ax = axarr[i]
        ax.hist(np.stack(samples[i]).reshape(-1, 1), bins=20)
        ax.set_title(param_to_name[param])
    fig.suptitle(y_axis_label)
    plt.show()


marginal_samples(samples, "unconstrained variable samples")
marginal_samples(parameter_samples, "parameter_samples")

# %% [markdown]
#
#
# **NOTE:** The sampler runs in unconstrained space (so that positive parameters remain positive, and parameters that are not trainable are ignored).
#
# For serious analysis you most certainly want to run the sampler longer, with multiple chains and convergence checks. This will do for illustration though!
#

# %%
name_to_index = {param_to_name[param]: i for i, param in enumerate(model.trainable_parameters)}


def plot_joint_marginals(samples, y_axis_label):
    f, axs = plt.subplots(1, 3, figsize=(12, 4), constrained_layout=True)

    axs[0].plot(
        samples[name_to_index[".likelihood.variance"]],
        samples[name_to_index[".kernel.variance"]],
        "k.",
        alpha=0.15,
    )
    axs[0].set_xlabel("noise_variance")
    axs[0].set_ylabel("signal_variance")

    axs[1].plot(
        samples[name_to_index[".likelihood.variance"]],
        samples[name_to_index[".kernel.lengthscales"]],
        "k.",
        alpha=0.15,
    )
    axs[1].set_xlabel("noise_variance")
    axs[1].set_ylabel("lengthscale")

    axs[2].plot(
        samples[name_to_index[".kernel.lengthscales"]],
        samples[name_to_index[".kernel.variance"]],
        "k.",
        alpha=0.1,
    )
    axs[2].set_xlabel("lengthscale")
    axs[2].set_ylabel("signal_variance")
    f.suptitle(y_axis_label)
    plt.show()


plot_joint_marginals(samples, "unconstrained variable samples")
plot_joint_marginals(parameter_samples, "parameter samples")


# %% [markdown]
# To plot the posterior of predictions, we'll iterate through the samples and set the model state with each sample. Then, for that state (set of hyperparameters) we'll draw some samples from the prediction function.

# %%
# plot the function posterior
xx = np.linspace(-0.1, 1.1, 100)[:, None]
plt.figure(figsize=(12, 6))

for i in range(0, num_samples, 20):
    for var, var_samples in zip(hmc_helper.current_state, samples):
        var.assign(var_samples[i])
    f = model.predict_f_samples(xx, 1)
    plt.plot(xx, f[0, :, :], "C0", lw=2, alpha=0.3)

plt.plot(X, Y, "kx", mew=2)
_ = plt.xlim(xx.min(), xx.max())
_ = plt.ylim(0, 6)
plt.xlabel("$x$")
plt.ylabel("$f|X,Y$")
plt.title("Posterior GP samples")

plt.show()

# %% [markdown]
# <a id='example_2'></a>
# ## Example 2: Sparse MC for multiclass classification

# %% [markdown]
# We now consider the multiclass classification problem (see the [Multiclass classification](../advanced/multiclass_classification.ipynb) notebook). Here the marginal likelihood is not available in closed form. Instead we use a sparse variational approximation where we approximate the posterior for each GP as $q(f_c) \propto p(f_c|\mathbf{u}_c)q(\mathbf{u}_c)$
#
# In the standard Sparse Variational GP (SVGP) formulation, $q(\mathbf{u_c})$ is parameterized as a multivariate Gaussian.
#
# An alternative is to directly sample from the optimal $q(\mathbf{u}_c)$; this is what Sparse Variational GP using MCMC (SGPMC) does.

# %% [markdown]
# We first build a multiclass classification dataset.

# %%
# Generate data by sampling from RBF Kernel, and classifying with the argmax
C, N = 3, 100
X = rng.rand(N, 1)
kernel = gpflow.kernels.RBF(lengthscales=0.1)
K = kernel.K(X) + np.eye(N) * 1e-6

f = rng.multivariate_normal(mean=np.zeros(N), cov=K, size=(C)).T
Y = np.argmax(f, 1).reshape(-1,).astype(int)
# One-hot encoding
Y_hot = np.zeros((N, C), dtype=bool)
Y_hot[np.arange(N), Y] = 1

data = (X, Y)

# %%
plt.figure(figsize=(12, 6))
order = np.argsort(X.reshape(-1,))

for c in range(C):
    plt.plot(X[order], f[order, c], ".", color=colors[c], label=str(c))
    plt.plot(X[order], Y_hot[order, c], "-", color=colors[c])

plt.legend()
plt.xlabel("$X$")
plt.ylabel("Latent (dots) and one-hot labels (lines)")
plt.title("Sample from the joint $p(Y, \mathbf{f})$")
plt.grid()
plt.show()

# %% [markdown]
# We then build the SGPMC model.

# %%
kernel = gpflow.kernels.Matern32(lengthscales=0.1) + gpflow.kernels.White(variance=0.01)

model = gpflow.models.SGPMC(
    data,
    kernel=kernel,
    likelihood=gpflow.likelihoods.MultiClass(3),
    inducing_variable=X[::5].copy(),
    num_latent_gps=3,
)
model.kernel.kernels[0].variance.prior = tfp.distributions.Gamma(f64(1.0), f64(1.0))
model.kernel.kernels[0].lengthscales.prior = tfp.distributions.Gamma(f64(2.0), f64(2.0))
set_trainable(model.kernel.kernels[1].variance, False)

gpflow.utilities.print_summary(model)

# %% [markdown]
# The chain of samples for $\mathbf{u}_c, \theta$ is initialized at the value maximizing  $p(Y|\mathbf{u}_c, \theta)$.

# %%
optimizer = gpflow.optimizers.Scipy()
<<<<<<< HEAD
optimizer.minimize(
    model.training_loss, variables=model.trainable_variables, options={"maxiter": 20}
)
=======


@tf.function
def objective():
    return -model.log_marginal_likelihood()


optimizer.minimize(objective, variables=model.trainable_variables, options={"maxiter": 20})
>>>>>>> 310dfefc
print(f"log likelihood at optimum: {model.log_likelihood()}")

# %% [markdown]
# Sampling starts with a 'burn in' period.

# %%
burn = ci_niter(100)
thin = ci_niter(10)

# %%
num_samples = 500

hmc_helper = gpflow.optimizers.SamplingHelper(
<<<<<<< HEAD
    model.log_posterior_density, model.trainable_parameters
=======
    model.log_marginal_likelihood, model.trainable_parameters
>>>>>>> 310dfefc
)

hmc = tfp.mcmc.HamiltonianMonteCarlo(
    target_log_prob_fn=hmc_helper.target_log_prob_fn, num_leapfrog_steps=10, step_size=0.01
)

adaptive_hmc = tfp.mcmc.SimpleStepSizeAdaptation(
    hmc, num_adaptation_steps=10, target_accept_prob=f64(0.75), adaptation_rate=0.1
)


@tf.function
def run_chain_fn():
    return tfp.mcmc.sample_chain(
        num_results=num_samples,
        num_burnin_steps=100,
        current_state=hmc_helper.current_state,
        kernel=adaptive_hmc,
        trace_fn=lambda _, pkr: pkr.inner_results.is_accepted,
    )


samples, _ = run_chain_fn()

# %% [markdown]
# Statistics of the posterior samples can now be reported.

# %%
plot_from_samples(model, X, Y, samples, burn, thin)

# %% [markdown]
# You can also display the sequence of sampled hyperparameters.

# %%
param_to_name = {param: name for name, param in gpflow.utilities.parameter_dict(model).items()}
name_to_index = {param_to_name[param]: i for i, param in enumerate(model.trainable_parameters)}
hyperparameters = [".kernel.kernels[0].lengthscales", ".kernel.kernels[0].variance"]

plt.figure(figsize=(8, 4))
for hp in hyperparameters:
    plt.plot(samples[name_to_index[hp]], label=hp)
plt.legend(bbox_to_anchor=(1.0, 1.0))
plt.xlabel("hmc iteration")
<<<<<<< HEAD
plt.ylabel("hyper-parameter value")
=======
_ = plt.ylabel("hyper-parameter value")
>>>>>>> 310dfefc


# %% [markdown]
# <a id='example_3'></a>
# ## Example 3: Fully Bayesian inference for generalized GP models with HMC

# %% [markdown]
# You can construct very flexible models with Gaussian processes by combining them with different likelihoods (sometimes called 'families' in the GLM literature). This makes inference of the GP intractable because the likelihoods are not generally conjugate to the Gaussian process. The general form of the model is
# $$\theta \sim p(\theta)\\f \sim \mathcal {GP}(m(x; \theta),\, k(x, x'; \theta))\\y_i \sim p(y | g(f(x_i))\,.$$
#
#
# To perform inference in this model, we'll run MCMC using Hamiltonian Monte Carlo (HMC) over the function values and the parameters $\theta$ jointly. The key to an effective scheme is rotation of the field using the Cholesky decomposition. We write:
#
# $$\theta \sim p(\theta)\\v \sim \mathcal {N}(0,\, I)\\LL^\top = K\\f = m + Lv\\y_i \sim p(y | g(f(x_i))\,.$$
#
# Joint HMC over $v$ and the function values is not widely adopted in the literature because of the difficulty in differentiating $LL^\top=K$. We've made this derivative available in TensorFlow, and so application of HMC is relatively straightforward.

# %% [markdown]
# ### Exponential Regression
# We consider an exponential regression model:
# $$\theta \sim p(\theta)\\f \sim \mathcal {GP}(0, k(x, x'; \theta))\\f_i = f(x_i)\\y_i \sim \mathcal {Exp} (e^{f_i})$$
#
# We'll use MCMC to deal with both the kernel parameters $\theta$ and the latent function values $f$. Firstly, generate a data set.

# %%
X = np.linspace(-3, 3, 20)
Y = rng.exponential(np.sin(X) ** 2)

plt.figure()
plt.plot(X, Y, "x")
plt.xlabel("input $X$")
plt.ylabel("output $Y$")
plt.title("toy dataset")
plt.show()

data = (X[:, None], Y[:, None])

# %% [markdown]
# GPflow's model for fully-Bayesian MCMC is called GPMC. It's constructed like any other model, but contains a parameter `V` which represents the centered values of the function.

# %%
kernel = gpflow.kernels.Matern32() + gpflow.kernels.Bias()
likelihood = gpflow.likelihoods.Exponential()
model = gpflow.models.GPMC(data, kernel, likelihood)

# %% [markdown]
# The `V` parameter already has a prior applied. We'll add priors to the parameters also (these are rather arbitrary, for illustration).

# %%
model.kernel.kernels[0].lengthscales.prior = tfp.distributions.Gamma(f64(1.0), f64(1.0))
model.kernel.kernels[0].variance.prior = tfp.distributions.Gamma(f64(1.0), f64(1.0))
model.kernel.kernels[1].variance.prior = tfp.distributions.Gamma(f64(1.0), f64(1.0))

gpflow.utilities.print_summary(model)


# %% [markdown]
# Running HMC is pretty similar to optimizing a model. GPflow has only HMC sampling for the moment, and it's a relatively vanilla implementation (no NUTS, for example). There are two things to tune, the step size (epsilon) and the number of steps $[L_{min}, L_{max}]$. Each proposal takes a random number of steps between $L_{min}$ and $L_{max}$, each of length $\epsilon$.

# %% [markdown]
# We initialize HMC at the maximum a posteriori parameter value.

# %%
@tf.function
def optimization_step(optimizer, model):
    with tf.GradientTape(watch_accessed_variables=False) as tape:
        tape.watch(model.trainable_variables)
<<<<<<< HEAD
        objective = -model.log_posterior_density()
=======
        objective = -model.log_marginal_likelihood()
>>>>>>> 310dfefc
        grads = tape.gradient(objective, model.trainable_variables)
    optimizer.apply_gradients(zip(grads, model.trainable_variables))
    return -objective


def run_adam(model, iterations):
    logf = []
    adam = tf.optimizers.Adam()
    for step in range(iterations):
        elbo = optimization_step(adam, model)
        if step % 10 == 0:
            logf.append(elbo.numpy())
    return logf


maxiter = ci_niter(3000)
logf = run_adam(model, maxiter)  # start near Maximum a posteriori (MAP)

plt.plot(np.arange(maxiter)[::10], logf)
plt.xlabel("iteration")
<<<<<<< HEAD
plt.ylabel("log likelihood")
=======
_ = plt.ylabel("neg_log_marginal_likelihood")
>>>>>>> 310dfefc


# %% [markdown]
# We then run the sampler,

# %%
num_samples = 500

hmc_helper = gpflow.optimizers.SamplingHelper(
<<<<<<< HEAD
    model.log_posterior_density, model.trainable_parameters
=======
    model.log_marginal_likelihood, model.trainable_parameters
>>>>>>> 310dfefc
)

hmc = tfp.mcmc.HamiltonianMonteCarlo(
    target_log_prob_fn=hmc_helper.target_log_prob_fn, num_leapfrog_steps=10, step_size=0.01
)

adaptive_hmc = tfp.mcmc.SimpleStepSizeAdaptation(
    hmc, num_adaptation_steps=10, target_accept_prob=f64(0.75), adaptation_rate=0.1
)


@tf.function
def run_chain_fn():
    return tfp.mcmc.sample_chain(
        num_results=num_samples,
        num_burnin_steps=300,
        current_state=hmc_helper.current_state,
        kernel=adaptive_hmc,
        trace_fn=lambda _, pkr: pkr.inner_results.is_accepted,
    )


samples, _ = run_chain_fn()

# %% [markdown]
# And compute the posterior prediction on a grid for plotting purposes.

# %%
Xtest = np.linspace(-4, 4, 100)[:, None]
f_samples = []

for i in range(num_samples):
    for var, var_samples in zip(hmc_helper.current_state, samples):
        var.assign(var_samples[i])
    f = model.predict_f_samples(Xtest, 5)
    f_samples.append(f)
f_samples = np.vstack(f_samples)

# %%
rate_samples = np.exp(f_samples[:, :, 0])

(line,) = plt.plot(Xtest, np.mean(rate_samples, 0), lw=2)
plt.fill_between(
    Xtest[:, 0],
    np.percentile(rate_samples, 5, axis=0),
    np.percentile(rate_samples, 95, axis=0),
    color=line.get_color(),
    alpha=0.2,
)

plt.plot(X, Y, "kx", mew=2)
<<<<<<< HEAD
plt.ylim(-0.1, np.max(np.percentile(rate_samples, 95, axis=0)))
=======
_ = plt.ylim(-0.1, np.max(np.percentile(rate_samples, 95, axis=0)))
>>>>>>> 310dfefc

# %% [markdown]
# You can also display the sequence of sampled hyperparameters.

# %%
parameter_samples = hmc_helper.convert_constrained_values(samples)
param_to_name = {param: name for name, param in gpflow.utilities.parameter_dict(model).items()}
name_to_index = {param_to_name[param]: i for i, param in enumerate(model.trainable_parameters)}
hyperparameters = [
    ".kernel.kernels[0].lengthscales",
    ".kernel.kernels[0].variance",
    ".kernel.kernels[1].variance",
]


plt.figure(figsize=(8, 4))
for hp in hyperparameters:
    plt.plot(parameter_samples[name_to_index[hp]], label=hp)
plt.legend(bbox_to_anchor=(1.0, 1.0))
plt.xlabel("hmc iteration")
<<<<<<< HEAD
plt.ylabel("hyper-parameter value")
=======
_ = plt.ylabel("hyper-parameter value")
>>>>>>> 310dfefc


# %% [markdown]
# You can also inspect the marginal of the posterior samples.

# %%
fig, axarr = plt.subplots(1, len(hyperparameters), sharex=True, figsize=(12, 4))
for i, hyp in enumerate(hyperparameters):
    ax = axarr[i]
    ax.hist(parameter_samples[name_to_index[hyp]], bins=20)
    ax.set_title(hyp)
plt.tight_layout()<|MERGE_RESOLUTION|>--- conflicted
+++ resolved
@@ -104,19 +104,7 @@
 optimizer = gpflow.optimizers.Scipy()
 optimizer.minimize(model.training_loss, variables=model.trainable_variables)
 
-<<<<<<< HEAD
 print(f"log marginal likelihood at optimum: {model.log_marginal_likelihood()}")
-=======
-
-@tf.function
-def objective():
-    return -model.log_marginal_likelihood()
-
-
-optimizer.minimize(objective, variables=model.trainable_variables)
-
-print(f"log likelihood at optimum: {model.log_likelihood()}")
->>>>>>> 310dfefc
 
 # %% [markdown]
 # Thirdly, we add priors to the hyperparameters.
@@ -344,20 +332,9 @@
 
 # %%
 optimizer = gpflow.optimizers.Scipy()
-<<<<<<< HEAD
 optimizer.minimize(
     model.training_loss, variables=model.trainable_variables, options={"maxiter": 20}
 )
-=======
-
-
-@tf.function
-def objective():
-    return -model.log_marginal_likelihood()
-
-
-optimizer.minimize(objective, variables=model.trainable_variables, options={"maxiter": 20})
->>>>>>> 310dfefc
 print(f"log likelihood at optimum: {model.log_likelihood()}")
 
 # %% [markdown]
@@ -371,11 +348,7 @@
 num_samples = 500
 
 hmc_helper = gpflow.optimizers.SamplingHelper(
-<<<<<<< HEAD
     model.log_posterior_density, model.trainable_parameters
-=======
-    model.log_marginal_likelihood, model.trainable_parameters
->>>>>>> 310dfefc
 )
 
 hmc = tfp.mcmc.HamiltonianMonteCarlo(
@@ -419,11 +392,7 @@
     plt.plot(samples[name_to_index[hp]], label=hp)
 plt.legend(bbox_to_anchor=(1.0, 1.0))
 plt.xlabel("hmc iteration")
-<<<<<<< HEAD
-plt.ylabel("hyper-parameter value")
-=======
 _ = plt.ylabel("hyper-parameter value")
->>>>>>> 310dfefc
 
 
 # %% [markdown]
@@ -491,11 +460,7 @@
 def optimization_step(optimizer, model):
     with tf.GradientTape(watch_accessed_variables=False) as tape:
         tape.watch(model.trainable_variables)
-<<<<<<< HEAD
         objective = -model.log_posterior_density()
-=======
-        objective = -model.log_marginal_likelihood()
->>>>>>> 310dfefc
         grads = tape.gradient(objective, model.trainable_variables)
     optimizer.apply_gradients(zip(grads, model.trainable_variables))
     return -objective
@@ -516,11 +481,7 @@
 
 plt.plot(np.arange(maxiter)[::10], logf)
 plt.xlabel("iteration")
-<<<<<<< HEAD
-plt.ylabel("log likelihood")
-=======
-_ = plt.ylabel("neg_log_marginal_likelihood")
->>>>>>> 310dfefc
+_ = plt.ylabel("log likelihood")
 
 
 # %% [markdown]
@@ -530,11 +491,7 @@
 num_samples = 500
 
 hmc_helper = gpflow.optimizers.SamplingHelper(
-<<<<<<< HEAD
     model.log_posterior_density, model.trainable_parameters
-=======
-    model.log_marginal_likelihood, model.trainable_parameters
->>>>>>> 310dfefc
 )
 
 hmc = tfp.mcmc.HamiltonianMonteCarlo(
@@ -586,11 +543,7 @@
 )
 
 plt.plot(X, Y, "kx", mew=2)
-<<<<<<< HEAD
-plt.ylim(-0.1, np.max(np.percentile(rate_samples, 95, axis=0)))
-=======
 _ = plt.ylim(-0.1, np.max(np.percentile(rate_samples, 95, axis=0)))
->>>>>>> 310dfefc
 
 # %% [markdown]
 # You can also display the sequence of sampled hyperparameters.
@@ -611,11 +564,7 @@
     plt.plot(parameter_samples[name_to_index[hp]], label=hp)
 plt.legend(bbox_to_anchor=(1.0, 1.0))
 plt.xlabel("hmc iteration")
-<<<<<<< HEAD
-plt.ylabel("hyper-parameter value")
-=======
 _ = plt.ylabel("hyper-parameter value")
->>>>>>> 310dfefc
 
 
 # %% [markdown]
