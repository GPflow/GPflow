# ---
# jupyter:
#   jupytext:
#     formats: ipynb,.pct.py:percent
#     text_representation:
#       extension: .py
#       format_name: percent
#       format_version: '1.3'
#       jupytext_version: 1.3.3
#   kernelspec:
#     display_name: Python 3
#     language: python
#     name: python3
# ---

# %% [markdown]
# # Natural gradients
#
# This notebook shows some basic usage of the natural gradient optimizer, both on its own and in combination with Adam optimizer.

# %%
import warnings
import numpy as np
import gpflow
import tensorflow as tf

from gpflow.ci_utils import ci_niter, ci_range
from gpflow.models import VGP, GPR, SGPR, SVGP
from gpflow.optimizers import NaturalGradient
from gpflow.optimizers.natgrad import XiSqrtMeanVar
from gpflow import set_trainable

# %matplotlib inline
# %precision 4

np.random.seed(0)
tf.random.set_seed(0)

N, D = 100, 2
batch_size = 50

# inducing points
M = 10

x = np.random.uniform(size=(N, D))
y = np.sin(10 * x[:, :1]) + 5 * x[:, 1:] ** 2

data = (x, y)
inducing_variable = tf.random.uniform((M, D))
adam_learning_rate = 0.01
iterations = ci_niter(5)

# %% [markdown]
# ### VGP is a GPR

# %% [markdown]
# The following section demonstrates how natural gradients can turn VGP into GPR *in a single step, if the likelihood is Gaussian*.

# %% [markdown]
# Let's start by first creating a standard GPR model with Gaussian likelihood:

# %%
gpr = GPR(data, kernel=gpflow.kernels.Matern52())

# %% [markdown]
# The log marginal likelihood of the exact GP model is:

# %%
gpr.log_marginal_likelihood().numpy()

# %% [markdown]
# Now we will create an approximate model which approximates the true posterior via a variational Gaussian distribution.<br>We initialize the distribution to be zero mean and unit variance.

# %%
vgp = VGP(data, kernel=gpflow.kernels.Matern52(), likelihood=gpflow.likelihoods.Gaussian())

# %% [markdown]
# The log marginal likelihood lower bound (evidence lower bound or ELBO) of the approximate GP model is:

# %%
vgp.elbo().numpy()

# %% [markdown]
# Obviously, our initial guess for the variational distribution is not correct, which results in a lower bound to the likelihood of the exact GPR model. We can optimize the variational parameters in order to get a tighter bound.

# %% [markdown]
# In fact, we only need to take **one step** in the natural gradient direction to recover the exact posterior:

# %%
natgrad_opt = NaturalGradient(gamma=1.0)
variational_params = [(vgp.q_mu, vgp.q_sqrt)]
<<<<<<< HEAD
natgrad_opt.minimize(vgp.training_loss, var_list=variational_params)
=======
natgrad_opt.minimize(lambda: -vgp.log_marginal_likelihood(), var_list=variational_params)
>>>>>>> 310dfefc

# %% [markdown]
# The ELBO of the approximate GP model after a single NatGrad step:

# %%
vgp.elbo().numpy()

# %% [markdown]
# ### Optimize both variational parameters and kernel hyperparameters together
#
# In the Gaussian likelihood case we can iterate between an Adam update for the hyperparameters and a NatGrad update for the variational parameters. That way, we achieve optimization of hyperparameters as if the model were a GPR.

# %% [markdown]
# The trick is to forbid Adam from updating the variational parameters by setting them to not trainable.

# %%
# Stop Adam from optimizing the variational parameters
set_trainable(vgp.q_mu, False)
set_trainable(vgp.q_sqrt, False)

adam_opt_for_vgp = tf.optimizers.Adam(adam_learning_rate)
adam_opt_for_gpr = tf.optimizers.Adam(adam_learning_rate)

# %%
for i in range(iterations):
<<<<<<< HEAD
    adam_opt_for_gpr.minimize(gpr.training_loss, var_list=gpr.trainable_variables)
    likelihood = gpr.log_marginal_likelihood()
=======
    adam_opt_for_gpr.minimize(
        lambda: -gpr.log_marginal_likelihood(), var_list=gpr.trainable_variables
    )
    likelihood = gpr.log_likelihood()
>>>>>>> 310dfefc
    tf.print(f"GPR with Adam: iteration {i + 1} likelihood {likelihood:.04f}")

# %%
for i in range(iterations):
<<<<<<< HEAD
    natgrad_opt.minimize(vgp.training_loss, var_list=variational_params)
    adam_opt_for_vgp.minimize(vgp.training_loss, var_list=vgp.trainable_variables)
    likelihood = vgp.elbo()
=======
    adam_opt_for_vgp.minimize(
        lambda: -vgp.log_marginal_likelihood(), var_list=vgp.trainable_variables
    )
    natgrad_opt.minimize(lambda: -vgp.log_marginal_likelihood(), var_list=variational_params)
    likelihood = vgp.log_likelihood()
>>>>>>> 310dfefc
    tf.print(f"VGP with NaturalGradient and Adam: iteration {i + 1} likelihood {likelihood:.04f}")

# %% [markdown]
# Compare GPR and VGP lengthscales after optimization:

# %%
print(f"GPR lengthscales = {gpr.kernel.lengthscales.numpy():.04f}")
print(f"VGP lengthscales = {vgp.kernel.lengthscales.numpy():.04f}")

# %% [markdown]
# ### Natural gradients also work for the sparse model
# Similarly, natural gradients turn SVGP into SGPR in the Gaussian likelihood case. <br>
# We can again combine natural gradients with Adam to update both variational parameters and hyperparameters too.<br>
# Here we'll just do a single natural step demonstration.

# %%
svgp = SVGP(
    kernel=gpflow.kernels.Matern52(),
    likelihood=gpflow.likelihoods.Gaussian(),
    inducing_variable=inducing_variable,
)
sgpr = SGPR(data, kernel=gpflow.kernels.Matern52(), inducing_variable=inducing_variable)

for model in svgp, sgpr:
    model.likelihood.variance.assign(0.1)

# %% [markdown]
# Analytically optimal sparse model ELBO:

# %%
sgpr.elbo().numpy()

# %% [markdown]
# SVGP ELBO before natural gradient step:

# %%
svgp.elbo(data).numpy()

# %%
variational_params = [(svgp.q_mu, svgp.q_sqrt)]

<<<<<<< HEAD
=======

def svgp_loss_cb():
    return -svgp.log_marginal_likelihood(data)


>>>>>>> 310dfefc
natgrad_opt = NaturalGradient(gamma=1.0)
natgrad_opt.minimize(svgp.training_loss_closure(data), var_list=variational_params)

# %% [markdown]
# SVGP ELBO after a single natural gradient step:

# %%
svgp.elbo(data).numpy()

# %% [markdown]
# ### Minibatches
# A crucial property of the natural gradient method is that it still works with minibatches.
# In practice though, we need to use a smaller gamma.

# %%
natgrad_opt = NaturalGradient(gamma=0.1)

data_minibatch = (
    tf.data.Dataset.from_tensor_slices(data).prefetch(N).repeat().shuffle(N).batch(batch_size)
)
data_minibatch_it = iter(data_minibatch)


<<<<<<< HEAD
def svgp_stochastic_loss_closure() -> tf.Tensor:
    batch = next(data_minibatch_it)
    return svgp.training_loss(batch)
=======
def svgp_stochastic_loss_cb() -> tf.Tensor:
    batch = next(data_minibatch_it)
    return -svgp.log_marginal_likelihood(batch)
>>>>>>> 310dfefc


for _ in range(ci_niter(100)):
    natgrad_opt.minimize(svgp_stochastic_loss_closure, var_list=variational_params)

# %% [markdown]
# Minibatch SVGP ELBO after NatGrad optimization:

# %%
np.average([svgp.elbo(next(data_minibatch_it)) for _ in ci_range(100)])

# %% [markdown]
# ### Comparison with ordinary gradients in the conjugate case
#
# ##### (Take home message: natural gradients are always better)
#
# Compared to SVGP with ordinary gradients with minibatches, the natural gradient optimizer is much faster in the Gaussian case.
#
# Here we'll do hyperparameter learning together with optimization of the variational parameters, comparing the interleaved natural gradient approach and the one using ordinary gradients for the hyperparameters and variational parameters jointly.
#
# **NOTE:** Again we need to compromise for smaller gamma value, which we'll keep *fixed* during the optimization.

# %%
svgp_ordinary = SVGP(
    kernel=gpflow.kernels.Matern52(),
    likelihood=gpflow.likelihoods.Gaussian(),
    inducing_variable=inducing_variable,
)
svgp_natgrad = SVGP(
    kernel=gpflow.kernels.Matern52(),
    likelihood=gpflow.likelihoods.Gaussian(),
    inducing_variable=inducing_variable,
)

# ordinary gradients with Adam for SVGP
ordinary_adam_opt = tf.optimizers.Adam(adam_learning_rate)

# NatGrads and Adam for SVGP
# Stop Adam from optimizing the variational parameters
set_trainable(svgp_natgrad.q_mu, False)
set_trainable(svgp_natgrad.q_sqrt, False)

# Create the optimize_tensors for SVGP
natgrad_adam_opt = tf.optimizers.Adam(adam_learning_rate)

natgrad_opt = NaturalGradient(gamma=0.1)
variational_params = [(svgp_natgrad.q_mu, svgp_natgrad.q_sqrt)]

# %% [markdown]
# Let's optimize the models:

# %%
data_minibatch = (
    tf.data.Dataset.from_tensor_slices(data).prefetch(N).repeat().shuffle(N).batch(batch_size)
)
data_minibatch_it = iter(data_minibatch)


def svgp_ordinary_loss_closure() -> tf.Tensor:
    batch = next(data_minibatch_it)
<<<<<<< HEAD
    return svgp_ordinary.training_loss(batch)
=======
    return -svgp_ordinary.log_marginal_likelihood(batch)
>>>>>>> 310dfefc


def svgp_natgrad_loss_closure() -> tf.Tensor:
    batch = next(data_minibatch_it)
<<<<<<< HEAD
    return svgp_natgrad.training_loss(batch)
=======
    return -svgp_natgrad.log_marginal_likelihood(batch)
>>>>>>> 310dfefc


for _ in range(ci_niter(100)):
    ordinary_adam_opt.minimize(
        svgp_ordinary_loss_closure, var_list=svgp_ordinary.trainable_variables
    )


for _ in range(ci_niter(100)):
    natgrad_adam_opt.minimize(svgp_natgrad_loss_closure, var_list=svgp_natgrad.trainable_variables)
    natgrad_opt.minimize(svgp_natgrad_loss_closure, var_list=variational_params)

# %% [markdown]
# SVGP ELBO after ordinary `Adam` optimization:

# %%
np.average([svgp_ordinary.elbo(next(data_minibatch_it)) for _ in ci_range(100)])

# %% [markdown]
# SVGP ELBO after `NaturalGradient` and `Adam` optimization:

# %%
np.average([svgp_natgrad.elbo(next(data_minibatch_it)) for _ in ci_range(100)])

# %% [markdown]
# ### Comparison with ordinary gradients in the non-conjugate case
# #### Binary classification
#
# ##### (Take home message: natural gradients are usually better)
#
# We can use natural gradients even when the likelihood isn't Gaussian. It isn't guaranteed to be better, but it usually is better in practical situations.

# %%
y_binary = np.random.choice([1.0, -1], size=x.shape)
vgp_data = (x, y_binary)

vgp_bernoulli = VGP(
    vgp_data, kernel=gpflow.kernels.Matern52(), likelihood=gpflow.likelihoods.Bernoulli()
)
vgp_bernoulli_natgrad = VGP(
    vgp_data, kernel=gpflow.kernels.Matern52(), likelihood=gpflow.likelihoods.Bernoulli()
)

# ordinary gradients with Adam for VGP with Bernoulli likelihood
adam_opt = tf.optimizers.Adam(adam_learning_rate)

# NatGrads and Adam for VGP with Bernoulli likelihood
# Stop Adam from optimizing the variational parameters
set_trainable(vgp_bernoulli_natgrad.q_mu, False)
set_trainable(vgp_bernoulli_natgrad.q_sqrt, False)

# Create the optimize_tensors for VGP with natural gradients
natgrad_adam_opt = tf.optimizers.Adam(adam_learning_rate)
natgrad_opt = NaturalGradient(gamma=0.1)
variational_params = [(vgp_bernoulli_natgrad.q_mu, vgp_bernoulli_natgrad.q_sqrt)]

# %%
# Optimize vgp_bernoulli
for _ in range(ci_niter(100)):
<<<<<<< HEAD
    adam_opt.minimize(vgp_bernoulli.training_loss, var_list=vgp_bernoulli.trainable_variables)
=======
    adam_opt.minimize(
        lambda: -vgp_bernoulli.log_marginal_likelihood(), var_list=vgp_bernoulli.trainable_variables
    )
>>>>>>> 310dfefc

# Optimize vgp_bernoulli_natgrad
for _ in range(ci_niter(100)):
    adam_opt.minimize(
<<<<<<< HEAD
        vgp_bernoulli_natgrad.training_loss, var_list=vgp_bernoulli_natgrad.trainable_variables
    )
    natgrad_opt.minimize(vgp_bernoulli_natgrad.training_loss, var_list=variational_params)
=======
        lambda: -vgp_bernoulli_natgrad.log_marginal_likelihood(),
        var_list=vgp_bernoulli_natgrad.trainable_variables,
    )
    natgrad_opt.minimize(
        lambda: -vgp_bernoulli_natgrad.log_marginal_likelihood(), var_list=variational_params
    )
>>>>>>> 310dfefc

# %% [markdown]
# VGP ELBO after ordinary `Adam` optimization:

# %%
vgp_bernoulli.elbo().numpy()

# %% [markdown]
# VGP ELBO after `NaturalGradient` + `Adam` optimization:

# %%
vgp_bernoulli_natgrad.elbo().numpy()

# %% [markdown]
# We can also choose to run natural gradients in another parameterization.<br>
# The sensible choice is the model parameters (q_mu, q_sqrt), which is already in GPflow.

# %%
vgp_bernoulli_natgrads_xi = VGP(
    vgp_data, kernel=gpflow.kernels.Matern52(), likelihood=gpflow.likelihoods.Bernoulli()
)

# Stop Adam from optimizing the variational parameters
set_trainable(vgp_bernoulli_natgrads_xi.q_mu, False)
set_trainable(vgp_bernoulli_natgrads_xi.q_sqrt, False)

# Create the optimize_tensors for VGP with Bernoulli likelihood
adam_opt = tf.optimizers.Adam(adam_learning_rate)
natgrad_opt = NaturalGradient(gamma=0.01)

variational_params = [
    (vgp_bernoulli_natgrads_xi.q_mu, vgp_bernoulli_natgrads_xi.q_sqrt, XiSqrtMeanVar())
]

# %%
# Optimize vgp_bernoulli_natgrads_xi
for _ in range(ci_niter(100)):
    adam_opt.minimize(
<<<<<<< HEAD
        vgp_bernoulli_natgrads_xi.training_loss,
        var_list=vgp_bernoulli_natgrads_xi.trainable_variables,
    )

    natgrad_opt.minimize(vgp_bernoulli_natgrads_xi.training_loss, var_list=variational_params)
=======
        lambda: -vgp_bernoulli_natgrads_xi.log_marginal_likelihood(),
        var_list=vgp_bernoulli_natgrads_xi.trainable_variables,
    )

    natgrad_opt.minimize(
        lambda: -vgp_bernoulli_natgrads_xi.log_marginal_likelihood(), var_list=variational_params
    )
>>>>>>> 310dfefc

# %% [markdown]
# VGP ELBO after `NaturalGradient` with `XiSqrtMeanVar` + `Adam` optimization:

# %%
vgp_bernoulli_natgrads_xi.elbo().numpy()

# %% [markdown]
# With sufficiently small steps, it shouldn't make a difference which transform is used, but for large
# steps this can make a difference in practice.<|MERGE_RESOLUTION|>--- conflicted
+++ resolved
@@ -89,11 +89,7 @@
 # %%
 natgrad_opt = NaturalGradient(gamma=1.0)
 variational_params = [(vgp.q_mu, vgp.q_sqrt)]
-<<<<<<< HEAD
 natgrad_opt.minimize(vgp.training_loss, var_list=variational_params)
-=======
-natgrad_opt.minimize(lambda: -vgp.log_marginal_likelihood(), var_list=variational_params)
->>>>>>> 310dfefc
 
 # %% [markdown]
 # The ELBO of the approximate GP model after a single NatGrad step:
@@ -119,30 +115,15 @@
 
 # %%
 for i in range(iterations):
-<<<<<<< HEAD
     adam_opt_for_gpr.minimize(gpr.training_loss, var_list=gpr.trainable_variables)
     likelihood = gpr.log_marginal_likelihood()
-=======
-    adam_opt_for_gpr.minimize(
-        lambda: -gpr.log_marginal_likelihood(), var_list=gpr.trainable_variables
-    )
-    likelihood = gpr.log_likelihood()
->>>>>>> 310dfefc
     tf.print(f"GPR with Adam: iteration {i + 1} likelihood {likelihood:.04f}")
 
 # %%
 for i in range(iterations):
-<<<<<<< HEAD
     natgrad_opt.minimize(vgp.training_loss, var_list=variational_params)
     adam_opt_for_vgp.minimize(vgp.training_loss, var_list=vgp.trainable_variables)
     likelihood = vgp.elbo()
-=======
-    adam_opt_for_vgp.minimize(
-        lambda: -vgp.log_marginal_likelihood(), var_list=vgp.trainable_variables
-    )
-    natgrad_opt.minimize(lambda: -vgp.log_marginal_likelihood(), var_list=variational_params)
-    likelihood = vgp.log_likelihood()
->>>>>>> 310dfefc
     tf.print(f"VGP with NaturalGradient and Adam: iteration {i + 1} likelihood {likelihood:.04f}")
 
 # %% [markdown]
@@ -184,14 +165,6 @@
 # %%
 variational_params = [(svgp.q_mu, svgp.q_sqrt)]
 
-<<<<<<< HEAD
-=======
-
-def svgp_loss_cb():
-    return -svgp.log_marginal_likelihood(data)
-
-
->>>>>>> 310dfefc
 natgrad_opt = NaturalGradient(gamma=1.0)
 natgrad_opt.minimize(svgp.training_loss_closure(data), var_list=variational_params)
 
@@ -215,19 +188,9 @@
 data_minibatch_it = iter(data_minibatch)
 
 
-<<<<<<< HEAD
-def svgp_stochastic_loss_closure() -> tf.Tensor:
-    batch = next(data_minibatch_it)
-    return svgp.training_loss(batch)
-=======
-def svgp_stochastic_loss_cb() -> tf.Tensor:
-    batch = next(data_minibatch_it)
-    return -svgp.log_marginal_likelihood(batch)
->>>>>>> 310dfefc
-
-
-for _ in range(ci_niter(100)):
-    natgrad_opt.minimize(svgp_stochastic_loss_closure, var_list=variational_params)
+svgp_objective = svgp.training_loss_closure(data_minibatch_it)
+for _ in range(ci_niter(100)):
+    natgrad_opt.minimize(svgp_objective, var_list=variational_params)
 
 # %% [markdown]
 # Minibatch SVGP ELBO after NatGrad optimization:
@@ -282,33 +245,19 @@
 data_minibatch_it = iter(data_minibatch)
 
 
-def svgp_ordinary_loss_closure() -> tf.Tensor:
-    batch = next(data_minibatch_it)
-<<<<<<< HEAD
-    return svgp_ordinary.training_loss(batch)
-=======
-    return -svgp_ordinary.log_marginal_likelihood(batch)
->>>>>>> 310dfefc
-
-
-def svgp_natgrad_loss_closure() -> tf.Tensor:
-    batch = next(data_minibatch_it)
-<<<<<<< HEAD
-    return svgp_natgrad.training_loss(batch)
-=======
-    return -svgp_natgrad.log_marginal_likelihood(batch)
->>>>>>> 310dfefc
+svgp_ordinary_objective = svgp_ordinary.training_loss_closure(data_minibatch_it)
+svgp_natgrad_objective = svgp_natgrad.training_loss_closure(data_minibatch_it)
 
 
 for _ in range(ci_niter(100)):
     ordinary_adam_opt.minimize(
-        svgp_ordinary_loss_closure, var_list=svgp_ordinary.trainable_variables
+        svgp_ordinary_objective, var_list=svgp_ordinary.trainable_variables
     )
 
 
 for _ in range(ci_niter(100)):
-    natgrad_adam_opt.minimize(svgp_natgrad_loss_closure, var_list=svgp_natgrad.trainable_variables)
-    natgrad_opt.minimize(svgp_natgrad_loss_closure, var_list=variational_params)
+    natgrad_adam_opt.minimize(svgp_natgrad_objective, var_list=svgp_natgrad.trainable_variables)
+    natgrad_opt.minimize(svgp_natgrad_objective, var_list=variational_params)
 
 # %% [markdown]
 # SVGP ELBO after ordinary `Adam` optimization:
@@ -357,29 +306,14 @@
 # %%
 # Optimize vgp_bernoulli
 for _ in range(ci_niter(100)):
-<<<<<<< HEAD
     adam_opt.minimize(vgp_bernoulli.training_loss, var_list=vgp_bernoulli.trainable_variables)
-=======
+
+# Optimize vgp_bernoulli_natgrad
+for _ in range(ci_niter(100)):
     adam_opt.minimize(
-        lambda: -vgp_bernoulli.log_marginal_likelihood(), var_list=vgp_bernoulli.trainable_variables
-    )
->>>>>>> 310dfefc
-
-# Optimize vgp_bernoulli_natgrad
-for _ in range(ci_niter(100)):
-    adam_opt.minimize(
-<<<<<<< HEAD
         vgp_bernoulli_natgrad.training_loss, var_list=vgp_bernoulli_natgrad.trainable_variables
     )
     natgrad_opt.minimize(vgp_bernoulli_natgrad.training_loss, var_list=variational_params)
-=======
-        lambda: -vgp_bernoulli_natgrad.log_marginal_likelihood(),
-        var_list=vgp_bernoulli_natgrad.trainable_variables,
-    )
-    natgrad_opt.minimize(
-        lambda: -vgp_bernoulli_natgrad.log_marginal_likelihood(), var_list=variational_params
-    )
->>>>>>> 310dfefc
 
 # %% [markdown]
 # VGP ELBO after ordinary `Adam` optimization:
@@ -418,21 +352,11 @@
 # Optimize vgp_bernoulli_natgrads_xi
 for _ in range(ci_niter(100)):
     adam_opt.minimize(
-<<<<<<< HEAD
         vgp_bernoulli_natgrads_xi.training_loss,
         var_list=vgp_bernoulli_natgrads_xi.trainable_variables,
     )
 
     natgrad_opt.minimize(vgp_bernoulli_natgrads_xi.training_loss, var_list=variational_params)
-=======
-        lambda: -vgp_bernoulli_natgrads_xi.log_marginal_likelihood(),
-        var_list=vgp_bernoulli_natgrads_xi.trainable_variables,
-    )
-
-    natgrad_opt.minimize(
-        lambda: -vgp_bernoulli_natgrads_xi.log_marginal_likelihood(), var_list=variational_params
-    )
->>>>>>> 310dfefc
 
 # %% [markdown]
 # VGP ELBO after `NaturalGradient` with `XiSqrtMeanVar` + `Adam` optimization:
