--- conflicted
+++ resolved
@@ -139,13 +139,8 @@
     def optimization_step():
         with tf.GradientTape(watch_accessed_variables=False) as tape:
             tape.watch(model.trainable_variables)
-<<<<<<< HEAD
             objective = model.training_loss()
-            grads = tape.gradient(objective, model.trainable_variables)
-=======
-            objective = -model.log_marginal_likelihood()
         grads = tape.gradient(objective, model.trainable_variables)
->>>>>>> c8e8f00e
         optimizer.apply_gradients(zip(grads, model.trainable_variables))
         return objective
 
