--- conflicted
+++ resolved
@@ -185,13 +185,6 @@
 # To optimize your model, first create an instance of an optimizer (in this case, `gpflow.optimizers.Scipy`), which has optional arguments that are passed to `scipy.optimize.minimize` (we minimize the negative log likelihood). Then, call the `minimize` method of that optimizer, with your model as the optimization target. Variables that have priors are maximum a priori (MAP) estimated, that is, we add the log prior to the log likelihood, and otherwise use Maximum Likelihood.
 
 # %%
-<<<<<<< HEAD
-=======
-def closure():
-    return -m.log_marginal_likelihood()
-
-
->>>>>>> 310dfefc
 opt = gpflow.optimizers.Scipy()
 opt.minimize(m.training_loss, variables=m.trainable_variables)
 
@@ -238,21 +231,12 @@
         # ^^ You must make the parameters attributes of the class for
         # them to be picked up by the model. i.e. this won't work:
         #
-<<<<<<< HEAD
         # W = gpflow.Parameter(...    <-- must be self.W
 
     def maximum_likelihood_objective(self):
         p = tf.nn.softmax(
             tf.matmul(self.X, self.W) + self.b
         )  # Parameters can be used like a tf.Tensor
-=======
-        # W = gpflow.Param(...    <-- must be self.W
-
-    def log_likelihood(self):  # takes no arguments
-        p = tf.nn.softmax(
-            tf.matmul(self.X, self.W) + self.b
-        )  # Param variables are used as tensorflow arrays.
->>>>>>> 310dfefc
         return tf.reduce_sum(tf.math.log(p) * self.Y)  # be sure to return a scalar
 
 
@@ -277,11 +261,7 @@
 import matplotlib
 
 matplotlib.rcParams["figure.figsize"] = (12, 6)
-<<<<<<< HEAD
-plt.scatter(X[:, 0], X[:, 1], 100, np.argmax(Y, 1), lw=2, cmap=plt.cm.viridis)
-=======
 _ = plt.scatter(X[:, 0], X[:, 1], 100, np.argmax(Y, 1), lw=2, cmap=plt.cm.viridis)
->>>>>>> 310dfefc
 
 # %%
 m = LinearMulticlass(X, Y)
@@ -289,13 +269,6 @@
 
 
 # %%
-<<<<<<< HEAD
-=======
-def closure():
-    return -m.log_marginal_likelihood()
-
-
->>>>>>> 310dfefc
 opt = gpflow.optimizers.Scipy()
 opt.minimize(m.training_loss, variables=m.trainable_variables)
 
@@ -310,11 +283,7 @@
 plt.figure(figsize=(12, 6))
 for i in range(3):
     plt.contour(xx, yy, p_test[:, i].reshape(200, 200), [0.5], colors="k", linewidths=1)
-<<<<<<< HEAD
-plt.scatter(X[:, 0], X[:, 1], 100, np.argmax(Y, 1), lw=2, cmap=plt.cm.viridis)
-=======
 _ = plt.scatter(X[:, 0], X[:, 1], 100, np.argmax(Y, 1), lw=2, cmap=plt.cm.viridis)
->>>>>>> 310dfefc
 
 # %% [markdown]
 # That concludes the new model example and this notebook. You might want to see for yourself that the `LinearMulticlass` model and its parameters have all the functionality demonstrated here. You could also add some priors and run Hamiltonian Monte Carlo using the HMC optimizer `gpflow.train.HMC` and its `sample` method. See [Markov Chain Monte Carlo (MCMC)](../advanced/mcmc.ipynb) for more information on running the sampler.