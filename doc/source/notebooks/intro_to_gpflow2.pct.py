--- conflicted
+++ resolved
@@ -290,17 +290,10 @@
     tf_optimization_step = tf.function(optimization_step)
     batches = iter(train_dataset)
 
-<<<<<<< HEAD
-    with summary_writer.as_default():
-        for epoch in range(epochs):
-            for _ in range(ci_niter(num_batches_per_epoch)):
-                tf_optimization_step(model, next(batches))
-=======
     for epoch in range(epochs):
-        for _ in range(num_batches_per_epoch):
+        for _ in range(ci_niter(num_batches_per_epoch)):
             batch = next(batches)
             tf_optimization_step(model, batch)
->>>>>>> 1196151a
 
         epoch_id = epoch + 1
         monitor(epoch, epoch_id=epoch_id, data=data)
