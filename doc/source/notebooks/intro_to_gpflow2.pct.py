--- conflicted
+++ resolved
@@ -223,20 +223,14 @@
 optimizer = tf.optimizers.Adam()
 optimizer.minimize(model.training_loss_closure(data), model.trainable_variables)
 
-<<<<<<< HEAD
 # %% [markdown]
 # SVGP can handle mini-batching, and an iterator from a batched tf.data.Dataset can be passed:
-=======
-with tf.GradientTape(watch_accessed_variables=False) as tape:
-    tape.watch(model.trainable_variables)
-    obj = -model.elbo(data)
-grads = tape.gradient(obj, model.trainable_variables)
->>>>>>> c8e8f00e
 
 # %%
 batch_size = 5
 batched_dataset = tf.data.Dataset.from_tensor_slices(data).batch(batch_size)
-optimizer.minimize(model.training_loss_closure(iter(batched_dataset)), model.trainable_variables)
+training_loss = model.training_loss_closure(iter(batched_dataset))
+optimizer.minimize(training_loss, model.trainable_variables)  # Note that this does a single step
 
 # %% [markdown]
 # As previously, training_loss_closure takes an optional `jit` argument for tf.function compilation (True by default).
@@ -252,13 +246,8 @@
 def optimization_step(model: gpflow.models.SVGP, batch: Tuple[tf.Tensor, tf.Tensor]):
     with tf.GradientTape(watch_accessed_variables=False) as tape:
         tape.watch(model.trainable_variables)
-<<<<<<< HEAD
-        objective = model.training_loss(batch)
-        grads = tape.gradient(objective, model.trainable_variables)
-=======
-        obj = -model.elbo(batch)
-    grads = tape.gradient(obj, model.trainable_variables)
->>>>>>> c8e8f00e
+        loss = model.training_loss(batch)
+    grads = tape.gradient(loss, model.trainable_variables)
     optimizer.apply_gradients(zip(grads, model.trainable_variables))
     return objective
 
