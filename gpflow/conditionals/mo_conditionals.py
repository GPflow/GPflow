--- conflicted
+++ resolved
@@ -10,11 +10,7 @@
                         SeparateIndependentMof, SharedIndependentMof)
 from ..kernels import (Combination, Mok, SeparateIndependentMok,
                        SeparateMixedMok, SharedIndependentMok)
-<<<<<<< HEAD
-from ..util import create_logger, default_jitter, default_float, default_jitter_eye
-=======
-from ..util import create_logger, default_float, default_jitter
->>>>>>> 520f15d1
+from ..util import create_logger, default_float, default_jitter, default_float, default_jitter_eye
 from .dispatch import conditional
 from .util import (base_conditional, expand_independent_outputs,
                    fully_correlated_conditional,
@@ -25,15 +21,8 @@
 
 
 @conditional.register(object, SharedIndependentMof, SharedIndependentMok, object)
-<<<<<<< HEAD
-def _conditional(Xnew, feature, kernel, f, *, full_cov=False, full_output_cov=False, q_sqrt=None,
-                 white=False):
-    """
-    Multioutput conditional for an independent kernel and shared inducing features.
-=======
 def _conditional(Xnew, feat, kern, f, *, full_cov=False, full_output_cov=False, q_sqrt=None, white=False):
     """Multioutput conditional for an independent kernel and shared inducing features.
->>>>>>> 520f15d1
     Same behaviour as conditional with non-multioutput kernels.
     The covariance matrices used to calculate the conditional have the following shape:
     - Kuu: [M, M]
@@ -68,28 +57,16 @@
     Knn = kern(Xnew, full=full_cov, full_output=False)
     Knn = Knn[0, ...] if full_cov else Knn[..., 0]  # [N, N] or [N]
 
-<<<<<<< HEAD
-    fmean, fvar = base_conditional(Kmn, Kmm, Knn, f, full_cov=full_cov, q_sqrt=q_sqrt,
-                                   white=white)  # [N, P],  [P, N, N] or [N, P]
-=======
     fmean, fvar = base_conditional(
         Kmn, Kmm, Knn, f, full_cov=full_cov, q_sqrt=q_sqrt, white=white)  # [N, P],  [P, N, N] or [N, P]
->>>>>>> 520f15d1
     return fmean, expand_independent_outputs(fvar, full_cov, full_output_cov)
 
 
 @conditional.register(object, SeparateIndependentMof, SeparateIndependentMok, object)
 @conditional.register(object, SharedIndependentMof, SeparateIndependentMok, object)
 @conditional.register(object, SeparateIndependentMof, SharedIndependentMok, object)
-<<<<<<< HEAD
-def _conditional(Xnew, feature, kernel, f, *, full_cov=False, full_output_cov=False, q_sqrt=None,
-                 white=False):
-    """
-    Multi-output GP with independent GP priors.
-=======
 def _conditional(Xnew, feat, kern, f, *, full_cov=False, full_output_cov=False, q_sqrt=None, white=False):
     """Multi-output GP with independent GP priors.
->>>>>>> 520f15d1
     Number of latent processes equals the number of outputs (L = P).
     The covariance matrices used to calculate the conditional have the following shape:
     - Kuu: [P, M, M]
@@ -105,21 +82,12 @@
     """
 
     logger.debug("conditional: object, SharedIndependentMof, SeparateIndependentMok, object")
-<<<<<<< HEAD
-    # Following are: [P, M, M]  -  [P, M, N]  -  P x N(x N)
-    Kmms = Kuu(feature, kernel, jitter=default_jitter())  # [P, M, M]
-    Kmns = Kuf(feature, kernel, Xnew)  # [P, M, N]
-    kern_list = kernel.kernels if isinstance(kernel, Combination) else [kernel.kern] * len(
-        feature.features)
-    Knns = tf.stack([k(Xnew, full=full_cov) for k in kern_list], axis=0)
-=======
 
     # Following are: [P, M, M]  -  [P, M, N]  -  [P, N](x N)
     Kmms = covariances.Kuu(feat, kern, jitter=default_jitter())  # [P, M, M]
     Kmns = covariances.Kuf(feat, kern, Xnew)  # [P, M, N]
     kernels = kern.kernels if isinstance(kern, Combination) else [kern.kern] * len(feat.features)
     Knns = tf.stack([k(Xnew, full=full_cov) for k in kernels], axis=0)
->>>>>>> 520f15d1
     fs = tf.transpose(f)[:, :, None]  # [P, M, 1]
     # [P, 1, M, M]  or  [P, M, 1]
     q_sqrts = tf.transpose(q_sqrt)[:, :, None] if len(q_sqrt.shape) == 2 else q_sqrt[:, None, :, :]
@@ -128,19 +96,11 @@
         Kmm, Kmn, Knn, f, q_sqrt = t
         return base_conditional(Kmn, Kmm, Knn, f, full_cov=full_cov, q_sqrt=q_sqrt, white=white)
 
-<<<<<<< HEAD
-    # [P, N, 1], [P, 1, N, N] or [P, N, 1]
-    rmu, rvar = tf.map_fn(single_gp_conditional,
-                          (Kmms, Kmns, Knns, fs, q_sqrts),
-                          (default_float(), default_float()))
-    fmu = tf.linalg.transpose(rmu[:, :, 0])  # [N, P]
-=======
     rmu, rvar = tf.map_fn(single_gp_conditional,
                           (Kmms, Kmns, Knns, fs, q_sqrts),
                           (default_float(), default_float()))  # [P, N, 1], [P, 1, N, N] or [P, N, 1]
 
     fmu = rollaxis_left(rmu[..., 0], 1)  # [N, P]
->>>>>>> 520f15d1
 
     if full_cov:
         fvar = rvar[..., 0, :, :]  # [P, N, N]
@@ -150,18 +110,9 @@
     return fmu, expand_independent_outputs(fvar, full_cov, full_output_cov)
 
 
-<<<<<<< HEAD
-@conditional.register(object, (SharedIndependentMof, SeparateIndependentMof), SeparateMixedMok,
-                      object)
-def _conditional(Xnew, feature, kernel, f, *, full_cov=False, full_output_cov=False, q_sqrt=None,
-                 white=False):
-    """
-    Interdomain conditional with independent latents.
-=======
 @conditional.register(object, (SharedIndependentMof, SeparateIndependentMof), SeparateMixedMok, object)
 def _conditional(Xnew, feat, kern, f, *, full_cov=False, full_output_cov=False, q_sqrt=None, white=False):
     """Interdomain conditional with independent latents.
->>>>>>> 520f15d1
     In this case the number of latent GPs (L) will be different than the number of outputs (P)
     The covariance matrices used to calculate the conditional have the following shape:
     - Kuu: [L, M, M]
@@ -177,32 +128,17 @@
     """
 
     logger.debug("Conditional: (SharedIndependentMof, SeparateIndepedentMof) - SeparateMixedMok")
-<<<<<<< HEAD
-    Kmm = Kuu(feature, kernel, jitter=default_jitter())  # [L, M, M]
-    Kmn = Kuf(feature, kernel, Xnew)  # [M, L, N, P]
-    Knn = kernel(Xnew, full_output_cov=full_output_cov) if full_cov \
-        else kernel(Xnew, full_output_cov=full_output_cov)  # N x P(x N)x P  or  N x P(x P)
-=======
     Kmm = covariances.Kuu(feat, kern, jitter=default_jitter())  # [L, M, M]
     Kmn = covariances.Kuf(feat, kern, Xnew)  # [M, L, N, P]
     Knn = kern(Xnew, full=full_cov, full_output_cov=full_output_cov)  # [N, P](x N)x P  or  [N, P](x P)
->>>>>>> 520f15d1
-
-    return independent_interdomain_conditional(Kmn, Kmm, Knn, f, full_cov=full_cov,
-                                               full_output_cov=full_output_cov,
+
+    return independent_interdomain_conditional(Kmn, Kmm, Knn, f, full_cov=full_cov, full_output_cov=full_output_cov,
                                                q_sqrt=q_sqrt, white=white)
 
 
 @conditional.register(object, InducingPoints, Mok, object)
-<<<<<<< HEAD
-def _conditional(Xnew, feature, kernel, f, *, full_cov=False, full_output_cov=False, q_sqrt=None,
-                 white=False):
-    """
-    Multi-output GP with fully correlated inducing variables.
-=======
 def _conditional(Xnew, feat, kern, f, *, full_cov=False, full_output_cov=False, q_sqrt=None, white=False):
     """Multi-output GP with fully correlated inducing variables.
->>>>>>> 520f15d1
     The inducing variables are shaped in the same way as evaluations of K, to allow a default
     inducing point scheme for multi-output kernels.
     The covariance matrices used to calculate the conditional have the following shape:
@@ -223,16 +159,10 @@
     """
 
     logger.debug("Conditional: InducingPoints -- Mok")
-<<<<<<< HEAD
-    Kmm = Kuu(feature, kernel, jitter=default_jitter())  # [M, L, M, L]
-    Kmn = Kuf(feature, kernel, Xnew)  # [M, L, N, P]
-    Knn = kernel(Xnew, full_output_cov=full_output_cov) # N x P(x N)x P  or  N x P(x P)
-=======
 
     Kmm = covariances.Kuu(feat, kern, jitter=default_jitter())  # [M, L, M, L]
     Kmn = covariances.Kuf(feat, kern, Xnew)  # [M, L, N, P]
     Knn = kern(Xnew, full=full_cov, full_output_cov=full_output_cov)  # [N, P](x N)x P  or  [N, P](x P)
->>>>>>> 520f15d1
 
     M, L, N, K = [Kmn.shape[i] for i in range(len(Kmn.shape))]
     Kmm = tf.reshape(Kmm, (M * L, M * L))
@@ -240,36 +170,20 @@
     if full_cov == full_output_cov:
         Kmn = tf.reshape(Kmn, (M * L, N * K))
         Knn = tf.reshape(Knn, (N * K, N * K)) if full_cov else tf.reshape(Knn, (N * K,))
-<<<<<<< HEAD
-        fmean, fvar = base_conditional(Kmn, Kmm, Knn, f, full_cov=full_cov, q_sqrt=q_sqrt,
-                                       white=white)  # NK x 1, 1 x NK(x NK)
-=======
         fmean, fvar = base_conditional(Kmn, Kmm, Knn, f, full_cov=full_cov, q_sqrt=q_sqrt, white=white)  # [K, 1], [1, K](x NK)
->>>>>>> 520f15d1
         fmean = tf.reshape(fmean, (N, K))
         fvar = tf.reshape(fvar, (N, K, N, K) if full_cov else (N, K))
     else:
         Kmn = tf.reshape(Kmn, (M * L, N, K))
         fmean, fvar = fully_correlated_conditional(Kmn, Kmm, Knn, f, full_cov=full_cov,
-                                                   full_output_cov=full_output_cov, q_sqrt=q_sqrt,
-                                                   white=white)
+                                                   full_output_cov=full_output_cov, q_sqrt=q_sqrt, white=white)
     return fmean, fvar
 
 
-<<<<<<< HEAD
-@conditional.register(object, MixedKernelSharedMof, SeparateMixedMok, object)
-def _conditional(Xnew, feature, kernel, f, *, full_cov=False, full_output_cov=False, q_sqrt=None,
-                 white=False):
-    """
-    Most efficient routine to project L independent latent gps through a mixing matrix W.
-    The mixing matrix is a member of the `SeparateMixedMok` and has shape P x L.
-
-=======
 @conditional.register(object, (MixedKernelSharedMof, MixedKernelSeparateMof), SeparateMixedMok, object)
 def _conditional(Xnew, feat, kern, f, *, full_cov=False, full_output_cov=False, q_sqrt=None, white=False):
     """Most efficient routine to project L independent latent gps through a mixing matrix W.
     The mixing matrix is a member of the `SeparateMixedMok` and has shape [P, L].
->>>>>>> 520f15d1
     The covariance matrices used to calculate the conditional have the following shape:
     - Kuu: [L, M, M]
     - Kuf: [L, M, N]
@@ -281,33 +195,6 @@
       conditional in the single-output case.
     - See the multiouput notebook for more information about the multiouput framework.
     """
-<<<<<<< HEAD
-    logger.debug("conditional: MixedKernelSharedMof, SeparateMixedMok")
-    independent_cond = conditional.dispatch(object, SeparateIndependentMof, SeparateIndependentMok,
-                                            object)
-    gmu, gvar = independent_cond(Xnew, feature, kernel, f, full_cov=full_cov, q_sqrt=q_sqrt,
-                                 full_output_cov=False, white=white)  # N x L, [L, N, N] or N x L
-
-    gmu = tf.linalg.transpose(gmu)  # L x N
-    if not full_cov:
-        gvar = tf.linalg.transpose(gvar)  # L x N (x N)
-
-    Wgmu = tf.tensordot(gmu, kernel.W, [[0], [1]])  # N x P
-
-    if full_output_cov:
-        Wt_expanded = tf.linalg.transpose(kernel.W)[:, None, :]  # [L, 1, P]
-        if full_cov:
-            Wt_expanded = tf.expand_dims(Wt_expanded, axis=-1)  # [L, 1, P, 1]
-
-        gvarW = tf.expand_dims(gvar, axis=2) * Wt_expanded  # [L, N, P] (x N)
-        WgvarW = tf.tensordot(gvarW, kernel.W, [[0], [1]])  # N x P (x N) x P
-    else:
-        if not full_cov:
-            WgvarW = tf.tensordot(gvar, kernel.W ** 2, [[0], [1]])  # N x P
-        else:
-            WgvarW = tf.tensordot(kernel.W ** 2, gvar, [[1], [0]])  # P x N (x N)
-=======
->>>>>>> 520f15d1
 
     logger.debug("conditional: (MixedKernelSharedMof, MixedKernelSeparateMof), SeparateMixedMok")
     ind_conditional = conditional.dispatch(object, SeparateIndependentMof, SeparateIndependentMok, object)
