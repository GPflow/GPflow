# flake8: ignore=F811
# noqa: ignore=F811
# flake8: F811
# noqa: F811

import tensorflow as tf

from .. import covariances
from ..inducing_variables import (
    InducingPoints,
    FallbackSharedIndependentInducingVariables,
    FallbackSeparateIndependentInducingVariables,
    SharedIndependentInducingVariables,
    SeparateIndependentInducingVariables,
)
from ..kernels import (
    Combination,
    MultioutputKernel,
    SeparateIndependent,
    SharedIndependent,
    IndependentLatent,
    LinearCoregionalization,
)
from ..config import default_float, default_jitter
from .dispatch import conditional
from .util import (
    base_conditional,
    expand_independent_outputs,
    fully_correlated_conditional,
    independent_interdomain_conditional,
    mix_latent_gp,
    rollaxis_left,
)


@conditional.register(object, SharedIndependentInducingVariables, SharedIndependent, object)
def shared_independent_conditional(
    Xnew,
    inducing_variable,
    kernel,
    f,
    *,
    full_cov=False,
    full_output_cov=False,
    q_sqrt=None,
    white=False,
):
    """Multioutput conditional for an independent kernel and shared inducing inducing.
    Same behaviour as conditional with non-multioutput kernels.
    The covariance matrices used to calculate the conditional have the following shape:
    - Kuu: [M, M]
    - Kuf: [M, N]
    - Kff: N or [N, N]

    Further reference
    -----------------
    - See `gpflow.conditionals._conditional` for a detailed explanation of
      conditional in the single-output case.
    - See the multioutput notebook for more information about the multioutput framework.
    Parameters
    ----------
    :param Xnew: data matrix, size [N, D].
    :param f: data matrix, [M, P]
    :param full_cov: return the covariance between the datapoints
    :param full_output_cov: return the covariance between the outputs.
        Note: as we are using a independent kernel these covariances will be zero.
    :param q_sqrt: matrix of standard-deviations or Cholesky matrices,
        size [M, P] or [P, M, M].
    :param white: boolean of whether to use the whitened representation
    :return:
        - mean:     [N, P]
        - variance: [N, P], [P, N, N], [N, P, P] or [N, P, N, P]
        Please see `gpflow.conditional._expand_independent_outputs` for more information
        about the shape of the variance, depending on `full_cov` and `full_output_cov`.
    """
    Kmm = covariances.Kuu(inducing_variable, kernel, jitter=default_jitter())  # [M, M]
    Kmn = covariances.Kuf(inducing_variable, kernel, Xnew)  # [M, N]
<<<<<<< HEAD
    Knn = kernel.kernel(Xnew, full=full_cov)
=======
    Knn = kernel(Xnew, full_cov=full_cov, full_output_cov=False)
    Knn = Knn[0, ...] if full_cov else Knn[..., 0]  # [N, N] or [N]
>>>>>>> 87045146

    fmean, fvar = base_conditional(
        Kmn, Kmm, Knn, f, full_cov=full_cov, q_sqrt=q_sqrt, white=white
    )  # [N, P],  [P, N, N] or [N, P]
    return fmean, expand_independent_outputs(fvar, full_cov, full_output_cov)


@conditional.register(object, SeparateIndependentInducingVariables, SeparateIndependent, object)
@conditional.register(object, SharedIndependentInducingVariables, SeparateIndependent, object)
@conditional.register(object, SeparateIndependentInducingVariables, SharedIndependent, object)
def separate_independent_conditional(
    Xnew,
    inducing_variable,
    kernel,
    f,
    *,
    full_cov=False,
    full_output_cov=False,
    q_sqrt=None,
    white=False,
):
    """Multi-output GP with independent GP priors.
    Number of latent processes equals the number of outputs (L = P).
    The covariance matrices used to calculate the conditional have the following shape:
    - Kuu: [P, M, M]
    - Kuf: [P, M, N]
    - Kff: [P, N] or [P, N, N]

    Further reference
    -----------------
    - See `gpflow.conditionals._conditional` for a detailed explanation of
      conditional in the single-output case.
    - See the multioutput notebook for more information about the multioutput framework.
    - See above for the parameters and the return value.
    """
    # Following are: [P, M, M]  -  [P, M, N]  -  [P, N](x N)
    Kmms = covariances.Kuu(inducing_variable, kernel, jitter=default_jitter())  # [P, M, M]
    Kmns = covariances.Kuf(inducing_variable, kernel, Xnew)  # [P, M, N]
    if isinstance(kernel, Combination):
        kernels = kernel.kernels
    else:
        kernels = [kernel.kernel] * len(inducing_variable.inducing_variable_list)
    Knns = tf.stack([k.K(Xnew) if full_cov else k.K_diag(Xnew) for k in kernels], axis=0)
    fs = tf.transpose(f)[:, :, None]  # [P, M, 1]
    # [P, 1, M, M]  or  [P, M, 1]
    q_sqrts = tf.transpose(q_sqrt)[:, :, None] if q_sqrt.shape.ndims == 2 else q_sqrt[:, None, :, :]

    def single_gp_conditional(t):
        Kmm, Kmn, Knn, f, q_sqrt = t
        return base_conditional(Kmn, Kmm, Knn, f, full_cov=full_cov, q_sqrt=q_sqrt, white=white)

    rmu, rvar = tf.map_fn(
        single_gp_conditional, (Kmms, Kmns, Knns, fs, q_sqrts), (default_float(), default_float())
    )  # [P, N, 1], [P, 1, N, N] or [P, N, 1]

    fmu = rollaxis_left(tf.squeeze(rmu, axis=-1), 1)  # [N, P]

    if full_cov:
        fvar = tf.squeeze(rvar, axis=-3)  # [..., 0, :, :]  # [P, N, N]
    else:
        fvar = rollaxis_left(tf.squeeze(rvar, axis=-1), 1)  # [N, P]

    return fmu, expand_independent_outputs(fvar, full_cov, full_output_cov)


@conditional.register(
    object,
    (FallbackSharedIndependentInducingVariables, FallbackSeparateIndependentInducingVariables),
    IndependentLatent,
    object,
)
def fallback_independent_latent_conditional(
    Xnew,
    inducing_variable,
    kernel,
    f,
    *,
    full_cov=False,
    full_output_cov=False,
    q_sqrt=None,
    white=False,
):
    """Interdomain conditional with independent latents.
    In this case the number of latent GPs (L) will be different than the number of outputs (P)
    The covariance matrices used to calculate the conditional have the following shape:
    - Kuu: [L, M, M]
    - Kuf: [M, L, N, P]
    - Kff: [N, P, N, P], [N, P, P], [N, P]

    Further reference
    -----------------
    - See `gpflow.conditionals._conditional` for a detailed explanation of
      conditional in the single-output case.
    - See the multioutput notebook for more information about the multioutput framework.
    - See above for the parameters and the return value.
    """
    Kmm = covariances.Kuu(inducing_variable, kernel, jitter=default_jitter())  # [L, M, M]
    Kmn = covariances.Kuf(inducing_variable, kernel, Xnew)  # [M, L, N, P]
    Knn = kernel(
        Xnew, full_cov=full_cov, full_output_cov=full_output_cov
    )  # [N, P](x N)x P  or  [N, P](x P)

    return independent_interdomain_conditional(
        Kmn,
        Kmm,
        Knn,
        f,
        full_cov=full_cov,
        full_output_cov=full_output_cov,
        q_sqrt=q_sqrt,
        white=white,
    )


@conditional.register(object, InducingPoints, MultioutputKernel, object)
def inducing_point_conditional(
    Xnew,
    inducing_variable,
    kernel,
    f,
    *,
    full_cov=False,
    full_output_cov=False,
    q_sqrt=None,
    white=False,
):
    """Multi-output GP with fully correlated inducing variables.
    The inducing variables are shaped in the same way as evaluations of K, to allow a default
    inducing point scheme for multi-output kernels.
    The covariance matrices used to calculate the conditional have the following shape:
    - Kuu: [M, L, M, L]
    - Kuf: [M, L, N, P]
    - Kff: [N, P, N, P], [N, P, P], [N, P]

    Further reference
    -----------------
    - See `gpflow.conditionals._conditional` for a detailed explanation of
      conditional in the single-output case.
    - See the multioutput notebook for more information about the multioutput framework.

    Parameters
    ----------
    :param f: variational mean, [L, 1]
    :param q_sqrt: standard-deviations or cholesky, [L, 1]  or  [1, L, L]
    """
    Kmm = covariances.Kuu(inducing_variable, kernel, jitter=default_jitter())  # [M, L, M, L]
    Kmn = covariances.Kuf(inducing_variable, kernel, Xnew)  # [M, L, N, P]
    Knn = kernel(
        Xnew, full_cov=full_cov, full_output_cov=full_output_cov
    )  # [N, P](x N)x P  or  [N, P](x P)

    M, L, N, K = tf.unstack(tf.shape(Kmn), num=Kmn.shape.ndims, axis=0)
    Kmm = tf.reshape(Kmm, (M * L, M * L))

    if full_cov == full_output_cov:
        Kmn = tf.reshape(Kmn, (M * L, N * K))
        Knn = tf.reshape(Knn, (N * K, N * K)) if full_cov else tf.reshape(Knn, (N * K,))
        fmean, fvar = base_conditional(
            Kmn, Kmm, Knn, f, full_cov=full_cov, q_sqrt=q_sqrt, white=white
        )  # [K, 1], [1, K](x NK)
        fmean = tf.reshape(fmean, (N, K))
        fvar = tf.reshape(fvar, (N, K, N, K) if full_cov else (N, K))
    else:
        Kmn = tf.reshape(Kmn, (M * L, N, K))
        fmean, fvar = fully_correlated_conditional(
            Kmn,
            Kmm,
            Knn,
            f,
            full_cov=full_cov,
            full_output_cov=full_output_cov,
            q_sqrt=q_sqrt,
            white=white,
        )
    return fmean, fvar


@conditional.register(
    object,
    (SharedIndependentInducingVariables, SeparateIndependentInducingVariables),
    LinearCoregionalization,
    object,
)
def coregionalization_conditional(
    Xnew,
    inducing_variable,
    kernel,
    f,
    *,
    full_cov=False,
    full_output_cov=False,
    q_sqrt=None,
    white=False,
):
    """Most efficient routine to project L independent latent gps through a mixing matrix W.
    The mixing matrix is a member of the `LinearCoregionalization` and has shape [P, L].
    The covariance matrices used to calculate the conditional have the following shape:
    - Kuu: [L, M, M]
    - Kuf: [L, M, N]
    - Kff: [L, N] or [L, N, N]

    Further reference
    -----------------
    - See `gpflow.conditionals._conditional` for a detailed explanation of
      conditional in the single-output case.
    - See the multioutput notebook for more information about the multioutput framework.
    """
    ind_conditional = conditional.dispatch(
        object, SeparateIndependentInducingVariables, SeparateIndependent, object
    )
    gmu, gvar = ind_conditional(
        Xnew,
        inducing_variable,
        kernel,
        f,
        full_cov=full_cov,
        q_sqrt=q_sqrt,
        full_output_cov=False,
        white=white,
    )  # [N, L], [L, N, N] or [N, L]
    return mix_latent_gp(kernel.W, gmu, gvar, full_cov, full_output_cov)<|MERGE_RESOLUTION|>--- conflicted
+++ resolved
@@ -75,12 +75,7 @@
     """
     Kmm = covariances.Kuu(inducing_variable, kernel, jitter=default_jitter())  # [M, M]
     Kmn = covariances.Kuf(inducing_variable, kernel, Xnew)  # [M, N]
-<<<<<<< HEAD
-    Knn = kernel.kernel(Xnew, full=full_cov)
-=======
-    Knn = kernel(Xnew, full_cov=full_cov, full_output_cov=False)
-    Knn = Knn[0, ...] if full_cov else Knn[..., 0]  # [N, N] or [N]
->>>>>>> 87045146
+    Knn = kernel.kernel(Xnew, full_cov=full_cov)
 
     fmean, fvar = base_conditional(
         Kmn, Kmm, Knn, f, full_cov=full_cov, q_sqrt=q_sqrt, white=white
