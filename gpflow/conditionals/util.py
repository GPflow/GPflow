# Copyright 2017-2020 The GPflow Contributors. All Rights Reserved.
#
# Licensed under the Apache License, Version 2.0 (the "License");
# you may not use this file except in compliance with the License.
# You may obtain a copy of the License at
#
# http://www.apache.org/licenses/LICENSE-2.0
#
# Unless required by applicable law or agreed to in writing, software
# distributed under the License is distributed on an "AS IS" BASIS,
# WITHOUT WARRANTIES OR CONDITIONS OF ANY KIND, either express or implied.
# See the License for the specific language governing permissions and
# limitations under the License.

from typing import Optional

import tensorflow as tf

from ..config import default_float, default_jitter
from ..utilities.ops import leading_transpose


def base_conditional(
    Kmn: tf.Tensor,
    Kmm: tf.Tensor,
    Knn: tf.Tensor,
    f: tf.Tensor,
    *,
    full_cov=False,
    q_sqrt: Optional[tf.Tensor] = None,
    white=False,
):
    r"""
    Given a g1 and g2, and distribution p and q such that
      p(g2) = N(g2; 0, Kmm)

      p(g1) = N(g1; 0, Knn)
      p(g1 | g2) = N(g1; Knm (Kmm⁻¹) g2, Knn - Knm (Kmm⁻¹) Kmn)

    And
      q(g2) = N(g2; f, q_sqrt q_sqrtᵀ)

    This method computes the mean and (co)variance of
      q(g1) = ∫ q(g2) p(g1 | g2)

    :param Kmn: [M, ..., N]
    :param Kmm: [M, M]
    :param Knn: [..., N, N]  or  N
    :param f: [M, R]
    :param full_cov: bool
    :param q_sqrt: If this is a Tensor, it must have shape [R, M, M] (lower
        triangular) or [M, R] (diagonal)
    :param white: bool
    :return: [N, R]  or [R, N, N]
    """
    Lm = tf.linalg.cholesky(Kmm)
    return base_conditional_with_lm(
        Kmn=Kmn, Lm=Lm, Knn=Knn, f=f, full_cov=full_cov, q_sqrt=q_sqrt, white=white
    )


def base_conditional_with_lm(
    Kmn: tf.Tensor,
    Lm: tf.Tensor,
    Knn: tf.Tensor,
    f: tf.Tensor,
    *,
    full_cov=False,
    q_sqrt: Optional[tf.Tensor] = None,
    white=False,
):
    r"""
    Has the same functionality as the `base_conditional` function, except that instead of
    `Kmm` this function accepts `Lm`, which is the Cholesky decomposition of `Kmm`.

    This allows `Lm` to be precomputed, which can improve performance.
    """
    # compute kernel stuff
    num_func = tf.shape(f)[-1]  # R
    N = tf.shape(Kmn)[-1]
    M = tf.shape(f)[-2]

    # get the leading dims in Kmn to the front of the tensor
    # if Kmn has rank two, i.e. [M, N], this is the identity op.
    K = tf.rank(Kmn)
    perm = tf.concat(
        [
            tf.reshape(tf.range(1, K - 1), [K - 2]),  # leading dims (...)
            tf.reshape(0, [1]),  # [M]
            tf.reshape(K - 1, [1]),
        ],
        0,
    )  # [N]
    Kmn = tf.transpose(Kmn, perm)  # [..., M, N]

    shape_constraints = [
        (Kmn, [..., "M", "N"]),
        (Lm, ["M", "M"]),
        (Knn, [..., "N", "N"] if full_cov else [..., "N"]),
        (f, ["M", "R"]),
    ]
    if q_sqrt is not None:
        shape_constraints.append(
            (q_sqrt, (["M", "R"] if q_sqrt.shape.ndims == 2 else ["R", "M", "M"]))
        )
    tf.debugging.assert_shapes(
        shape_constraints,
        message="base_conditional() arguments "
        "[Note that this check verifies the shape of an alternative "
        "representation of Kmn. See the docs for the actual expected "
        "shape.]",
    )

    leading_dims = tf.shape(Kmn)[:-2]

    # Compute the projection matrix A
    Lm = tf.broadcast_to(Lm, tf.concat([leading_dims, tf.shape(Lm)], 0))  # [..., M, M]
    A = tf.linalg.triangular_solve(Lm, Kmn, lower=True)  # [..., M, N]

    # compute the covariance due to the conditioning
    if full_cov:
        fvar = Knn - tf.linalg.matmul(A, A, transpose_a=True)  # [..., N, N]
        cov_shape = tf.concat([leading_dims, [num_func, N, N]], 0)
        fvar = tf.broadcast_to(tf.expand_dims(fvar, -3), cov_shape)  # [..., R, N, N]
    else:
        fvar = Knn - tf.reduce_sum(tf.square(A), -2)  # [..., N]
        cov_shape = tf.concat([leading_dims, [num_func, N]], 0)  # [..., R, N]
        fvar = tf.broadcast_to(tf.expand_dims(fvar, -2), cov_shape)  # [..., R, N]

    # another backsubstitution in the unwhitened case
    if not white:
        A = tf.linalg.triangular_solve(tf.linalg.adjoint(Lm), A, lower=False)

    # construct the conditional mean
    f_shape = tf.concat([leading_dims, [M, num_func]], 0)  # [..., M, R]
    f = tf.broadcast_to(f, f_shape)  # [..., M, R]
    fmean = tf.linalg.matmul(A, f, transpose_a=True)  # [..., N, R]

    if q_sqrt is not None:
        q_sqrt_dims = q_sqrt.shape.ndims
        if q_sqrt_dims == 2:
            LTA = A * tf.expand_dims(tf.transpose(q_sqrt), 2)  # [R, M, N]
        elif q_sqrt_dims == 3:
            L = tf.linalg.band_part(q_sqrt, -1, 0)  # force lower triangle # [R, M, M]
            L_shape = tf.shape(L)
            L = tf.broadcast_to(L, tf.concat([leading_dims, L_shape], 0))

            shape = tf.concat([leading_dims, [num_func, M, N]], axis=0)
            A_tiled = tf.broadcast_to(tf.expand_dims(A, -3), shape)
            LTA = tf.linalg.matmul(L, A_tiled, transpose_a=True)  # [R, M, N]
        else:  # pragma: no cover
            raise ValueError("Bad dimension for q_sqrt: %s" % str(q_sqrt.shape.ndims))

        if full_cov:
            fvar = fvar + tf.linalg.matmul(LTA, LTA, transpose_a=True)  # [R, N, N]
        else:
            fvar = fvar + tf.reduce_sum(tf.square(LTA), -2)  # [R, N]

    if not full_cov:
        fvar = tf.linalg.adjoint(fvar)  # [N, R]

    shape_constraints = [
        (Kmn, [..., "M", "N"]),  # tensor included again for N dimension
        (f, [..., "M", "R"]),  # tensor included again for R dimension
        (fmean, [..., "N", "R"]),
        (fvar, [..., "R", "N", "N"] if full_cov else [..., "N", "R"]),
    ]
    tf.debugging.assert_shapes(shape_constraints, message="base_conditional() return values")

    return fmean, fvar


def sample_mvn(mean, cov, full_cov, num_samples=None):
    """
    Returns a sample from a D-dimensional Multivariate Normal distribution
    :param mean: [..., N, D]
    :param cov: [..., N, D] or [..., N, D, D]
    :param full_cov: if `True` return a "full" covariance matrix, otherwise a "diag":
    - "full": cov holds the full covariance matrix (without jitter)
    - "diag": cov holds the diagonal elements of the covariance matrix
    :return: sample from the MVN of shape [..., (S), N, D], S = num_samples
    """
    shape_constraints = [
        (mean, [..., "N", "D"]),
        (cov, [..., "N", "D", "D"] if full_cov else [..., "N", "D"]),
    ]
    tf.debugging.assert_shapes(shape_constraints, message="sample_mvn() arguments")

    mean_shape = tf.shape(mean)
    S = num_samples if num_samples is not None else 1
    D = mean_shape[-1]
    leading_dims = mean_shape[:-2]

    if not full_cov:
        # mean: [..., N, D] and cov [..., N, D]
        eps_shape = tf.concat([leading_dims, [S], mean_shape[-2:]], 0)
        eps = tf.random.normal(eps_shape, dtype=default_float())  # [..., S, N, D]
        samples = mean[..., None, :, :] + tf.sqrt(cov)[..., None, :, :] * eps  # [..., S, N, D]

    else:
        # mean: [..., N, D] and cov [..., N, D, D]
        jittermat = (
            tf.eye(D, batch_shape=mean_shape[:-1], dtype=default_float()) * default_jitter()
        )  # [..., N, D, D]
        eps_shape = tf.concat([mean_shape, [S]], 0)
        eps = tf.random.normal(eps_shape, dtype=default_float())  # [..., N, D, S]
        chol = tf.linalg.cholesky(cov + jittermat)  # [..., N, D, D]
        samples = mean[..., None] + tf.linalg.matmul(chol, eps)  # [..., N, D, S]
        samples = leading_transpose(samples, [..., -1, -3, -2])  # [..., S, N, D]

    shape_constraints = [
        (mean, [..., "N", "D"]),
        (samples, [..., "S", "N", "D"]),
    ]
    tf.debugging.assert_shapes(shape_constraints, message="sample_mvn() return values")

    if num_samples is None:
        return tf.squeeze(samples, axis=-3)  # [..., N, D]
    return samples  # [..., S, N, D]


def expand_independent_outputs(fvar, full_cov, full_output_cov):
    """
    Reshapes fvar to the correct shape, specified by `full_cov` and `full_output_cov`.

    :param fvar: has shape [N, P] (full_cov = False) or [P, N, N] (full_cov = True).
    :return:
    1. full_cov: True and full_output_cov: True
       fvar [N, P, N, P]
    2. full_cov: True and full_output_cov: False
       fvar [P, N, N]
    3. full_cov: False and full_output_cov: True
       fvar [N, P, P]
    4. full_cov: False and full_output_cov: False
       fvar [N, P]
    """
    if full_cov and full_output_cov:
        fvar = tf.linalg.diag(tf.transpose(fvar))  # [N, N, P, P]
        fvar = tf.transpose(fvar, [0, 2, 1, 3])  # [N, P, N, P]
    if not full_cov and full_output_cov:
        fvar = tf.linalg.diag(fvar)  # [N, P, P]
    if full_cov and not full_output_cov:
        pass  # [P, N, N]
    if not full_cov and not full_output_cov:
        pass  # [N, P]

    return fvar


def independent_interdomain_conditional(
    Kmn, Kmm, Knn, f, *, full_cov=False, full_output_cov=False, q_sqrt=None, white=False
):
    """
    The inducing outputs live in the g-space (R^L).
    Interdomain conditional calculation.
    :param Kmn: [M, L, N, P]
    :param Kmm: [L, M, M]
    :param Knn: [N, P]  or  [N, P, P]  or  [P, N, N]  or  [N, P, N, P]
    :param f: data matrix, [M, L]
    :param q_sqrt: [L, M, M]  or  [M, L]
    :param full_cov: calculate covariance between inputs
    :param full_output_cov: calculate covariance between outputs
    :param white: use whitened representation
    :return:
        - mean: [N, P]
        - variance: [N, P], [N, P, P], [P, N, N], [N, P, N, P]
    """
    M, L, N, P = tf.unstack(tf.shape(Kmn), num=Kmn.shape.ndims, axis=0)

    shape_constraints = [
        (Kmn, ["M", "L", "N", "P"]),
        (Kmm, ["L", "M", "M"]),
        (f, ["M", "L"]),
    ]
    if q_sqrt is not None:
        shape_constraints.append((q_sqrt, "ML" if q_sqrt.shape.ndims == 2 else "LMM"))

    Lm = tf.linalg.cholesky(Kmm)  # [L, M, M]

    # Compute the projection matrix A
    Kmn = tf.reshape(tf.transpose(Kmn, (1, 0, 2, 3)), (L, M, N * P))
    A = tf.linalg.triangular_solve(Lm, Kmn, lower=True)  # [L, M, M] \ [L, M, N*P] -> [L, M, N*P]
    Ar = tf.reshape(A, (L, M, N, P))

    # compute the covariance due to the conditioning
    if full_cov and full_output_cov:
        fvar = Knn - tf.tensordot(Ar, Ar, [[0, 1], [0, 1]])  # [N, P, N, P]
        intended_cov_shape = ["N", "P", "N", "P"]
    elif full_cov and not full_output_cov:
        At = tf.reshape(tf.transpose(Ar), (P, N, M * L))  # [P, N, L]
        fvar = Knn - tf.linalg.matmul(At, At, transpose_b=True)  # [P, N, N]
        intended_cov_shape = ["P", "N", "N"]
    elif not full_cov and full_output_cov:
        At = tf.reshape(tf.transpose(Ar, [2, 3, 1, 0]), (N, P, M * L))  # [N, P, L]
        fvar = Knn - tf.linalg.matmul(At, At, transpose_b=True)  # [N, P, P]
        intended_cov_shape = ["N", "P", "P"]
    elif not full_cov and not full_output_cov:
        fvar = Knn - tf.reshape(tf.reduce_sum(tf.square(A), [0, 1]), (N, P))  # Knn: [N, P]
        intended_cov_shape = ["N", "P"]

    # another backsubstitution in the unwhitened case
    if not white:
<<<<<<< HEAD
        A = tf.linalg.triangular_solve(Lm, A, adjoint=True)  # [L, M, M] \ [L, M, N*P]  ->  [L, M, N*P]
=======
        A = tf.linalg.triangular_solve(
            Lm, A, adjoint=True
        )  # [L, M, M] \ [L, M, N*P]  ->  [L, M, N*P]
>>>>>>> feb53dde
        Ar = tf.reshape(A, (L, M, N, P))

    fmean = tf.tensordot(Ar, f, [[1, 0], [0, 1]])  # [N, P]

    if q_sqrt is not None:
        if q_sqrt.shape.ndims == 3:
            Lf = tf.linalg.band_part(q_sqrt, -1, 0)  # [L, M, M]
            LTA = tf.linalg.matmul(
                Lf, A, transpose_a=True
            )  # [L, M, M]  *  [L, M, P]  ->  [L, M, P]
        else:  # q_sqrt [M, L]
            LTA = A * tf.transpose(q_sqrt)[..., None]  # [L, M, P]

        if full_cov and full_output_cov:
            LTAr = tf.reshape(LTA, (L * M, N * P))
            fvar = fvar + tf.reshape(tf.linalg.matmul(LTAr, LTAr, transpose_a=True), (N, P, N, P))
        elif full_cov and not full_output_cov:
            LTAr = tf.transpose(tf.reshape(LTA, (L * M, N, P)), [2, 0, 1])  # [P, M, N]
            fvar = fvar + tf.linalg.matmul(LTAr, LTAr, transpose_a=True)  # [P, N, N]
        elif not full_cov and full_output_cov:
            LTAr = tf.transpose(tf.reshape(LTA, (L * M, N, P)), [1, 0, 2])  # [N, M, P]
            fvar = fvar + tf.linalg.matmul(LTAr, LTAr, transpose_a=True)  # [N, P, P]
        elif not full_cov and not full_output_cov:
            fvar = fvar + tf.reshape(tf.reduce_sum(tf.square(LTA), (0, 1)), (N, P))

    shape_constraints.extend(
        [(Knn, intended_cov_shape), (fmean, ["N", "P"]), (fvar, intended_cov_shape),]
    )
    tf.debugging.assert_shapes(shape_constraints, message="independent_interdomain_conditional()")

    return fmean, fvar


def fully_correlated_conditional(
    Kmn, Kmm, Knn, f, *, full_cov=False, full_output_cov=False, q_sqrt=None, white=False
):
    """
    This function handles conditioning of multi-output GPs in the case where the conditioning
    points are all fully correlated, in both the prior and posterior.
    :param Kmn: [M, N, P]
    :param Kmm: [M, M]
    :param Knn: [N, P] or [N, P, N, P]
    :param f: data matrix, [M, 1]
    :param q_sqrt: [1, M, M] or [1, L]
    :param full_cov: calculate covariance between inputs
    :param full_output_cov: calculate covariance between outputs
    :param white: use whitened representation
    :return:
        - mean: [N, P]
        - variance: [N, P], [N, P, P], [P, N, N], [N, P, N, P]
    """
    mean, var = fully_correlated_conditional_repeat(
        Kmn,
        Kmm,
        Knn,
        f,
        full_cov=full_cov,
        full_output_cov=full_output_cov,
        q_sqrt=q_sqrt,
        white=white,
    )
    return tf.squeeze(mean, axis=0), tf.squeeze(var, axis=0)


def fully_correlated_conditional_repeat(
    Kmn, Kmm, Knn, f, *, full_cov=False, full_output_cov=False, q_sqrt=None, white=False
):
    """
    This function handles conditioning of multi-output GPs in the case where the conditioning
    points are all fully correlated, in both the prior and posterior.
    Note: This conditional can handle 'repetitions' R, given in `f` and `q_sqrt`.
    :param Kmn: [M, N, P]
    :param Kmm: [M, M]
    :param Knn: [N, P] or [N, P, P] or [P, N, N] or [N, P, N, P]
    :param f: data matrix, [M, R]
    :param q_sqrt: [R, M, M] or [M, R]
    :param full_cov: calculate covariance between inputs
    :param full_output_cov: calculate covariance between outputs
    :param white: use whitened representation
    :return:
        - mean: [R, N, P]
        - variance: [R, N, P], [R, N, P, P], [R, P, N, N], [R, N, P, N, P]
    """
    R = tf.shape(f)[1]
    M, N, P = tf.unstack(tf.shape(Kmn), num=Kmn.shape.ndims, axis=0)

    shape_constraints = [
        (Kmn, ["M", "N", "P"]),
        (Kmm, ["M", "M"]),
        (f, ["M", "R"]),
    ]
    if q_sqrt is not None:
        shape_constraints.append(
            (q_sqrt, ["M", "R"] if q_sqrt.shape.ndims == 2 else ["R", "M", "M"])
        )

    Lm = tf.linalg.cholesky(Kmm)

    # Compute the projection matrix A
    # Lm: [M, M]    Kmn: [M, P]
    Kmn = tf.reshape(Kmn, (M, N * P))  # [M, P]
    A = tf.linalg.triangular_solve(Lm, Kmn, lower=True)  # [M, P]
    Ar = tf.reshape(A, (M, N, P))

    # compute the covariance due to the conditioning
    if full_cov and full_output_cov:
        # fvar = Knn - tf.linalg.matmul(Ar, Ar, transpose_a=True)  # [P, P], then reshape?
        fvar = Knn - tf.tensordot(Ar, Ar, [[0], [0]])  # [N, P, N, P]
        intended_cov_shape = ["N", "P", "N", "P"]
    elif full_cov and not full_output_cov:
        At = tf.transpose(Ar)  # [P, N, M]
        fvar = Knn - tf.linalg.matmul(At, At, transpose_b=True)  # [P, N, N]
        intended_cov_shape = ["P", "N", "N"]
    elif not full_cov and full_output_cov:
        # This transpose is annoying
        At = tf.transpose(Ar, [1, 0, 2])  # [N, M, P]
        # fvar = Knn - tf.einsum('mnk,mnl->nkl', Ar, Ar)
        fvar = Knn - tf.linalg.matmul(At, At, transpose_a=True)  # [N, P, P]
        intended_cov_shape = ["N", "P", "P"]
    elif not full_cov and not full_output_cov:
        # Knn: [N, P]
        # Can also do this with a matmul
        fvar = Knn - tf.reshape(tf.reduce_sum(tf.square(A), [0]), (N, P))
        intended_cov_shape = ["N", "P"]

    # another backsubstitution in the unwhitened case
    if not white:
        A = tf.linalg.triangular_solve(Lm, A, adjoint=True)  # [M, P]

    # f: [M, R]
    fmean = tf.linalg.matmul(f, A, transpose_a=True)  # [R, M]  *  [M, P]  ->  [R, P]
    fmean = tf.reshape(fmean, (R, N, P))  # [R, N, P]

    if q_sqrt is not None:
        Lf = tf.linalg.band_part(q_sqrt, -1, 0)  # [R, M, M]
        if q_sqrt.shape.ndims == 3:
            A_tiled = tf.tile(A[None, :, :], tf.stack([R, 1, 1]))  # [R, M, P]
            LTA = tf.linalg.matmul(Lf, A_tiled, transpose_a=True)  # [R, M, P]
        elif q_sqrt.shape.ndims == 2:  # pragma: no cover
            raise NotImplementedError("Does not support diagonal q_sqrt yet...")
        else:  # pragma: no cover
            raise ValueError(f"Bad dimension for q_sqrt: {q_sqrt.shape.ndims}")

        if full_cov and full_output_cov:
            addvar = tf.linalg.matmul(LTA, LTA, transpose_a=True)  # [R, P, P]
            fvar = fvar[None, :, :, :, :] + tf.reshape(addvar, (R, N, P, N, P))
        elif full_cov and not full_output_cov:
            LTAr = tf.transpose(tf.reshape(LTA, [R, M, N, P]), [0, 3, 1, 2])  # [R, P, M, N]
            addvar = tf.linalg.matmul(LTAr, LTAr, transpose_a=True)  # [R, P, N, N]
            fvar = fvar[None, ...] + addvar  # [R, P, N, N]
        elif not full_cov and full_output_cov:
            LTAr = tf.transpose(tf.reshape(LTA, (R, M, N, P)), [0, 2, 3, 1])  # [R, N, P, M]
            fvar = fvar[None, ...] + tf.linalg.matmul(LTAr, LTAr, transpose_b=True)  # [R, N, P, P]
        elif not full_cov and not full_output_cov:
            addvar = tf.reshape(tf.reduce_sum(tf.square(LTA), axis=1), (R, N, P))  # [R, N, P]
            fvar = fvar[None, ...] + addvar  # [R, N, P]
    else:
        fvar_shape = tf.concat([[R], tf.shape(fvar)], axis=0)
        fvar = tf.broadcast_to(fvar[None], fvar_shape)

    shape_constraints.extend(
        [(Knn, intended_cov_shape), (fmean, ["R", "N", "P"]), (fvar, ["R"] + intended_cov_shape),]
    )
    tf.debugging.assert_shapes(shape_constraints, message="fully_correlated_conditional_repeat()")

    return fmean, fvar


def rollaxis_left(A, num_rolls):
    """Roll the tensor `A` backwards `num_rolls` times."""
    assert num_rolls > 0
    rank = tf.rank(A)
    perm = tf.concat([num_rolls + tf.range(rank - num_rolls), tf.range(num_rolls)], 0)
    return tf.transpose(A, perm)


def rollaxis_right(A, num_rolls):
    """Roll the tensor `A` forward `num_rolls` times."""
    assert num_rolls > 0
    rank = tf.rank(A)
    perm = tf.concat([rank - num_rolls + tf.range(num_rolls), tf.range(rank - num_rolls)], 0)
    return tf.transpose(A, perm)


def mix_latent_gp(W, g_mean, g_var, full_cov, full_output_cov):
    r"""Takes the mean and variance of an uncorrelated L-dimensional latent GP
    and returns the mean and the variance of the mixed GP, `f = W g`,
    where both f and g are GPs, with W having a shape [P, L]

    :param W: [P, L]
    :param g_mean: [..., N, L]
    :param g_var: [..., N, L] (full_cov = False) or [L, ..., N, N] (full_cov = True)
    :return: f_mean and f_var, shape depends on `full_cov` and `full_output_cov`
    """
    shape_constraints = [
        (W, ["P", "L"]),
        (g_mean, [..., "N", "L"]),
    ]
    if not full_cov:
        shape_constraints.append((g_var, [..., "N", "L"]))
    else:
        # NOTE(awav) cannot assert g_var shape here because of the inner "leading"
        # dimensions, see https://github.com/GPflow/GPflow/issues/1296
        pass

    f_mean = tf.tensordot(g_mean, W, [[-1], [-1]])  # [..., N, P]

    if full_cov and full_output_cov:  # g_var is [L, ..., N, N]
        # this branch is practically never taken
        g_var = rollaxis_left(g_var, 1)  # [..., N, N, L]
        shape_constraints.append((g_var, [..., "N", "N", "L"]))

        g_var = tf.expand_dims(g_var, axis=-2)  # [..., N, N, 1, L]
        g_var_W = g_var * W  # [..., N, P, L]
        f_var = tf.tensordot(g_var_W, W, [[-1], [-1]])  # [..., N, N, P, P]
        f_var = leading_transpose(f_var, [..., -4, -2, -3, -1])  # [..., N, P, N, P]
        intended_cov_shape = [..., "N", "P", "N", "P"]

    elif full_cov and not full_output_cov:  # g_var is [L, ..., N, N]
        # this branch is practically never taken
        f_var = tf.tensordot(g_var, W ** 2, [[0], [-1]])  # [..., N, N, P]
        f_var = leading_transpose(f_var, [..., -1, -3, -2])  # [..., P, N, N]
        intended_cov_shape = [..., "P", "N", "N"]

    elif not full_cov and full_output_cov:  # g_var is [..., N, L]
        g_var = tf.expand_dims(g_var, axis=-2)  # [..., N, 1, L]
        g_var_W = g_var * W  # [..., N, P, L]
        f_var = tf.tensordot(g_var_W, W, [[-1], [-1]])  # [..., N, P, P]
        intended_cov_shape = [..., "N", "P", "P"]

    elif not full_cov and not full_output_cov:  # g_var is [..., N, L]
        W_squared = W ** 2  # [P, L]
        f_var = tf.tensordot(g_var, W_squared, [[-1], [-1]])  # [..., N, P]
        intended_cov_shape = [..., "N", "P"]

    shape_constraints.extend(
        [(f_mean, [..., "N", "P"]), (f_var, intended_cov_shape),]
    )
    tf.debugging.assert_shapes(shape_constraints, message="mix_latent_gp()")

    return f_mean, f_var


def separate_independent_conditional_implementation(
    Kmns, Kmms, Knns, f, *, full_cov=False, q_sqrt=None, white=False,
):
    """Multi-output GP with independent GP priors.
    Number of latent processes equals the number of outputs (L = P).
    The covariance matrices used to calculate the conditional have the following shape:
    - Kuu: [P, M, M]
    - Kuf: [P, M, N]
    - Kff: [P, N] or [P, N, N]

    Further reference
    -----------------
    - See `gpflow.conditionals._conditional` for a detailed explanation of
      conditional in the single-output case.
    - See the multioutput notebook for more information about the multioutput framework.
    - See above for the parameters and the return value.
    """
    fs = tf.transpose(f)[:, :, None]  # [P, M, 1]
    # [P, 1, M, M]  or  [P, M, 1]

    if q_sqrt is not None:
        q_sqrts = (
            tf.transpose(q_sqrt)[:, :, None] if q_sqrt.shape.ndims == 2 else q_sqrt[:, None, :, :]
        )
        base_conditional_args_to_map = (Kmms, Kmns, Knns, fs, q_sqrts)

        def single_gp_conditional(t):
            Kmm, Kmn, Knn, f, q_sqrt = t
            return base_conditional(Kmn, Kmm, Knn, f, full_cov=full_cov, q_sqrt=q_sqrt, white=white)

    else:
        base_conditional_args_to_map = (Kmms, Kmns, Knns, fs)

        def single_gp_conditional(t):
            Kmm, Kmn, Knn, f = t
            return base_conditional(Kmn, Kmm, Knn, f, full_cov=full_cov, q_sqrt=q_sqrt, white=white)

    rmu, rvar = tf.map_fn(
        single_gp_conditional, base_conditional_args_to_map, (default_float(), default_float())
    )  # [P, N, 1], [P, 1, N, N] or [P, N, 1]

    fmu = rollaxis_left(tf.squeeze(rmu, axis=-1), 1)  # [N, P]

    if full_cov:
        fvar = tf.squeeze(rvar, axis=-3)  # [..., 0, :, :]  # [P, N, N]
    else:
        fvar = rollaxis_left(tf.squeeze(rvar, axis=-1), 1)  # [N, P]

    return fmu, fvar<|MERGE_RESOLUTION|>--- conflicted
+++ resolved
@@ -300,13 +300,9 @@
 
     # another backsubstitution in the unwhitened case
     if not white:
-<<<<<<< HEAD
-        A = tf.linalg.triangular_solve(Lm, A, adjoint=True)  # [L, M, M] \ [L, M, N*P]  ->  [L, M, N*P]
-=======
         A = tf.linalg.triangular_solve(
             Lm, A, adjoint=True
         )  # [L, M, M] \ [L, M, N*P]  ->  [L, M, N*P]
->>>>>>> feb53dde
         Ar = tf.reshape(A, (L, M, N, P))
 
     fmean = tf.tensordot(Ar, f, [[1, 0], [0, 1]])  # [N, P]
