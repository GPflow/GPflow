--- conflicted
+++ resolved
@@ -17,12 +17,7 @@
       p(g2) = N(g2; 0, Kmm)
 
       p(g1) = N(g1; 0, Knn)
-<<<<<<< HEAD
-      p(g1 | g2) = N(g1; 0, Knm)
-=======
-
       p(g1 | g2) = N(g1; Knm (Kmm⁻¹) g2, Knn - Knm (Kmm⁻¹) Kmn)
->>>>>>> 89a0bfbf
 
     And
       q(g2) = N(g2; f, q_sqrt q_sqrtᵀ)
