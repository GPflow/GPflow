# noqa: F811

import tensorflow as tf

from ..covariances import Kuf, Kuu
from ..inducing_variables import InducingVariables
from ..kernels import Kernel
from ..utilities.ops import eye
from ..config import default_jitter
from .dispatch import conditional
from .util import base_conditional, expand_independent_outputs


@conditional.register(object, InducingVariables, Kernel, object)
def _conditional(
    Xnew: tf.Tensor,
    inducing_variable: InducingVariables,
    kernel: Kernel,
    function: tf.Tensor,
    *,
    full_cov=False,
    full_output_cov=False,
    q_sqrt=None,
    white=False,
):
    """
    Single-output GP conditional.

    The covariance matrices used to calculate the conditional have the following shape:
    - Kuu: [M, M]
    - Kuf: [M, N]
    - Kff: [N, N]

    Further reference
    -----------------
    - See `gpflow.conditionals._conditional` (below) for a detailed explanation of
      conditional in the single-output case.
    - See the multiouput notebook for more information about the multiouput framework.

    Parameters
    ----------
    :param Xnew: data matrix, size [N, D].
    :param f: data matrix, [M, R]
    :param full_cov: return the covariance between the datapoints
    :param full_output_cov: return the covariance between the outputs.
           NOTE: as we are using a single-output kernel with repetitions
                 these covariances will be zero.
    :param q_sqrt: matrix of standard-deviations or Cholesky matrices,
        size [M, R] or [R, M, M].
    :param white: boolean of whether to use the whitened representation
    :return:
        - mean:     [N, R]
        - variance: [N, R], [R, N, N], [N, R, R] or [N, R, N, R]
        Please see `gpflow.conditional._expand_independent_outputs` for more information
        about the shape of the variance, depending on `full_cov` and `full_output_cov`.
    """
    Kmm = Kuu(inducing_variable, kernel, jitter=default_jitter())  # [M, M]
    Kmn = Kuf(inducing_variable, kernel, Xnew)  # [M, N]
    Knn = kernel(Xnew, diag=not full_cov)
    fmean, fvar = base_conditional(
        Kmn, Kmm, Knn, function, full_cov=full_cov, q_sqrt=q_sqrt, white=white
    )  # [N, R],  [R, N, N] or [N, R]
    return fmean, expand_independent_outputs(fvar, full_cov, full_output_cov)


@conditional.register(object, object, Kernel, object)
def _conditional(
    Xnew: tf.Tensor,
    X: tf.Tensor,
    kernel: Kernel,
    function: tf.Tensor,
    *,
    full_cov=False,
    full_output_cov=False,
    q_sqrt=None,
    white=False,
):
    """
    Given f, representing the GP at the points X, produce the mean and
    (co-)variance of the GP at the points Xnew.

    Additionally, there may be Gaussian uncertainty about f as represented by
    q_sqrt. In this case `f` represents the mean of the distribution and
    q_sqrt the square-root of the covariance.

    Additionally, the GP may have been centered (whitened) so that
        p(v) = 𝒩(𝟎, 𝐈)
        f = 𝐋v
    thus
        p(f) = 𝒩(𝟎, 𝐋𝐋ᵀ) = 𝒩(𝟎, 𝐊).
    In this case `f` represents the values taken by v.

    The method can either return the diagonals of the covariance matrix for
    each output (default) or the full covariance matrix (full_cov=True).

    We assume R independent GPs, represented by the columns of f (and the
    first dimension of q_sqrt).

    :param Xnew: data matrix, size [N, D]. Evaluate the GP at these new points
    :param X: data points, size [M, D].
    :param kernel: GPflow kernel.
    :param f: data matrix, [M, R], representing the function values at X,
        for R functions.
    :param q_sqrt: matrix of standard-deviations or Cholesky matrices,
        size [M, R] or [R, M, M].
    :param white: boolean of whether to use the whitened representation as
        described above.
    :return:
        - mean:     [N, R]
        - variance: [N, R] (full_cov = False), [R, N, N] (full_cov = True)
    """
<<<<<<< HEAD
    Kmm = kernel(X) + eye(tf.shape(X)[-2], value=default_jitter(), dtype=X.dtype)
    Kmn = kernel(X, Xnew)
    Knn = kernel(Xnew, diag=not full_cov)
=======
    Kmm = kernel(X) + eye(tf.shape(X)[-2], value=default_jitter(), dtype=X.dtype)  # [..., M, M]
    Kmn = kernel(X, Xnew)  # [M, ..., N]
    Knn = kernel(Xnew, full=full_cov)  # [..., N] (full_cov = False) or [..., N, N] (True)
>>>>>>> fc40393f
    mean, var = base_conditional(
        Kmn, Kmm, Knn, function, full_cov=full_cov, q_sqrt=q_sqrt, white=white
    )

    return mean, var  # [N, R], [N, R] or [R, N, N]<|MERGE_RESOLUTION|>--- conflicted
+++ resolved
@@ -109,15 +109,9 @@
         - mean:     [N, R]
         - variance: [N, R] (full_cov = False), [R, N, N] (full_cov = True)
     """
-<<<<<<< HEAD
-    Kmm = kernel(X) + eye(tf.shape(X)[-2], value=default_jitter(), dtype=X.dtype)
-    Kmn = kernel(X, Xnew)
-    Knn = kernel(Xnew, diag=not full_cov)
-=======
     Kmm = kernel(X) + eye(tf.shape(X)[-2], value=default_jitter(), dtype=X.dtype)  # [..., M, M]
     Kmn = kernel(X, Xnew)  # [M, ..., N]
-    Knn = kernel(Xnew, full=full_cov)  # [..., N] (full_cov = False) or [..., N, N] (True)
->>>>>>> fc40393f
+    Knn = kernel(Xnew, diag=not full_cov)  # [..., N] (full_cov = False) or [..., N, N] (True)
     mean, var = base_conditional(
         Kmn, Kmm, Knn, function, full_cov=full_cov, q_sqrt=q_sqrt, white=white
     )
