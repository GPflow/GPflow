--- conflicted
+++ resolved
@@ -765,11 +765,7 @@
     :return: N
     """
     return functools.reduce(tf.add, [
-<<<<<<< HEAD
-        expectation(p, k) for k in kern.kernels])
-=======
         expectation(p, k, nghp=nghp) for k in kern.kern_list])
->>>>>>> f5d8cc45
 
 
 @dispatch(Gaussian, kernels.Sum, InducingPoints, type(None), type(None))
@@ -782,11 +778,7 @@
     :return: NxM
     """
     return functools.reduce(tf.add, [
-<<<<<<< HEAD
-        expectation(p, (k, feat)) for k in kern.kernels])
-=======
-        expectation(p, (k, feat), nghp=nghp) for k in kern.kern_list])
->>>>>>> f5d8cc45
+        expectation(p, (k, feat), nghp=nghp) for k in kern.kernels])
 
 
 @dispatch(Gaussian,
@@ -801,11 +793,7 @@
     :return: NxQxM
     """
     return functools.reduce(tf.add, [
-<<<<<<< HEAD
-        expectation(p, mean, (k, feat)) for k in kern.kernels])
-=======
-        expectation(p, mean, (k, feat), nghp=nghp) for k in kern.kern_list])
->>>>>>> f5d8cc45
+        expectation(p, mean, (k, feat), nghp=nghp) for k in kern.kernels])
 
 
 @dispatch(MarkovGaussian, mean_functions.Identity, type(None), kernels.Sum, InducingPoints)
@@ -818,11 +806,7 @@
     :return: NxDxM
     """
     return functools.reduce(tf.add, [
-<<<<<<< HEAD
-        expectation(p, mean, (k, feat)) for k in kern.kernels])
-=======
-        expectation(p, mean, (k, feat), nghp=nghp) for k in kern.kern_list])
->>>>>>> f5d8cc45
+        expectation(p, mean, (k, feat), nghp=nghp) for k in kern.kernels])
 
 
 @dispatch((Gaussian, DiagonalGaussian), kernels.Sum, InducingPoints, kernels.Sum, InducingPoints)
@@ -837,29 +821,16 @@
     crossexps = []
 
     if kern1 == kern2 and feat1 == feat2:  # avoid duplicate computation by using transposes
-<<<<<<< HEAD
         for i, k1 in enumerate(kern1.kernels):
-            crossexps.append(expectation(p, (k1, feat1), (k1, feat1)))
+            crossexps.append(expectation(p, (k1, feat1), (k1, feat1), nghp=nghp))
 
             for k2 in kern1.kernels[:i]:
-                eKK = expectation(p, (k1, feat1), (k2, feat2))
-                eKK += tf.matrix_transpose(eKK)
-                crossexps.append(eKK)
-    else:
-        for k1, k2 in it.product(kern1.kernels, kern2.kernels):
-            crossexps.append(expectation(p, (k1, feat1), (k2, feat2)))
-=======
-        for i, k1 in enumerate(kern1.kern_list):
-            crossexps.append(expectation(p, (k1, feat1), (k1, feat1), nghp=nghp))
-
-            for k2 in kern1.kern_list[:i]:
                 eKK = expectation(p, (k1, feat1), (k2, feat2), nghp=nghp)
                 eKK += tf.matrix_transpose(eKK)
                 crossexps.append(eKK)
     else:
-        for k1, k2 in it.product(kern1.kern_list, kern2.kern_list):
+        for k1, k2 in it.product(kern1.kernels, kern2.kern_list):
             crossexps.append(expectation(p, (k1, feat1), (k2, feat2), nghp=nghp))
->>>>>>> f5d8cc45
 
     return functools.reduce(tf.add, crossexps)
 
@@ -962,11 +933,7 @@
             "Product currently needs to be defined on separate dimensions.")  # pragma: no cover
 
     return functools.reduce(tf.multiply, [
-<<<<<<< HEAD
-        expectation(p, k) for k in kern.kernels])
-=======
-        expectation(p, k, nghp=nghp) for k in kern.kern_list])
->>>>>>> f5d8cc45
+        expectation(p, k, nghp=nghp) for k in kern.kernels])
 
 
 @dispatch(DiagonalGaussian, kernels.Product, InducingPoints, type(None), type(None))
@@ -984,11 +951,7 @@
             "Product currently needs to be defined on separate dimensions.")  # pragma: no cover
 
     return functools.reduce(tf.multiply, [
-<<<<<<< HEAD
-        expectation(p, (k, feat)) for k in kern.kernels])
-=======
-        expectation(p, (k, feat), nghp=nghp) for k in kern.kern_list])
->>>>>>> f5d8cc45
+        expectation(p, (k, feat), nghp=nghp) for k in kern.kernels])
 
 
 @dispatch(DiagonalGaussian, kernels.Product, InducingPoints, kernels.Product, InducingPoints)
@@ -1018,11 +981,7 @@
             "Product currently needs to be defined on separate dimensions.")  # pragma: no cover
 
     return functools.reduce(tf.multiply, [
-<<<<<<< HEAD
-        expectation(p, (k, feat), (k, feat)) for k in kern.kernels])
-=======
-        expectation(p, (k, feat), (k, feat), nghp=nghp) for k in kern.kern_list])
->>>>>>> f5d8cc45
+        expectation(p, (k, feat), (k, feat), nghp=nghp) for k in kern.kernels])
 
 
 # ============== Conversion to Gaussian from Diagonal or Markov ===============
