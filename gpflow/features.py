--- conflicted
+++ resolved
@@ -68,21 +68,13 @@
     def __len__(self):
         return self.Z.shape[0]
 
-<<<<<<< HEAD
     @gpflow.decors.params_as_tensors
-=======
-    @decors.params_as_tensors
->>>>>>> c981a826
     def Kuu(self, kern, jitter=0.0):
         Kzz = kern.K(self.Z)
         Kzz += jitter * tf.eye(len(self), dtype=settings.dtypes.float_type)
         return Kzz
 
-<<<<<<< HEAD
     @gpflow.decors.params_as_tensors
-=======
-    @decors.params_as_tensors
->>>>>>> c981a826
     def Kuf(self, kern, Xnew):
         Kzx = kern.K(self.Z, Xnew)
         return Kzx
@@ -128,7 +120,7 @@
     def _cust_square_dist(self, A, B, sc):
         return tf.reduce_sum(tf.square((tf.expand_dims(A, 1) - tf.expand_dims(B, 0)) / sc), 2)
 
-    @decors.params_as_tensors
+    @gpflow.decors.params_as_tensors
     def Kuf(self, kern, Xnew):
         if isinstance(kern, kernels.RBF):
             with gpflow.decors.params_as_tensors_for(kern):
@@ -144,7 +136,7 @@
             raise NotImplementedError(
                 "Multiscale features not implemented for `%s`." % str(type(kern)))
 
-    @decors.params_as_tensors
+    @gpflow.decors.params_as_tensors
     def Kuu(self, kern, jitter=0.0):
         if isinstance(kern, kernels.RBF):
             with gpflow.decors.params_as_tensors_for(kern):
