--- conflicted
+++ resolved
@@ -128,13 +128,9 @@
             return distribution_class(loc, scale)
 
         super().__init__(
-<<<<<<< HEAD
             latent_dim=2,
             conditional_distribution=conditional_distribution,
             **kwargs,
-        )
-=======
-            latent_dim=2, conditional_distribution=conditional_distribution, **kwargs,
         )
 
 
@@ -218,5 +214,4 @@
         result = -0.5 * (
             np.log(2 * np.pi) + 2 * m_g + ((Y - m_f) ** 2 + k_f) * tf.exp(2 * k_g - 2 * m_g)
         )
-        return tf.squeeze(result, axis=-1)
->>>>>>> 2637e3c6
+        return tf.squeeze(result, axis=-1)