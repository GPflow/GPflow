--- conflicted
+++ resolved
@@ -21,11 +21,6 @@
 from ..utilities import positive
 from .base import QuadratureLikelihood
 
-<<<<<<< HEAD
-# NOTE- in the following we're assuming outputs are independent, i.e. full_output_cov=False
-
-=======
->>>>>>> d618fe57
 
 class MultiLatentLikelihood(QuadratureLikelihood):
     r"""
