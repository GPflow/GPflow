# Copyright 2016 Valentine Svensson, James Hensman, alexggmatthews, Alexis Boukouvalas
# Copyright 2017 Artem Artemev @awav
#
# Licensed under the Apache License, Version 2.0 (the "License");
# you may not use this file except in compliance with the License.
# You may obtain a copy of the License at
#
# http://www.apache.org/licenses/LICENSE-2.0
#
# Unless required by applicable law or agreed to in writing, software
# distributed under the License is distributed on an "AS IS" BASIS,
# WITHOUT WARRANTIES OR CONDITIONS OF ANY KIND, either express or implied.
# See the License for the specific language governing permissions and
# limitations under the License.
"""
Likelihoods are another core component of GPflow. This describes how likely the
data is under the assumptions made about the underlying latent functions
p(Y|F). Different likelihoods make different
assumptions about the distribution of the data, as such different data-types
(continuous, binary, ordinal, count) are better modelled with different
likelihood assumptions.

Use of any likelihood other than Gaussian typically introduces the need to use
an approximation to perform inference, if one isn't already needed. A
variational inference and MCMC models are included in GPflow and allow
approximate inference with non-Gaussian likelihoods. An introduction to these
models can be found :ref:`here <implemented_models>`. Specific notebooks
illustrating non-Gaussian likelihood regressions are available for
`classification <notebooks/classification.html>`_ (binary data), `ordinal
<notebooks/ordinal.html>`_ and `multiclass <notebooks/multiclass.html>`_.

Creating new likelihoods
----------
Likelihoods are defined by their
log-likelihood. When creating new likelihoods, the
:func:`logp <gpflow.likelihoods.Likelihood.logp>` method (log p(Y|F)), the
:func:`conditional_mean <gpflow.likelihoods.Likelihood.conditional_mean>`,
:func:`conditional_variance
<gpflow.likelihoods.Likelihood.conditional_variance>`.

In order to perform variational inference with non-Gaussian likelihoods a term
called ``variational expectations``, ∫ q(F) log p(Y|F) dF, needs to
be computed under a Gaussian distribution q(F) ~ N(μ, Σ).

The :func:`variational_expectations <gpflow.likelihoods.Likelihood.variational_expectations>`
method can be overriden if this can be computed in closed form, otherwise; if
the new likelihood inherits
:class:`Likelihood <gpflow.likelihoods.Likelihood>` the default will use
Gauss-Hermite numerical integration (works well when F is 1D
or 2D), if the new likelihood inherits from
:class:`MonteCarloLikelihood <gpflow.likelihoods.MonteCarloLikelihood>` the
integration is done by sampling (can be more suitable when F is higher dimensional).
"""

import numpy as np
import tensorflow as tf

from .. import logdensities
<<<<<<< HEAD
from ..base import Parameter
from ..config import default_float
=======
from ..base import Module, Parameter
from ..config import default_float, default_int
>>>>>>> 8dbf7ad2
from ..quadrature import hermgauss, ndiag_mc, ndiagquad
from ..utilities import positive, to_default_int
from .robustmax import RobustMax


def inv_probit(x):
    jitter = 1e-3  # ensures output is strictly between 0 and 1
    return 0.5 * (1.0 + tf.math.erf(x / np.sqrt(2.0))) \
        * (1 - 2 * jitter) + jitter


class Likelihood(Module):
    def __init__(self):
        super().__init__()
        self.num_gauss_hermite_points = 20

    def predict_mean_and_var(self, Fmu, Fvar):
        r"""
        Given a Normal distribution for the latent function,
        return the mean of Y

        if
            q(f) = N(Fmu, Fvar)

        and this object represents

            p(y|f)

        then this method computes the predictive mean

           \int\int y p(y|f)q(f) df dy

        and the predictive variance

           \int\int y^2 p(y|f)q(f) df dy  - [ \int\int y^2 p(y|f)q(f) df dy ]^2

        Here, we implement a default Gauss-Hermite quadrature routine, but some
        likelihoods (e.g. Gaussian) will implement specific cases.
        """

        def integrand(*X):
            return self.conditional_variance(*X) + self.conditional_mean(*X)**2

        integrands = [self.conditional_mean, integrand]
        nghp = self.num_gauss_hermite_points
        E_y, E_y2 = ndiagquad(integrands, nghp, Fmu, Fvar)
        V_y = E_y2 - E_y**2
        return E_y, V_y

    def predict_density(self, Fmu, Fvar, Y):
        r"""
        Given a Normal distribution for the latent function, and a datum Y,
        compute the log predictive density of Y.

        i.e. if
            q(f) = N(Fmu, Fvar)

        and this object represents

            p(y|f)

        then this method computes the predictive density

            \log \int p(y=Y|f)q(f) df

        Here, we implement a default Gauss-Hermite quadrature routine, but some
        likelihoods (Gaussian, Poisson) will implement specific cases.
        """
        integrand = self.log_prob
        nghp = self.num_gauss_hermite_points
        return ndiagquad(integrand, nghp, Fmu, Fvar, logspace=True, Y=Y)

    def variational_expectations(self, Fmu, Fvar, Y):
        r"""
        Compute the expected log density of the data, given a Gaussian
        distribution for the function values.

        if
            q(f) = N(Fmu, Fvar)

        and this object represents

            p(y|f)

        then this method computes

           \int (\log p(y|f)) q(f) df.


        Here, we implement a default Gauss-Hermite quadrature routine, but some
        likelihoods (Gaussian, Poisson) will implement specific cases.
        """
        integrand = self.log_prob
        nghp = self.num_gauss_hermite_points
        return ndiagquad(integrand, nghp, Fmu, Fvar, Y=Y)


class Gaussian(Likelihood):
    r"""
    The Gaussian likelihood is appropriate where uncertainties associated with the data are
    believed to follow a normal distribution, with constant variance.

    Very small uncertainties can lead to numerical instability during the
    optimization process. A lower bound of 1e-6 is therefore imposed on the likelihood variance
    by default.
    """
    def __init__(self, variance=1.0, variance_lower_bound=1e-6, **kwargs):
        super().__init__(**kwargs)
        self.variance = Parameter(variance, transform=positive(lower=variance_lower_bound))

    def log_prob(self, F, Y):
        return logdensities.gaussian(Y, F, self.variance)

    def conditional_mean(self, F):  # pylint: disable=R0201
        return tf.identity(F)

    def conditional_variance(self, F):
        return tf.fill(tf.shape(F), tf.squeeze(self.variance))

    def predict_mean_and_var(self, Fmu, Fvar):
        return tf.identity(Fmu), Fvar + self.variance

    def predict_density(self, Fmu, Fvar, Y):
        return logdensities.gaussian(Y, Fmu, Fvar + self.variance)

    def variational_expectations(self, Fmu, Fvar, Y):
        return -0.5 * np.log(2 * np.pi) - 0.5 * tf.math.log(self.variance) \
               - 0.5 * ((Y - Fmu) ** 2 + Fvar) / self.variance


class Poisson(Likelihood):
    r"""
    Poisson likelihood for use with count data, where the rate is given by the (transformed) GP.

    let g(.) be the inverse-link function, then this likelihood represents

    p(y_i | f_i) = Poisson(y_i | g(f_i) * binsize)

    Note:binsize
    For use in a Log Gaussian Cox process (doubly stochastic model) where the
    rate function of an inhomogeneous Poisson process is given by a GP.  The
    intractable likelihood can be approximated by gridding the space (into bins
    of size 'binsize') and using this Poisson likelihood.
    """

    def __init__(self, invlink=tf.exp, binsize=1., **kwargs):
        super().__init__(**kwargs)
        self.invlink = invlink
        self.binsize = np.array(binsize, dtype=default_float())

    def log_prob(self, F, Y):
        return logdensities.poisson(Y, self.invlink(F) * self.binsize)

    def conditional_variance(self, F):
        return self.invlink(F) * self.binsize

    def conditional_mean(self, F):
        return self.invlink(F) * self.binsize

    def variational_expectations(self, Fmu, Fvar, Y):
        if self.invlink is tf.exp:
            return Y * Fmu - tf.exp(Fmu + Fvar / 2) * self.binsize \
                   - tf.math.lgamma(Y + 1) + Y * tf.math.log(self.binsize)
        return super(Poisson, self).variational_expectations(Fmu, Fvar, Y)


class Exponential(Likelihood):
    def __init__(self, invlink=tf.exp, **kwargs):
        super().__init__(**kwargs)
        self.invlink = invlink

    def log_prob(self, F, Y):
        return logdensities.exponential(Y, self.invlink(F))

    def conditional_mean(self, F):
        return self.invlink(F)

    def conditional_variance(self, F):
        return tf.square(self.invlink(F))

    def variational_expectations(self, Fmu, Fvar, Y):
        if self.invlink is tf.exp:
            return -tf.exp(-Fmu + Fvar / 2) * Y - Fmu
        return super().variational_expectations(Fmu, Fvar, Y)


class StudentT(Likelihood):
    def __init__(self, scale=1.0, df=3.0, **kwargs):
        """
        :param scale float: scale parameter
        :param df float: degrees of freedom
        """
        super().__init__(**kwargs)
        self.df = df
        self.scale = Parameter(scale, transform=positive())

    def log_prob(self, F, Y):
        return logdensities.student_t(Y, F, self.scale, self.df)

    def conditional_mean(self, F):
        return F

    def conditional_variance(self, F):
        var = (self.scale**2) * (self.df / (self.df - 2.0))
        return tf.fill(tf.shape(F), tf.squeeze(var))


class Bernoulli(Likelihood):
    def __init__(self, invlink=inv_probit, **kwargs):
        super().__init__(**kwargs)
        self.invlink = invlink

    def log_prob(self, F, Y):
        return logdensities.bernoulli(Y, self.invlink(F))

    def predict_mean_and_var(self, Fmu, Fvar):
        if self.invlink is inv_probit:
            p = inv_probit(Fmu / tf.sqrt(1 + Fvar))
            return p, p - tf.square(p)
        else:
            # for other invlink, use quadrature
            return super().predict_mean_and_var(Fmu, Fvar)

    def predict_density(self, Fmu, Fvar, Y):
        p = self.predict_mean_and_var(Fmu, Fvar)[0]
        return logdensities.bernoulli(Y, p)

    def conditional_mean(self, F):
        return self.invlink(F)

    def conditional_variance(self, F):
        p = self.conditional_mean(F)
        return p - (p**2)


class Gamma(Likelihood):
    """
    Use the transformed GP to give the *scale* (inverse rate) of the Gamma
    """

    def __init__(self, invlink=tf.exp, **kwargs):
        super().__init__(**kwargs)
        self.invlink = invlink
        self.shape = Parameter(1.0, transform=positive())

    def log_prob(self, F, Y):
        return logdensities.gamma(Y, self.shape, self.invlink(F))

    def conditional_mean(self, F):
        return self.shape * self.invlink(F)

    def conditional_variance(self, F):
        scale = self.invlink(F)
        return self.shape * (scale**2)

    def variational_expectations(self, Fmu, Fvar, Y):
        if self.invlink is tf.exp:
            return -self.shape * Fmu - tf.math.lgamma(
                self.shape) + (self.shape - 1.) * tf.math.log(Y) - Y * tf.exp(
                    -Fmu + Fvar / 2.)
        else:
            return super().variational_expectations(Fmu, Fvar, Y)


class Beta(Likelihood):
    """
    This uses a reparameterisation of the Beta density. We have the mean of the
    Beta distribution given by the transformed process:

        m = sigma(f)

    and a scale parameter. The familiar alpha, beta parameters are given by

        m     = alpha / (alpha + beta)
        scale = alpha + beta

    so:
        alpha = scale * m
        beta  = scale * (1-m)
    """

    def __init__(self, invlink=inv_probit, scale=1.0, **kwargs):
        super().__init__(**kwargs)
        self.scale = Parameter(scale, transform=positive())
        self.invlink = invlink

    def log_prob(self, F, Y):
        mean = self.invlink(F)
        alpha = mean * self.scale
        beta = self.scale - alpha
        return logdensities.beta(Y, alpha, beta)

    def conditional_mean(self, F):
        return self.invlink(F)

    def conditional_variance(self, F):
        mean = self.invlink(F)
        return (mean - tf.square(mean)) / (self.scale + 1.)


class MultiClass(Likelihood):
    def __init__(self, num_classes, invlink=None, **kwargs):
        """
        A likelihood for multi-way classification.  Currently the only valid
        choice of inverse-link function (invlink) is an instance of RobustMax.

        For most problems, the stochastic `Softmax` likelihood may be more
        appropriate (note that you then cannot use Scipy optimizer).
        """
        super().__init__(**kwargs)
        self.num_classes = num_classes

        if invlink is None:
            invlink = RobustMax(self.num_classes)

        if not isinstance(invlink, RobustMax):
            raise NotImplementedError

        self.invlink = invlink

    def log_prob(self, F, Y):
        hits = tf.equal(tf.expand_dims(tf.argmax(F, 1), 1),
                        tf.cast(Y, tf.int64))
        yes = tf.ones(tf.shape(Y), dtype=default_float()) - self.invlink.epsilon
        no = tf.zeros(tf.shape(Y), dtype=default_float()) + self.invlink.eps_k1
        p = tf.where(hits, yes, no)
        return tf.math.log(p)

    def variational_expectations(self, Fmu, Fvar, Y):
        gh_x, gh_w = hermgauss(self.num_gauss_hermite_points)
        p = self.invlink.prob_is_largest(Y, Fmu, Fvar, gh_x, gh_w)
        ve = p * tf.math.log(1. - self.invlink.epsilon) + (
            1. - p) * tf.math.log(self.invlink.eps_k1)
        return ve

    def predict_mean_and_var(self, Fmu, Fvar):
        possible_outputs = [
            tf.fill(tf.stack([tf.shape(Fmu)[0], 1]), np.array(i, dtype=np.int64))
            for i in range(self.num_classes)
        ]
        ps = [
            self._predict_non_logged_density(Fmu, Fvar, po)
            for po in possible_outputs
        ]
        ps = tf.transpose(tf.stack([tf.reshape(p, (-1, )) for p in ps]))
        return ps, ps - tf.square(ps)

    def predict_density(self, Fmu, Fvar, Y):
        return tf.math.log(self._predict_non_logged_density(Fmu, Fvar, Y))

    def _predict_non_logged_density(self, Fmu, Fvar, Y):
        gh_x, gh_w = hermgauss(self.num_gauss_hermite_points)
        p = self.invlink.prob_is_largest(Y, Fmu, Fvar, gh_x, gh_w)
        den = p * (1. - self.invlink.epsilon) + (1. -
                                                 p) * (self.invlink.eps_k1)
        return den

    def conditional_mean(self, F):
        return self.invlink(F)

    def conditional_variance(self, F):
        p = self.conditional_mean(F)
        return p - tf.square(p)


class SwitchedLikelihood(Likelihood):
    def __init__(self, likelihood_list, **kwargs):
        """
        In this likelihood, we assume at extra column of Y, which contains
        integers that specify a likelihood from the list of likelihoods.
        """
        super().__init__(**kwargs)
        for l in likelihood_list:
            assert isinstance(l, Likelihood)
        self.likelihoods = likelihood_list

    def _partition_and_stitch(self, args, func_name):
        """
        args is a list of tensors, to be passed to self.likelihoods.<func_name>

        args[-1] is the 'Y' argument, which contains the indexes to self.likelihoods.

        This function splits up the args using dynamic_partition, calls the
        relevant function on the likelihoods, and re-combines the result.
        """
        # get the index from Y
        Y = args[-1]
        ind = Y[:, -1]
        ind = tf.cast(ind, tf.int32)
        Y = Y[:, :-1]
        args[-1] = Y

        # split up the arguments into chunks corresponding to the relevant likelihoods
        args = zip(*[
            tf.dynamic_partition(X, ind, len(self.likelihoods)) for X in args
        ])

        # apply the likelihood-function to each section of the data
        funcs = [getattr(lik, func_name) for lik in self.likelihoods]
        results = [f(*args_i) for f, args_i in zip(funcs, args)]

        # stitch the results back together
        partitions = tf.dynamic_partition(tf.range(0, tf.size(ind)), ind,
                                          len(self.likelihoods))
        results = tf.dynamic_stitch(partitions, results)

        return results

    def log_prob(self, F, Y):
        return self._partition_and_stitch([F, Y], 'log_prob')

    def predict_density(self, Fmu, Fvar, Y):
        return self._partition_and_stitch([Fmu, Fvar, Y], 'predict_density')

    def variational_expectations(self, Fmu, Fvar, Y):
        return self._partition_and_stitch([Fmu, Fvar, Y],
                                          'variational_expectations')

    def predict_mean_and_var(self, Fmu, Fvar):
        mvs = [lik.predict_mean_and_var(Fmu, Fvar) for lik in self.likelihoods]
        mu_list, var_list = zip(*mvs)
        mu = tf.concat(mu_list, 1)
        var = tf.concat(var_list, 1)
        return mu, var


class Ordinal(Likelihood):
    """
    A likelihood for doing ordinal regression.

    The data are integer values from 0 to K, and the user must specify (K-1)
    'bin edges' which define the points at which the labels switch. Let the bin
    edges be [a_0, a_1, ... a_{K-1}], then the likelihood is

    p(Y=0|F) = phi((a_0 - F) / sigma)
    p(Y=1|F) = phi((a_1 - F) / sigma) - phi((a_0 - F) / sigma)
    p(Y=2|F) = phi((a_2 - F) / sigma) - phi((a_1 - F) / sigma)
    ...
    p(Y=K|F) = 1 - phi((a_{K-1} - F) / sigma)

    where phi is the cumulative density function of a Gaussian (the inverse probit
    function) and sigma is a parameter to be learned. A reference is:

    @article{chu2005gaussian,
      title={Gaussian processes for ordinal regression},
      author={Chu, Wei and Ghahramani, Zoubin},
      journal={Journal of Machine Learning Research},
      volume={6},
      number={Jul},
      pages={1019--1041},
      year={2005}
    }
    """

    def __init__(self, bin_edges, **kwargs):
        """
        bin_edges is a numpy array specifying at which function value the
        output label should switch. If the possible Y values are 0...K, then
        the size of bin_edges should be (K-1).
        """
        super().__init__(**kwargs)
        self.bin_edges = bin_edges
        self.num_bins = bin_edges.size + 1
        self.sigma = Parameter(1.0, transform=positive())

    def log_prob(self, F, Y):
        Y = to_default_int(Y)
        scaled_bins_left = tf.concat(
            [self.bin_edges / self.sigma,
             np.array([np.inf])], 0)
        scaled_bins_right = tf.concat(
            [np.array([-np.inf]), self.bin_edges / self.sigma], 0)
        selected_bins_left = tf.gather(scaled_bins_left, Y)
        selected_bins_right = tf.gather(scaled_bins_right, Y)

        return tf.math.log(
            inv_probit(selected_bins_left - F / self.sigma) -
            inv_probit(selected_bins_right - F / self.sigma) + 1e-6)

    def _make_phi(self, F):
        """
        A helper function for making predictions. Constructs a probability
        matrix where each row output the probability of the corresponding
        label, and the rows match the entries of F.

        Note that a matrix of F values is flattened.
        """
        scaled_bins_left = tf.concat(
            [self.bin_edges / self.sigma,
             np.array([np.inf])], 0)
        scaled_bins_right = tf.concat(
            [np.array([-np.inf]), self.bin_edges / self.sigma], 0)
        return inv_probit(scaled_bins_left - tf.reshape(F, (-1, 1)) / self.sigma) \
               - inv_probit(scaled_bins_right - tf.reshape(F, (-1, 1)) / self.sigma)

    def conditional_mean(self, F):
        phi = self._make_phi(F)
        Ys = tf.reshape(np.arange(self.num_bins, dtype=default_float()),
                        (-1, 1))
        return tf.reshape(tf.linalg.matmul(phi, Ys), tf.shape(F))

    def conditional_variance(self, F):
        phi = self._make_phi(F)
        Ys = tf.reshape(np.arange(self.num_bins, dtype=default_float()),
                        (-1, 1))
        E_y = phi @ Ys
        E_y2 = phi @ (Ys**2)
        return tf.reshape(E_y2 - E_y**2, tf.shape(F))


class MonteCarloLikelihood(Likelihood):
    def __init__(self, *args, **kwargs):
        super().__init__(*args, **kwargs)
        self.num_monte_carlo_points = 100
        del self.num_gauss_hermite_points

    def _mc_quadrature(self,
                       funcs,
                       Fmu,
                       Fvar,
                       logspace: bool = False,
                       epsilon=None,
                       **Ys):
        return ndiag_mc(funcs, self.num_monte_carlo_points, Fmu, Fvar,
                        logspace, epsilon, **Ys)

    def predict_mean_and_var(self, Fmu, Fvar, epsilon=None):
        r"""
        Given a Normal distribution for the latent function,
        return the mean of Y

        if
            q(f) = N(Fmu, Fvar)

        and this object represents

            p(y|f)

        then this method computes the predictive mean

           \int\int y p(y|f)q(f) df dy

        and the predictive variance

           \int\int y^2 p(y|f)q(f) df dy  - [ \int\int y^2 p(y|f)q(f) df dy ]^2

        Here, we implement a default Monte Carlo routine.
        """
        integrand2 = lambda *X: self.conditional_variance(*X) + tf.square(
            self.conditional_mean(*X))
        E_y, E_y2 = self._mc_quadrature([self.conditional_mean, integrand2],
                                        Fmu,
                                        Fvar,
                                        epsilon=epsilon)
        V_y = E_y2 - tf.square(E_y)
        return E_y, V_y  # [N, D]

    def predict_density(self, Fmu, Fvar, Y, epsilon=None):
        r"""
        Given a Normal distribution for the latent function, and a datum Y,
        compute the log predictive density of Y.

        i.e. if
            q(f) = N(Fmu, Fvar)

        and this object represents

            p(y|f)

        then this method computes the predictive density

            \log \int p(y=Y|f)q(f) df

        Here, we implement a default Monte Carlo routine.
        """
        return self._mc_quadrature(self.log_prob,
                                   Fmu,
                                   Fvar,
                                   Y=Y,
                                   logspace=True,
                                   epsilon=epsilon)

    def variational_expectations(self, Fmu, Fvar, Y, epsilon=None):
        r"""
        Compute the expected log density of the data, given a Gaussian
        distribution for the function values.

        if
            q(f) = N(Fmu, Fvar)  - Fmu: [N, D]  Fvar: [N, D]

        and this object represents

            p(y|f)  - Y: [N, 1]

        then this method computes

           \int (\log p(y|f)) q(f) df.


        Here, we implement a default Monte Carlo quadrature routine.
        """
        return self._mc_quadrature(self.log_prob,
                                   Fmu,
                                   Fvar,
                                   Y=Y,
                                   epsilon=epsilon)


class GaussianMC(MonteCarloLikelihood, Gaussian):
    """
    Stochastic version of Gaussian likelihood for comparison.
    """
    pass


class Softmax(MonteCarloLikelihood):
    """
    The soft-max multi-class likelihood.  It can only provide a stochastic
    Monte-Carlo estimate of the variational expectations term, but this
    added variance tends to be small compared to that due to mini-batching
    (when using the SVGP model).
    """

    def __init__(self, num_classes, **kwargs):
        super().__init__(**kwargs)
        self.num_classes = num_classes

    def log_prob(self, F, Y):
        with tf.control_dependencies([
                tf.assert_equal(Y.shape[1], 1),
                tf.assert_equal(F.shape[1], self.num_classes)
        ]):
            return -tf.nn.sparse_softmax_cross_entropy_with_logits(
                logits=F, labels=Y[:, 0])[:, None]

    def conditional_mean(self, F):
        return tf.nn.softmax(F)

    def conditional_variance(self, F):
        p = self.conditional_mean(F)
        return p - p**2<|MERGE_RESOLUTION|>--- conflicted
+++ resolved
@@ -56,13 +56,8 @@
 import tensorflow as tf
 
 from .. import logdensities
-<<<<<<< HEAD
-from ..base import Parameter
+from ..base import Module, Parameter
 from ..config import default_float
-=======
-from ..base import Module, Parameter
-from ..config import default_float, default_int
->>>>>>> 8dbf7ad2
 from ..quadrature import hermgauss, ndiag_mc, ndiagquad
 from ..utilities import positive, to_default_int
 from .robustmax import RobustMax
