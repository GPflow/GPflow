--- conflicted
+++ resolved
@@ -733,13 +733,8 @@
         self.num_bins = bin_edges.size + 1
         self.sigma = Parameter(1.0, transform=positive())
 
-<<<<<<< HEAD
-    def _scalar_density(self, F, Y):
-        Y = tf.cast(Y, default_int())
-=======
-    def log_prob(self, F, Y):
+    def _scalar_density(self, F, Y):
         Y = to_default_int(Y)
->>>>>>> e680397d
         scaled_bins_left = tf.concat([self.bin_edges / self.sigma, np.array([np.inf])], 0)
         scaled_bins_right = tf.concat([np.array([-np.inf]), self.bin_edges / self.sigma], 0)
         selected_bins_left = tf.gather(scaled_bins_left, Y)
