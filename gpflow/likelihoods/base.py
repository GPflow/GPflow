# Copyright 2016-2020 The GPflow Contributors. All Rights Reserved.
#
# Licensed under the Apache License, Version 2.0 (the "License");
# you may not use this file except in compliance with the License.
# You may obtain a copy of the License at
#
# http://www.apache.org/licenses/LICENSE-2.0
#
# Unless required by applicable law or agreed to in writing, software
# distributed under the License is distributed on an "AS IS" BASIS,
# WITHOUT WARRANTIES OR CONDITIONS OF ANY KIND, either express or implied.
# See the License for the specific language governing permissions and
# limitations under the License.

"""
Likelihoods are another core component of GPflow. This describes how likely the
data is under the assumptions made about the underlying latent functions
p(Y|F). Different likelihoods make different
assumptions about the distribution of the data, as such different data-types
(continuous, binary, ordinal, count) are better modelled with different
likelihood assumptions.

Use of any likelihood other than Gaussian typically introduces the need to use
an approximation to perform inference, if one isn't already needed. A
variational inference and MCMC models are included in GPflow and allow
approximate inference with non-Gaussian likelihoods. An introduction to these
models can be found :ref:`here <implemented_models>`. Specific notebooks
illustrating non-Gaussian likelihood regressions are available for
`classification <notebooks/classification.html>`_ (binary data), `ordinal
<notebooks/ordinal.html>`_ and `multiclass <notebooks/multiclass.html>`_.

Creating new likelihoods
----------
Likelihoods are defined by their
log-likelihood. When creating new likelihoods, the
:func:`logp <gpflow.likelihoods.Likelihood.logp>` method (log p(Y|F)), the
:func:`conditional_mean <gpflow.likelihoods.Likelihood.conditional_mean>`,
:func:`conditional_variance
<gpflow.likelihoods.Likelihood.conditional_variance>`.

In order to perform variational inference with non-Gaussian likelihoods a term
called ``variational expectations``, ∫ q(F) log p(Y|F) dF, needs to
be computed under a Gaussian distribution q(F) ~ N(μ, Σ).

The :func:`variational_expectations <gpflow.likelihoods.Likelihood.variational_expectations>`
method can be overriden if this can be computed in closed form, otherwise; if
the new likelihood inherits
:class:`Likelihood <gpflow.likelihoods.Likelihood>` the default will use
Gauss-Hermite numerical integration (works well when F is 1D
or 2D), if the new likelihood inherits from
:class:`MonteCarloLikelihood <gpflow.likelihoods.MonteCarloLikelihood>` the
integration is done by sampling (can be more suitable when F is higher dimensional).
"""

import abc
import warnings
from typing import Optional

import numpy as np
import tensorflow as tf

from ..base import Module
<<<<<<< HEAD
from ..quadrature import NDiagGHQuadrature, hermgauss, ndiag_mc, ndiagquad
=======
from ..quadrature import ndiag_mc, GaussianQuadrature, NDiagGHQuadrature


DEFAULT_NUM_GAUSS_HERMITE_POINTS = 20
"""
The number of Gauss-Hermite points to use for quadrature (fallback when a
likelihood method does not have an analytic method) if quadrature object is not
explicitly passed to likelihood constructor.
"""
>>>>>>> d618fe57


class Likelihood(Module, metaclass=abc.ABCMeta):
    def __init__(self, latent_dim: int, observation_dim: int):
        """
        A base class for likelihoods, which specifies an observation model 
        connecting the latent functions ('F') to the data ('Y').

        All of the members of this class are expected to obey some shape conventions, as specified
        by latent_dim and observation_dim.

        If we're operating on an array of function values 'F', then the last dimension represents
        multiple functions (preceding dimensions could represent different data points, or
        different random samples, for example). Similarly, the last dimension of Y represents a
        single data point. We check that the dimensions are as this object expects.

        The return shapes of all functions in this class is the broadcasted shape of the arguments,
        excluding the last dimension of each argument.

        :param latent_dim: the dimension of the vector F of latent functions for a single data point
        :param observation_dim: the dimension of the observation vector Y for a single data point
        """
        super().__init__()
        self.latent_dim = latent_dim
        self.observation_dim = observation_dim

    def _check_last_dims_valid(self, F, Y):
        """
        Assert that the dimensions of the latent functions F and the data Y are compatible.

        :param F: function evaluation Tensor, with shape [..., latent_dim]
        :param Y: observation Tensor, with shape [..., observation_dim]
        """
        self._check_latent_dims(F)
        self._check_data_dims(Y)

    def _check_return_shape(self, result, F, Y):
        """
        Check that the shape of a computed statistic of the data
        is the broadcasted shape from F and Y.

        :param result: result Tensor, with shape [...]
        :param F: function evaluation Tensor, with shape [..., latent_dim]
        :param Y: observation Tensor, with shape [..., observation_dim]
        """
        expected_shape = tf.broadcast_dynamic_shape(tf.shape(F)[:-1], tf.shape(Y)[:-1])
        tf.debugging.assert_equal(tf.shape(result), expected_shape)

    def _check_latent_dims(self, F):
        """
        Ensure that a tensor of latent functions F has latent_dim as right-most dimension.

        :param F: function evaluation Tensor, with shape [..., latent_dim]
        """
        tf.debugging.assert_shapes([(F, (..., self.latent_dim))])

    def _check_data_dims(self, Y):
        """
        Ensure that a tensor of data Y has observation_dim as right-most dimension.

        :param Y: observation Tensor, with shape [..., observation_dim]
        """
        tf.debugging.assert_shapes([(Y, (..., self.observation_dim))])

    def log_prob(self, F, Y):
        """
        The log probability density log p(Y|F)

        :param F: function evaluation Tensor, with shape [..., latent_dim]
        :param Y: observation Tensor, with shape [..., observation_dim]:
        :returns: log pdf, with shape [...]
        """
        self._check_last_dims_valid(F, Y)
        res = self._log_prob(F, Y)
        self._check_return_shape(res, F, Y)
        return res

    @abc.abstractmethod
    def _log_prob(self, F, Y):
        raise NotImplementedError

    def conditional_mean(self, F):
        """
        The conditional mean of Y|F: [E[Y₁|F], ..., E[Yₖ|F]]
        where K = observation_dim

        :param F: function evaluation Tensor, with shape [..., latent_dim]
        :returns: mean [..., observation_dim]
        """
        self._check_latent_dims(F)
        expected_Y = self._conditional_mean(F)
        self._check_data_dims(expected_Y)
        return expected_Y

    def _conditional_mean(self, F):
        raise NotImplementedError

    def conditional_variance(self, F):
        """
        The conditional marginal variance of Y|F: [var(Y₁|F), ..., var(Yₖ|F)]
        where K = observation_dim

        :param F: function evaluation Tensor, with shape [..., latent_dim]
        :returns: variance [..., observation_dim]
        """
        self._check_latent_dims(F)
        var_Y = self._conditional_variance(F)
        self._check_data_dims(var_Y)
        return var_Y

    def _conditional_variance(self, F):
        raise NotImplementedError

    def predict_mean_and_var(self, Fmu, Fvar):
        """
        Given a Normal distribution for the latent function,
        return the mean and marginal variance of Y,

        i.e. if
            q(f) = N(Fmu, Fvar)

        and this object represents

            p(y|f)

        then this method computes the predictive mean

           ∫∫ y p(y|f)q(f) df dy

        and the predictive variance

           ∫∫ y² p(y|f)q(f) df dy  - [ ∫∫ y p(y|f)q(f) df dy ]²


        :param Fmu: mean function evaluation Tensor, with shape [..., latent_dim]
        :param Fvar: variance of function evaluation Tensor, with shape [..., latent_dim]
        :returns: mean and variance, both with shape [..., observation_dim]
        """
        self._check_latent_dims(Fmu)
        self._check_latent_dims(Fvar)
        mu, var = self._predict_mean_and_var(Fmu, Fvar)
        self._check_data_dims(mu)
        self._check_data_dims(var)
        return mu, var

    @abc.abstractmethod
    def _predict_mean_and_var(self, Fmu, Fvar):
        raise NotImplementedError

    def predict_log_density(self, Fmu, Fvar, Y):
        r"""
        Given a Normal distribution for the latent function, and a datum Y,
        compute the log predictive density of Y,

        i.e. if
            q(F) = N(Fmu, Fvar)

        and this object represents

            p(y|F)

        then this method computes the predictive density

            log ∫ p(y=Y|F)q(F) df

        :param Fmu: mean function evaluation Tensor, with shape [..., latent_dim]
        :param Fvar: variance of function evaluation Tensor, with shape [..., latent_dim]
        :param Y: observation Tensor, with shape [..., observation_dim]:
        :returns: log predictive density, with shape [...]
        """
        tf.debugging.assert_equal(tf.shape(Fmu), tf.shape(Fvar))
        self._check_last_dims_valid(Fmu, Y)
        res = self._predict_log_density(Fmu, Fvar, Y)
        self._check_return_shape(res, Fmu, Y)
        return res

    @abc.abstractmethod
    def _predict_log_density(self, Fmu, Fvar, Y):
        raise NotImplementedError

    def predict_density(self, Fmu, Fvar, Y):
        """
        Deprecated: see `predict_log_density`
        """
        warnings.warn(
            "predict_density is deprecated and will be removed in GPflow 2.1, use predict_log_density instead",
            DeprecationWarning,
        )
        return self.predict_log_density(Fmu, Fvar, Y)

    def variational_expectations(self, Fmu, Fvar, Y):
        r"""
        Compute the expected log density of the data, given a Gaussian
        distribution for the function values,

        i.e. if
            q(f) = N(Fmu, Fvar)

        and this object represents

            p(y|f)

        then this method computes

           ∫ log(p(y=Y|f)) q(f) df.

        This only works if the broadcasting dimension of the statistics of q(f) (mean and variance)
        are broadcastable with that of the data Y.

        :param Fmu: mean function evaluation Tensor, with shape [..., latent_dim]
        :param Fvar: variance of function evaluation Tensor, with shape [..., latent_dim]
        :param Y: observation Tensor, with shape [..., observation_dim]:
        :returns: expected log density of the data given q(F), with shape [...]
        """
        tf.debugging.assert_equal(tf.shape(Fmu), tf.shape(Fvar))
        # returns an error if Y[:-1] and Fmu[:-1] do not broadcast together
        _ = tf.broadcast_dynamic_shape(tf.shape(Fmu)[:-1], tf.shape(Y)[:-1])
        self._check_last_dims_valid(Fmu, Y)
        ret = self._variational_expectations(Fmu, Fvar, Y)
        self._check_return_shape(ret, Fmu, Y)
        return ret

    @abc.abstractmethod
    def _variational_expectations(self, Fmu, Fvar, Y):
        raise NotImplementedError


class QuadratureLikelihood(Likelihood):
    def __init__(
        self,
        latent_dim: int,
        observation_dim: int,
        *,
        quadrature: Optional[GaussianQuadrature] = None,
    ):
        super().__init__(latent_dim=latent_dim, observation_dim=observation_dim)
        if quadrature is None:
            with tf.init_scope():
                quadrature = NDiagGHQuadrature(
                    self._quadrature_dim, DEFAULT_NUM_GAUSS_HERMITE_POINTS
                )
        self.quadrature = quadrature

    @property
    def _quadrature_dim(self) -> int:
        """
        This defines the number of dimensions over which to evaluate the
        quadrature. Generally, this is equal to self.latent_dim. This exists
        as a separate property to allow the ScalarLikelihood subclass to
        override it with 1 (broadcasting over observation/latent dimensions
        instead).
        """
        return self.latent_dim

    def _quadrature_log_prob(self, F, Y):
        """
        Returns the appropriate log prob integrand for quadrature.

        Quadrature expects f(X), here logp(F), to return shape [N_quad_points]
        + batch_shape + [d']. Here d'=1, but log_prob() only returns
        [N_quad_points] + batch_shape, so we add an extra dimension.

        Also see _quadrature_reduction.
        """
        return tf.expand_dims(self.log_prob(F, Y), axis=-1)

    def _quadrature_reduction(self, quadrature_result):
        """
        Converts the quadrature integral appropriately.

        The return shape of quadrature is batch_shape + [d']. Here, d'=1, but
        we want predict_log_density and variational_expectations to return just
        batch_shape, so we squeeze out the extra dimension.

        Also see _quadrature_log_prob.
        """
        return tf.squeeze(quadrature_result, axis=-1)

    def _predict_log_density(self, Fmu, Fvar, Y):
        r"""
        Here, we implement a default Gauss-Hermite quadrature routine, but some
        likelihoods (Gaussian, Poisson) will implement specific cases.
        :param Fmu: mean function evaluation Tensor, with shape [..., latent_dim]
        :param Fvar: variance of function evaluation Tensor, with shape [..., latent_dim]
        :param Y: observation Tensor, with shape [..., observation_dim]:
        :returns: log predictive density, with shape [...]
        """
        return self._quadrature_reduction(
            self.quadrature.logspace(self._quadrature_log_prob, Fmu, Fvar, Y=Y)
        )

    def _variational_expectations(self, Fmu, Fvar, Y):
        r"""
        Here, we implement a default Gauss-Hermite quadrature routine, but some
        likelihoods (Gaussian, Poisson) will implement specific cases.
        :param Fmu: mean function evaluation Tensor, with shape [..., latent_dim]
        :param Fvar: variance of function evaluation Tensor, with shape [..., latent_dim]
        :param Y: observation Tensor, with shape [..., observation_dim]:
        :returns: variational expectations, with shape [...]
        """
        return self._quadrature_reduction(
            self.quadrature(self._quadrature_log_prob, Fmu, Fvar, Y=Y)
        )

    def _predict_mean_and_var(self, Fmu, Fvar):
        r"""
        Here, we implement a default Gauss-Hermite quadrature routine, but some
        likelihoods (e.g. Gaussian) will implement specific cases.

        :param Fmu: mean function evaluation Tensor, with shape [..., latent_dim]
        :param Fvar: variance of function evaluation Tensor, with shape [..., latent_dim]
        :returns: mean and variance of Y, both with shape [..., observation_dim]
        """

        def conditional_y_squared(*F):
            return self.conditional_variance(*F) + tf.square(self.conditional_mean(*F))

        E_y, E_y2 = self.quadrature([self.conditional_mean, conditional_y_squared], Fmu, Fvar)
        V_y = E_y2 - E_y ** 2
        return E_y, V_y


class ScalarLikelihood(QuadratureLikelihood):
    """
    A likelihood class that helps with scalar likelihood functions: likelihoods where
    each scalar latent function is associated with a single scalar observation variable.

    If there are multiple latent functions, then there must be a corresponding number of data: we
    check for this.

    The `Likelihood` class contains methods to compute marginal statistics of functions
    of the latents and the data ϕ(y,f):
     * variational_expectations:  ϕ(y,f) = log p(y|f)
     * predict_log_density: ϕ(y,f) = p(y|f)
    Those statistics are computed after having first marginalized the latent processes f
    under a multivariate normal distribution q(f) that is fully factorized.

    Some univariate integrals can be done by quadrature: we implement quadrature routines for 1D
    integrals in this class, though they may be overwritten by inheriting classes where those
    integrals are available in closed form.
    """

    def __init__(self, **kwargs):
        super().__init__(latent_dim=None, observation_dim=None, **kwargs)

    @property
    def num_gauss_hermite_points(self) -> int:
        warnings.warn(
            "The num_gauss_hermite_points property is deprecated; access through the `quadrature` attribute instead",
            DeprecationWarning,
        )

        if not isinstance(self.quadrature, NDiagGHQuadrature):
            raise TypeError(
                "Can only query num_gauss_hermite_points if quadrature is a NDiagGHQuadrature instance"
            )
        return self.quadrature.n_gh

    @num_gauss_hermite_points.setter
    def num_gauss_hermite_points(self, n_gh: int):
        warnings.warn(
            "The num_gauss_hermite_points setter is deprecated; assign a new GaussianQuadrature instance to the `quadrature` attribute instead",
            DeprecationWarning,
        )

        if isinstance(self.quadrature, NDiagGHQuadrature) and n_gh == self.quadrature.n_gh:
            return  # nothing to do here

        with tf.init_scope():
            self.quadrature = NDiagGHQuadrature(self._quadrature_dim, n_gh)

    def _check_last_dims_valid(self, F, Y):
        """
        Assert that the dimensions of the latent functions and the data are compatible
        :param F: function evaluation Tensor, with shape [..., latent_dim]
        :param Y: observation Tensor, with shape [..., latent_dim]
        """
        tf.debugging.assert_shapes([(F, (..., "num_latent")), (Y, (..., "num_latent"))])

    def _log_prob(self, F, Y):
        r"""
        Compute log p(Y|F), where by convention we sum out the last axis as it represented
        independent latent functions and observations.
        :param F: function evaluation Tensor, with shape [..., latent_dim]
        :param Y: observation Tensor, with shape [..., latent_dim]
        """
        return tf.reduce_sum(self._scalar_log_prob(F, Y), axis=-1)

    @abc.abstractmethod
    def _scalar_log_prob(self, F, Y):
        raise NotImplementedError

    @property
    def _quadrature_dim(self) -> int:
        """
        Quadrature is over the latent dimensions. Generally, this is equal to
        self.latent_dim. This separate property allows the ScalarLikelihood
        subclass to override it with 1 (broadcasting over observation/latent
        dimensions instead).
        """
        return 1

    def _quadrature_log_prob(self, F, Y):
        """
        Returns the appropriate log prob integrand for quadrature.

        Quadrature expects f(X), here logp(F), to return shape [N_quad_points]
        + batch_shape + [d']. Here d' corresponds to the last dimension of both
        F and Y, and _scalar_log_prob simply broadcasts over this.

        Also see _quadrature_reduction.
        """
        return self._scalar_log_prob(F, Y)

    def _quadrature_reduction(self, quadrature_result):
        """
        Converts the quadrature integral appropriately.

        The return shape of quadrature is batch_shape + [d']. Here, d'
        corresponds to the last dimension of both F and Y, and we want to sum
        over the observations to obtain the overall predict_log_density or
        variational_expectations.

        Also see _quadrature_log_prob.
        """
        return tf.reduce_sum(quadrature_result, axis=-1)


class SwitchedLikelihood(ScalarLikelihood):
    def __init__(self, likelihood_list, **kwargs):
        """
        In this likelihood, we assume at extra column of Y, which contains
        integers that specify a likelihood from the list of likelihoods.
        """
        super().__init__(**kwargs)
        for l in likelihood_list:
            assert isinstance(l, ScalarLikelihood)
        self.likelihoods = likelihood_list

    def _partition_and_stitch(self, args, func_name):
        """
        args is a list of tensors, to be passed to self.likelihoods.<func_name>

        args[-1] is the 'Y' argument, which contains the indexes to self.likelihoods.

        This function splits up the args using dynamic_partition, calls the
        relevant function on the likelihoods, and re-combines the result.
        """
        # get the index from Y
        Y = args[-1]
        ind = Y[..., -1]
        ind = tf.cast(ind, tf.int32)
        Y = Y[..., :-1]
        args[-1] = Y

        # split up the arguments into chunks corresponding to the relevant likelihoods
        args = zip(*[tf.dynamic_partition(X, ind, len(self.likelihoods)) for X in args])

        # apply the likelihood-function to each section of the data
        funcs = [getattr(lik, func_name) for lik in self.likelihoods]
        results = [f(*args_i) for f, args_i in zip(funcs, args)]

        # stitch the results back together
        partitions = tf.dynamic_partition(tf.range(0, tf.size(ind)), ind, len(self.likelihoods))
        results = tf.dynamic_stitch(partitions, results)

        return results

    def _check_last_dims_valid(self, F, Y):
        tf.assert_equal(tf.shape(F)[-1], tf.shape(Y)[-1] - 1)

    def _scalar_log_prob(self, F, Y):
        return self._partition_and_stitch([F, Y], "_scalar_log_prob")

    def _predict_log_density(self, Fmu, Fvar, Y):
        return self._partition_and_stitch([Fmu, Fvar, Y], "predict_log_density")

    def _variational_expectations(self, Fmu, Fvar, Y):
        return self._partition_and_stitch([Fmu, Fvar, Y], "variational_expectations")

    def _predict_mean_and_var(self, Fmu, Fvar):
        mvs = [lik.predict_mean_and_var(Fmu, Fvar) for lik in self.likelihoods]
        mu_list, var_list = zip(*mvs)
        mu = tf.concat(mu_list, axis=1)
        var = tf.concat(var_list, axis=1)
        return mu, var

    def _conditional_mean(self, F):
        raise NotImplementedError

    def _conditional_variance(self, F):
        raise NotImplementedError


class MonteCarloLikelihood(Likelihood):
    def __init__(self, *args, **kwargs):
        super().__init__(*args, **kwargs)
        self.num_monte_carlo_points = 100

    def _mc_quadrature(self, funcs, Fmu, Fvar, logspace: bool = False, epsilon=None, **Ys):
        return ndiag_mc(funcs, self.num_monte_carlo_points, Fmu, Fvar, logspace, epsilon, **Ys)

    def _predict_mean_and_var(self, Fmu, Fvar, epsilon=None):
        r"""
        Given a Normal distribution for the latent function,
        return the mean of Y

        if
            q(f) = N(Fmu, Fvar)

        and this object represents

            p(y|f)

        then this method computes the predictive mean

           ∫∫ y p(y|f)q(f) df dy

        and the predictive variance

           ∫∫ y² p(y|f)q(f) df dy  - [ ∫∫ y p(y|f)q(f) df dy ]²

        Here, we implement a default Monte Carlo routine.
        """

        def conditional_y_squared(*F):
            return self.conditional_variance(*F) + tf.square(self.conditional_mean(*F))

        E_y, E_y2 = self._mc_quadrature(
            [self.conditional_mean, conditional_y_squared], Fmu, Fvar, epsilon=epsilon
        )
        V_y = E_y2 - tf.square(E_y)
        return E_y, V_y  # [N, D]

    def _predict_log_density(self, Fmu, Fvar, Y, epsilon=None):
        r"""
        Given a Normal distribution for the latent function, and a datum Y,
        compute the log predictive density of Y.

        i.e. if
            q(f) = N(Fmu, Fvar)

        and this object represents

            p(y|f)

        then this method computes the predictive density

            log ∫ p(y=Y|f)q(f) df

        Here, we implement a default Monte Carlo routine.
        """
        return tf.reduce_sum(
            self._mc_quadrature(self.log_prob, Fmu, Fvar, Y=Y, logspace=True, epsilon=epsilon),
            axis=-1,
        )

    def _variational_expectations(self, Fmu, Fvar, Y, epsilon=None):
        r"""
        Compute the expected log density of the data, given a Gaussian
        distribution for the function values.

        if
            q(f) = N(Fmu, Fvar)  - Fmu: [N, D]  Fvar: [N, D]

        and this object represents

            p(y|f)  - Y: [N, 1]

        then this method computes

           ∫ (log p(y|f)) q(f) df.


        Here, we implement a default Monte Carlo quadrature routine.
        """
        return tf.reduce_sum(
            self._mc_quadrature(self.log_prob, Fmu, Fvar, Y=Y, epsilon=epsilon), axis=-1
        )<|MERGE_RESOLUTION|>--- conflicted
+++ resolved
@@ -60,10 +60,7 @@
 import tensorflow as tf
 
 from ..base import Module
-<<<<<<< HEAD
-from ..quadrature import NDiagGHQuadrature, hermgauss, ndiag_mc, ndiagquad
-=======
-from ..quadrature import ndiag_mc, GaussianQuadrature, NDiagGHQuadrature
+from ..quadrature import GaussianQuadrature, NDiagGHQuadrature, ndiag_mc
 
 
 DEFAULT_NUM_GAUSS_HERMITE_POINTS = 20
@@ -72,7 +69,6 @@
 likelihood method does not have an analytic method) if quadrature object is not
 explicitly passed to likelihood constructor.
 """
->>>>>>> d618fe57
 
 
 class Likelihood(Module, metaclass=abc.ABCMeta):
