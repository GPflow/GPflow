--- conflicted
+++ resolved
@@ -289,15 +289,9 @@
 
 
 class QuadratureLikelihood(Likelihood):
-<<<<<<< HEAD
-    def __init__(self, n_gh: int = 20, **kwargs):
-        super().__init__(**kwargs)
-        self.n_gh = n_gh
-=======
     def __init__(self, num_gauss_hermite_points: int = 20, **kwargs):
         super().__init__(**kwargs)
         self.num_gauss_hermite_points = num_gauss_hermite_points
->>>>>>> 9bf71d4e
         self._quadrature = None
 
     @property
@@ -310,11 +304,7 @@
                     "call a method which passes data to have it inferred."
                 )
             with tf.init_scope():
-<<<<<<< HEAD
-                self._quadrature = NDiagGHQuadrature(self.latent_dim, self.n_gh)
-=======
                 self._quadrature = NDiagGHQuadrature(self.latent_dim, self.num_gauss_hermite_points)
->>>>>>> 9bf71d4e
         return self._quadrature
 
     def _predict_mean_and_var(self, Fmu, Fvar):
@@ -354,11 +344,7 @@
         return tf.squeeze(self.quadrature(self._quadrature_log_prob, Fmu, Fvar, Y), -1)
 
 
-<<<<<<< HEAD
-class ScalarLikelihood(QuadratureLikelihood):
-=======
 class ScalarLikelihood(Likelihood):
->>>>>>> 9bf71d4e
     """
     A likelihood class that helps with scalar likelihood functions: likelihoods where
     each scalar latent function is associated with a single scalar observation variable.
