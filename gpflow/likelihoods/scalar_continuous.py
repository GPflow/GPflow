--- conflicted
+++ resolved
@@ -21,11 +21,7 @@
 
 from .. import logdensities
 from ..base import MeanAndVariance, TensorType
-<<<<<<< HEAD
 from ..config import default_likelihoods_positive_minimum
-from ..experimental.check_shapes import check_shapes, inherit_check_shapes
-=======
->>>>>>> cb882774
 from ..utilities.parameter_or_function import (
     ConstantOrFunction,
     ParameterOrFunction,
