# Copyright 2016 Valentine Svensson, James Hensman, alexggmatthews, Alexis Boukouvalas
# Copyright 2017 Artem Artemev @awav
#
# Licensed under the Apache License, Version 2.0 (the "License");
# you may not use this file except in compliance with the License.
# You may obtain a copy of the License at
#
# http://www.apache.org/licenses/LICENSE-2.0
#
# Unless required by applicable law or agreed to in writing, software
# distributed under the License is distributed on an "AS IS" BASIS,
# WITHOUT WARRANTIES OR CONDITIONS OF ANY KIND, either express or implied.
# See the License for the specific language governing permissions and
# limitations under the License.


import tensorflow as tf
import numpy as np

from . import settings
from . import logdensities
from . import transforms
from . import priors

from .decors import params_as_tensors
from .decors import params_as_tensors_for
from .params import Parameter
from .params import Parameterized
from .params import ParamList
from .quadrature import ndiagquad
from .quadrature import hermgauss


class Likelihood(Parameterized):
    def __init__(self, name=None):
        super(Likelihood, self).__init__(name)
        self.num_gauss_hermite_points = 20

    def predict_mean_and_var(self, Fmu, Fvar):
        """
        Given a Normal distribution for the latent function,
        return the mean of Y

        if
            q(f) = N(Fmu, Fvar)

        and this object represents

            p(y|f)

        then this method computes the predictive mean

           \int\int y p(y|f)q(f) df dy

        and the predictive variance

           \int\int y^2 p(y|f)q(f) df dy  - [ \int\int y^2 p(y|f)q(f) df dy ]^2

        Here, we implement a default Gauss-Hermite quadrature routine, but some
        likelihoods (e.g. Gaussian) will implement specific cases.
        """
        integrand2 = lambda *X: self.conditional_variance(*X) \
            + tf.square(self.conditional_mean(*X))
        E_y, E_y2 = ndiagquad([self.conditional_mean, integrand2],
                self.num_gauss_hermite_points,
                Fmu, Fvar)
        V_y = E_y2 - tf.square(E_y)
        return E_y, V_y

    def predict_density(self, Fmu, Fvar, Y):
        """
        Given a Normal distribution for the latent function, and a datum Y,
        compute the (log) predictive density of Y.

        i.e. if
            q(f) = N(Fmu, Fvar)

        and this object represents

            p(y|f)

        then this method computes the predictive density

           \int p(y=Y|f)q(f) df

        Here, we implement a default Gauss-Hermite quadrature routine, but some
        likelihoods (Gaussian, Poisson) will implement specific cases.
        """
        return ndiagquad(lambda X, Y: self.logp(X, Y),
                self.num_gauss_hermite_points,
                Fmu, Fvar, logspace=True, Y=Y)

    def variational_expectations(self, Fmu, Fvar, Y):
        """
        Compute the expected log density of the data, given a Gaussian
        distribution for the function values.

        if
            q(f) = N(Fmu, Fvar)

        and this object represents

            p(y|f)

        then this method computes

           \int (\log p(y|f)) q(f) df.


        Here, we implement a default Gauss-Hermite quadrature routine, but some
        likelihoods (Gaussian, Poisson) will implement specific cases.
        """
        return ndiagquad(lambda X, Y: self.logp(X, Y),
                self.num_gauss_hermite_points,
                Fmu, Fvar, Y=Y)


class Gaussian(Likelihood):
    def __init__(self, var=1.0, name=None):
        super().__init__(name=name)
        self.variance = Parameter(
            var, transform=transforms.positive, dtype=settings.float_type)

    @params_as_tensors
    def logp(self, F, Y):
        return logdensities.gaussian(Y, F, self.variance)

    @params_as_tensors
    def conditional_mean(self, F):  # pylint: disable=R0201
        return tf.identity(F)

    @params_as_tensors
    def conditional_variance(self, F):
        return tf.fill(tf.shape(F), tf.squeeze(self.variance))

    @params_as_tensors
    def predict_mean_and_var(self, Fmu, Fvar):
        return tf.identity(Fmu), Fvar + self.variance

    @params_as_tensors
    def predict_density(self, Fmu, Fvar, Y):
        return logdensities.gaussian(Y, Fmu, Fvar + self.variance)

    @params_as_tensors
    def variational_expectations(self, Fmu, Fvar, Y):
        return -0.5 * np.log(2 * np.pi) - 0.5 * tf.log(self.variance) \
               - 0.5 * (tf.square(Y - Fmu) + Fvar) / self.variance


class Poisson(Likelihood):
    """
    Poisson likelihood for use with count data, where the rate is given by the (transformed) GP.

    let g(.) be the inverse-link function, then this likelihood represents

    p(y_i | f_i) = Poisson(y_i | g(f_i) * binsize)

    Note:binsize
    For use in a Log Gaussian Cox process (doubly stochastic model) where the
    rate function of an inhomogeneous Poisson process is given by a GP.  The
    intractable likelihood can be approximated by gridding the space (into bins
    of size 'binsize') and using this Poisson likelihood.
    """

    def __init__(self, invlink=tf.exp, binsize=1.):
        Likelihood.__init__(self)
        self.invlink = invlink
        self.binsize = np.double(binsize)

    def logp(self, F, Y):
        return logdensities.poisson(Y, self.invlink(F) * self.binsize)

    def conditional_variance(self, F):
        return self.invlink(F) * self.binsize

    def conditional_mean(self, F):
        return self.invlink(F) * self.binsize

    def variational_expectations(self, Fmu, Fvar, Y):
        if self.invlink is tf.exp:
            return Y * Fmu - tf.exp(Fmu + Fvar / 2) * self.binsize \
                   - tf.lgamma(Y + 1) + Y * tf.log(self.binsize)
        return super(Poisson, self).variational_expectations(Fmu, Fvar, Y)

class Exponential(Likelihood):
    def __init__(self, invlink=tf.exp):
        super().__init__()
        self.invlink = invlink

    def logp(self, F, Y):
        return logdensities.exponential(Y, self.invlink(F))

    def conditional_mean(self, F):
        return self.invlink(F)

    def conditional_variance(self, F):
        return tf.square(self.invlink(F))

    def variational_expectations(self, Fmu, Fvar, Y):
        if self.invlink is tf.exp:
            return - tf.exp(-Fmu + Fvar / 2) * Y - Fmu
        return super().variational_expectations(Fmu, Fvar, Y)


class StudentT(Likelihood):
    def __init__(self, deg_free=3.0):
        Likelihood.__init__(self)
        self.deg_free = deg_free
        self.scale = Parameter(1.0, transform=transforms.positive,
            dtype=settings.float_type)

    @params_as_tensors
    def logp(self, F, Y):
        return logdensities.student_t(Y, F, self.scale, self.deg_free)

    @params_as_tensors
    def conditional_mean(self, F):
        return tf.identity(F)

    @params_as_tensors
    def conditional_variance(self, F):
        var = self.scale**2 * (self.deg_free / (self.deg_free - 2.0))
        return tf.fill(tf.shape(F), tf.squeeze(var))


def probit(x):
    return 0.5 * (1.0 + tf.erf(x / np.sqrt(2.0))) * (1 - 2e-3) + 1e-3


class Bernoulli(Likelihood):
    def __init__(self, invlink=probit):
        Likelihood.__init__(self)
        self.invlink = invlink

    def logp(self, F, Y):
        return logdensities.bernoulli(Y, self.invlink(F))

    def predict_mean_and_var(self, Fmu, Fvar):
        if self.invlink is probit:
            p = probit(Fmu / tf.sqrt(1 + Fvar))
            return p, p - tf.square(p)
        else:
            # for other invlink, use quadrature
            return Likelihood.predict_mean_and_var(self, Fmu, Fvar)

    def predict_density(self, Fmu, Fvar, Y):
        p = self.predict_mean_and_var(Fmu, Fvar)[0]
        return logdensities.bernoulli(Y, p)

    def conditional_mean(self, F):
        return self.invlink(F)

    def conditional_variance(self, F):
        p = self.invlink(F)
        return p - tf.square(p)


class Gamma(Likelihood):
    """
    Use the transformed GP to give the *scale* (inverse rate) of the Gamma
    """

    def __init__(self, invlink=tf.exp):
        Likelihood.__init__(self)
        self.invlink = invlink
        self.shape = Parameter(1.0, transform=transforms.positive)

    @params_as_tensors
    def logp(self, F, Y):
        return logdensities.gamma(Y, self.shape, self.invlink(F))

    @params_as_tensors
    def conditional_mean(self, F):
        return self.shape * self.invlink(F)

    @params_as_tensors
    def conditional_variance(self, F):
        scale = self.invlink(F)
        return self.shape * tf.square(scale)

    @params_as_tensors
    def variational_expectations(self, Fmu, Fvar, Y):
        if self.invlink is tf.exp:
            return -self.shape * Fmu - tf.lgamma(self.shape) \
                + (self.shape - 1.) * tf.log(Y) - Y * tf.exp(-Fmu + Fvar / 2.)
        else:
            return Likelihood.variational_expectations(self, Fmu, Fvar, Y)


class Beta(Likelihood):
    """
    This uses a reparameterisation of the Beta density. We have the mean of the
    Beta distribution given by the transformed process:

        m = sigma(f)

    and a scale parameter. The familiar alpha, beta parameters are given by

        m     = alpha / (alpha + beta)
        scale = alpha + beta

    so:
        alpha = scale * m
        beta  = scale * (1-m)
    """

    def __init__(self, invlink=probit, scale=1.0):
        Likelihood.__init__(self)
        self.scale = Parameter(scale, transform=transforms.positive)
        self.invlink = invlink

    @params_as_tensors
    def logp(self, F, Y):
        mean = self.invlink(F)
        alpha = mean * self.scale
        beta = self.scale - alpha
        return logdensities.beta(Y, alpha, beta)

    @params_as_tensors
    def conditional_mean(self, F):
        return self.invlink(F)

    @params_as_tensors
    def conditional_variance(self, F):
        mean = self.invlink(F)
        return (mean - tf.square(mean)) / (self.scale + 1.)


class RobustMax(Parameterized):
    """
    This class represent a multi-class inverse-link function. Given a vector
    f=[f_1, f_2, ... f_k], the result of the mapping is

    y = [y_1 ... y_k]

    with

    y_i = (1-eps)  i == argmax(f)
          eps/(k-1)  otherwise.
    """

    def __init__(self, num_classes, epsilon=1e-3, name=None):
        super().__init__(name)
        self.epsilon = Parameter(epsilon, transforms.Logistic(), trainable=False, dtype=settings.float_type,
                                 prior=priors.Beta(0.2, 5.))
        self.num_classes = num_classes

    @params_as_tensors
    def __call__(self, F):
        i = tf.argmax(F, 1)
        return tf.one_hot(i, self.num_classes, tf.squeeze(1. - self.epsilon), tf.squeeze(self._eps_K1))

    @property
    @params_as_tensors
    def _eps_K1(self):
        return self.epsilon / (self.num_classes - 1.)


    def prob_is_largest(self, Y, mu, var, gh_x, gh_w):
        Y = tf.cast(Y, tf.int64)
        # work out what the mean and variance is of the indicated latent function.
        oh_on = tf.cast(tf.one_hot(tf.reshape(Y, (-1,)), self.num_classes, 1., 0.), settings.float_type)
        mu_selected = tf.reduce_sum(oh_on * mu, 1)
        var_selected = tf.reduce_sum(oh_on * var, 1)

        # generate Gauss Hermite grid
        X = tf.reshape(mu_selected, (-1, 1)) + gh_x * tf.reshape(
            tf.sqrt(tf.clip_by_value(2. * var_selected, 1e-10, np.inf)), (-1, 1))

        # compute the CDF of the Gaussian between the latent functions and the grid (including the selected function)
        dist = (tf.expand_dims(X, 1) - tf.expand_dims(mu, 2)) / tf.expand_dims(
            tf.sqrt(tf.clip_by_value(var, 1e-10, np.inf)), 2)
        cdfs = 0.5 * (1.0 + tf.erf(dist / np.sqrt(2.0)))

        cdfs = cdfs * (1 - 2e-4) + 1e-4

        # blank out all the distances on the selected latent function
        oh_off = tf.cast(tf.one_hot(tf.reshape(Y, (-1,)), self.num_classes, 0., 1.), settings.float_type)
        cdfs = cdfs * tf.expand_dims(oh_off, 2) + tf.expand_dims(oh_on, 2)

        # take the product over the latent functions, and the sum over the GH grid.
        return tf.matmul(tf.reduce_prod(cdfs, reduction_indices=[1]), tf.reshape(gh_w / np.sqrt(np.pi), (-1, 1)))


class MultiClass(Likelihood):
    def __init__(self, num_classes, invlink=None):
        """
        A likelihood that can do multi-way classification.
        Currently the only valid choice
        of inverse-link function (invlink) is an instance of RobustMax.
        """
        Likelihood.__init__(self)
        self.num_classes = num_classes
        if invlink is None:
            invlink = RobustMax(self.num_classes)
        elif not isinstance(invlink, RobustMax):
            raise NotImplementedError
        self.invlink = invlink

    def logp(self, F, Y):
        if isinstance(self.invlink, RobustMax):
            with params_as_tensors_for(self.invlink):
                hits = tf.equal(tf.expand_dims(tf.argmax(F, 1), 1), tf.cast(Y, tf.int64))
                yes = tf.ones(tf.shape(Y), dtype=settings.float_type) - self.invlink.epsilon
                no = tf.zeros(tf.shape(Y), dtype=settings.float_type) + self.invlink._eps_K1
                p = tf.where(hits, yes, no)
            return tf.log(p)
        else:
            raise NotImplementedError

    def variational_expectations(self, Fmu, Fvar, Y):
        if isinstance(self.invlink, RobustMax):
            with params_as_tensors_for(self.invlink):
                gh_x, gh_w = hermgauss(self.num_gauss_hermite_points)
                p = self.invlink.prob_is_largest(Y, Fmu, Fvar, gh_x, gh_w)
                ve = p * tf.log(1. - self.invlink.epsilon) + (1. - p) * tf.log(self.invlink._eps_K1)
            return ve
        else:
            raise NotImplementedError

    def predict_mean_and_var(self, Fmu, Fvar):
        if isinstance(self.invlink, RobustMax):
            # To compute this, we'll compute the density for each possible output
            possible_outputs = [tf.fill(tf.stack([tf.shape(Fmu)[0], 1]), np.array(i, dtype=np.int64)) for i in
                                range(self.num_classes)]
            ps = [self._predict_non_logged_density(Fmu, Fvar, po) for po in possible_outputs]
            ps = tf.transpose(tf.stack([tf.reshape(p, (-1,)) for p in ps]))
            return ps, ps - tf.square(ps)
        else:
            raise NotImplementedError

    def predict_density(self, Fmu, Fvar, Y):
        return tf.log(self._predict_non_logged_density(Fmu, Fvar, Y))

    def _predict_non_logged_density(self, Fmu, Fvar, Y):
        if isinstance(self.invlink, RobustMax):
            with params_as_tensors_for(self.invlink):
                gh_x, gh_w = hermgauss(self.num_gauss_hermite_points)
                p = self.invlink.prob_is_largest(Y, Fmu, Fvar, gh_x, gh_w)
                den = p * (1. - self.invlink.epsilon) + (1. - p) * (self.invlink._eps_K1)
            return den
        else:
            raise NotImplementedError

    def conditional_mean(self, F):
        return self.invlink(F)

    def conditional_variance(self, F):
        p = self.conditional_mean(F)
        return p - tf.square(p)


class SwitchedLikelihood(Likelihood):
    def __init__(self, likelihood_list):
        """
        In this likelihood, we assume at extra column of Y, which contains
        integers that specify a likelihood from the list of likelihoods.
        """
        Likelihood.__init__(self)
        for l in likelihood_list:
            assert isinstance(l, Likelihood)
        self.likelihood_list = ParamList(likelihood_list)
        self.num_likelihoods = len(self.likelihood_list)

    def _partition_and_stitch(self, args, func_name):
        """
        args is a list of tensors, to be passed to self.likelihoods.<func_name>

        args[-1] is the 'Y' argument, which contains the indexes to self.likelihoods.

        This function splits up the args using dynamic_partition, calls the
        relevant function on the likelihoods, and re-combines the result.
        """
        # get the index from Y
        Y = args[-1]
        ind = Y[:, -1]
        ind = tf.cast(ind, tf.int32)
        Y = Y[:, :-1]
        args[-1] = Y

        # split up the arguments into chunks corresponding to the relevant likelihoods
        args = zip(*[tf.dynamic_partition(X, ind, self.num_likelihoods) for X in args])

        # apply the likelihood-function to each section of the data
        with params_as_tensors_for(self, convert=False):
            funcs = [getattr(lik, func_name) for lik in self.likelihood_list]
        results = [f(*args_i) for f, args_i in zip(funcs, args)]

        # stitch the results back together
        partitions = tf.dynamic_partition(tf.range(0, tf.size(ind)), ind, self.num_likelihoods)
        results = tf.dynamic_stitch(partitions, results)

        return results

    def logp(self, F, Y):
        return self._partition_and_stitch([F, Y], 'logp')

    def predict_density(self, Fmu, Fvar, Y):
        return self._partition_and_stitch([Fmu, Fvar, Y], 'predict_density')

    def variational_expectations(self, Fmu, Fvar, Y):
        return self._partition_and_stitch([Fmu, Fvar, Y], 'variational_expectations')

    def predict_mean_and_var(self, Fmu, Fvar):
        mvs = [lik.predict_mean_and_var(Fmu, Fvar) for lik in self.likelihood_list]
        mu_list, var_list = zip(*mvs)
        mu = tf.concat(mu_list, 1)
        var = tf.concat(var_list, 1)
        return mu, var


class Ordinal(Likelihood):
    """
    A likelihood for doing ordinal regression.

    The data are integer values from 0 to K, and the user must specify (K-1)
    'bin edges' which define the points at which the labels switch. Let the bin
    edges be [a_0, a_1, ... a_{K-1}], then the likelihood is

    p(Y=0|F) = phi((a_0 - F) / sigma)
    p(Y=1|F) = phi((a_1 - F) / sigma) - phi((a_0 - F) / sigma)
    p(Y=2|F) = phi((a_2 - F) / sigma) - phi((a_1 - F) / sigma)
    ...
    p(Y=K|F) = 1 - phi((a_{K-1} - F) / sigma)

    where phi is the cumulative density function of a Gaussian (the probit
    function) and sigma is a parameter to be learned. A reference is:

    @article{chu2005gaussian,
      title={Gaussian processes for ordinal regression},
      author={Chu, Wei and Ghahramani, Zoubin},
      journal={Journal of Machine Learning Research},
      volume={6},
      number={Jul},
      pages={1019--1041},
      year={2005}
    }
    """
    def __init__(self, bin_edges):
        """
        bin_edges is a numpy array specifying at which function value the
        output label should switch. In the possible Y values are 0...K, then
        the size of bin_edges should be (K-1).
        """
        Likelihood.__init__(self)
        self.bin_edges = bin_edges
        self.num_bins = bin_edges.size + 1
        self.sigma = Parameter(1.0, transform=transforms.positive)

    @params_as_tensors
    def logp(self, F, Y):
        Y = tf.cast(Y, tf.int64)
        scaled_bins_left = tf.concat([self.bin_edges/self.sigma, np.array([np.inf])], 0)
        scaled_bins_right = tf.concat([np.array([-np.inf]), self.bin_edges/self.sigma], 0)
        selected_bins_left = tf.gather(scaled_bins_left, Y)
        selected_bins_right = tf.gather(scaled_bins_right, Y)

        return tf.log(probit(selected_bins_left - F / self.sigma) -
                      probit(selected_bins_right - F / self.sigma) + 1e-6)

    @params_as_tensors
    def _make_phi(self, F):
        """
        A helper function for making predictions. Constructs a probability
        matrix where each row output the probability of the corresponding
        label, and the rows match the entries of F.

        Note that a matrix of F values is flattened.
        """
        scaled_bins_left = tf.concat([self.bin_edges / self.sigma, np.array([np.inf])], 0)
        scaled_bins_right = tf.concat([np.array([-np.inf]), self.bin_edges/self.sigma], 0)
        return probit(scaled_bins_left - tf.reshape(F, (-1, 1)) / self.sigma)\
            - probit(scaled_bins_right - tf.reshape(F, (-1, 1)) / self.sigma)

    def conditional_mean(self, F):
        phi = self._make_phi(F)
        Ys = tf.reshape(np.arange(self.num_bins, dtype=np.float64), (-1, 1))
        return tf.reshape(tf.matmul(phi, Ys), tf.shape(F))

    def conditional_variance(self, F):
        phi = self._make_phi(F)
        Ys = tf.reshape(np.arange(self.num_bins, dtype=np.float64), (-1, 1))
        E_y = tf.matmul(phi, Ys)
        E_y2 = tf.matmul(phi, tf.square(Ys))
        return tf.reshape(E_y2 - tf.square(E_y), tf.shape(F))


class MonteCarloLikelihood(Likelihood):
    def __init__(self, name=None):
        super().__init__(name)
        self.num_monte_carlo_points = 100
        del self.num_gauss_hermite_points

    def predict_mean_and_var(self, Fmu, Fvar):
        r"""
        Given a Normal distribution for the latent function,
        return the mean of Y

        if
            q(f) = N(Fmu, Fvar)

        and this object represents

            p(y|f)

        then this method computes the predictive mean

           \int\int y p(y|f)q(f) df dy

        and the predictive variance

           \int\int y^2 p(y|f)q(f) df dy  - [ \int\int y^2 p(y|f)q(f) df dy ]^2

        Here, we implement a default Monte Carlo routine.
        """
        N, D = tf.shape(Fmu)[0], tf.shape(Fvar)[1]
        mc_x = tf.random_normal((self.num_monte_carlo_points, N, D), dtype=settings.float_type) \
               * (Fvar[None, :, :] ** 0.5) + Fmu[None, :, :]
        mc_Xr = tf.reshape(mc_x, (self.num_monte_carlo_points * N, D))
        mc_cm = tf.reshape(self.conditional_mean(mc_Xr), (self.num_monte_carlo_points, N, D))

        # TODO return actual variance, not just zeros!?
        return tf.reduce_mean(mc_cm, 0), tf.zeros((N, D), settings.float_type)  # N x D

    def predict_density(self, Fmu, Fvar, Y):
        r"""
        Given a Normal distribution for the latent function, and a datum Y,
        compute the (log) predictive density of Y.

        i.e. if
            q(f) = N(Fmu, Fvar)

        and this object represents

            p(y|f)

        then this method computes the predictive density

           \int p(y=Y|f)q(f) df

<<<<<<< HEAD
        Here, we implement a default Gauss-Hermite quadrature routine, but some
        likelihoods (Gaussian, Poisson) will implement specific cases.
        """
        # gh_x, gh_w = hermgauss(self.num_gauss_hermite_points)
        #
        # gh_w = gh_w.reshape(-1, 1) / np.sqrt(np.pi)
        # shape = tf.shape(Fmu)
        # Fmu, Fvar, Y = [tf.reshape(e, (-1, 1)) for e in (Fmu, Fvar, Y)]
        # X = gh_x[None, :] * tf.sqrt(2.0 * Fvar) + Fmu
        #
        # Y = tf.tile(Y, [1, self.num_gauss_hermite_points])  # broadcast Y to match X
        #
        # logp = self.logp(X, Y)
        # return tf.reshape(tf.log(tf.matmul(tf.exp(logp), gh_w)), shape)
        raise NotImplementedError()
=======
        Here, we implement a default Monte Carlo routine.
        """
        raise NotImplementedError
>>>>>>> c3a5b023

    def variational_expectations(self, Fmu, Fvar, Y, epsilon=None):
        r"""
        Compute the expected log density of the data, given a Gaussian
        distribution for the function values.

        if
            q(f) = N(Fmu, Fvar)  - Fmu: N x D  Fvar: N x D

        and this object represents

            p(y|f)  - Y: N x 1

        then this method computes

           \int (\log p(y|f)) q(f) df.


        Here, we implement a default Monte Carlo quadrature routine.
        """
        N, D = tf.shape(Fmu)[0], tf.shape(Fvar)[1]
        if epsilon is None:
            epsilon = tf.random_normal((self.num_monte_carlo_points, N, D), dtype=settings.float_type)
        mc_x = Fmu[None, :, :] + tf.sqrt(Fvar[None, :, :]) * epsilon
        mc_Xr = tf.reshape(mc_x, (self.num_monte_carlo_points * N, D))
        mc_Yr = tf.tile(Y, [self.num_monte_carlo_points, 1])  # broadcast Y to match X
        mc_logp = tf.reshape(self.logp(mc_Xr, mc_Yr),
                             (self.num_monte_carlo_points, N, 1))  # S x N x 1
        return tf.reduce_mean(mc_logp, 0)  # N x 1


<<<<<<< HEAD
class SoftMax(MonteCarloLikelihood):
    """
    The soft-max multi-class likelihood.
    """

    def __init__(self, num_classes, name=None):
        super().__init__(name)
=======
# pylint: disable=abstract-method

class GaussianMC(MonteCarloLikelihood):
    def __init__(self, var=1.0):
        super().__init__()
        self.variance = Parameter(
            var, transform=transforms.positive, dtype=settings.float_type)

    @params_as_tensors
    def logp(self, F, Y):
        return logdensities.gaussian(F, Y, self.variance)

    def conditional_mean(self, F):  # pylint: disable=R0201
        return tf.identity(F)


class SoftMax(MonteCarloLikelihood):
    def __init__(self, num_classes):
        super().__init__()
>>>>>>> c3a5b023
        self.num_classes = num_classes

    def logp(self, F, Y):
        return -tf.nn.sparse_softmax_cross_entropy_with_logits(logits=F, labels=Y[:, 0])[:, None]

    def conditional_mean(self, F):
        return tf.nn.softmax(F)<|MERGE_RESOLUTION|>--- conflicted
+++ resolved
@@ -116,10 +116,10 @@
 
 
 class Gaussian(Likelihood):
-    def __init__(self, var=1.0, name=None):
+    def __init__(self, variance=1.0, name=None):
         super().__init__(name=name)
         self.variance = Parameter(
-            var, transform=transforms.positive, dtype=settings.float_type)
+            variance, transform=transforms.positive, dtype=settings.float_type)
 
     @params_as_tensors
     def logp(self, F, Y):
@@ -638,27 +638,9 @@
 
            \int p(y=Y|f)q(f) df
 
-<<<<<<< HEAD
-        Here, we implement a default Gauss-Hermite quadrature routine, but some
-        likelihoods (Gaussian, Poisson) will implement specific cases.
-        """
-        # gh_x, gh_w = hermgauss(self.num_gauss_hermite_points)
-        #
-        # gh_w = gh_w.reshape(-1, 1) / np.sqrt(np.pi)
-        # shape = tf.shape(Fmu)
-        # Fmu, Fvar, Y = [tf.reshape(e, (-1, 1)) for e in (Fmu, Fvar, Y)]
-        # X = gh_x[None, :] * tf.sqrt(2.0 * Fvar) + Fmu
-        #
-        # Y = tf.tile(Y, [1, self.num_gauss_hermite_points])  # broadcast Y to match X
-        #
-        # logp = self.logp(X, Y)
-        # return tf.reshape(tf.log(tf.matmul(tf.exp(logp), gh_w)), shape)
-        raise NotImplementedError()
-=======
         Here, we implement a default Monte Carlo routine.
         """
         raise NotImplementedError
->>>>>>> c3a5b023
 
     def variational_expectations(self, Fmu, Fvar, Y, epsilon=None):
         r"""
@@ -690,7 +672,26 @@
         return tf.reduce_mean(mc_logp, 0)  # N x 1
 
 
-<<<<<<< HEAD
+# pylint: disable=abstract-method
+
+class GaussianMC(MonteCarloLikelihood):
+    """
+    Stochastic version of Gaussian likelihood for comparison.
+    """
+
+    def __init__(self, variance=1.0):
+        super().__init__()
+        self.variance = Parameter(
+            variance, transform=transforms.positive, dtype=settings.float_type)
+
+    @params_as_tensors
+    def logp(self, F, Y):
+        return logdensities.gaussian(F, Y, self.variance)
+
+    def conditional_mean(self, F):  # pylint: disable=R0201
+        return tf.identity(F)
+
+
 class SoftMax(MonteCarloLikelihood):
     """
     The soft-max multi-class likelihood.
@@ -698,27 +699,6 @@
 
     def __init__(self, num_classes, name=None):
         super().__init__(name)
-=======
-# pylint: disable=abstract-method
-
-class GaussianMC(MonteCarloLikelihood):
-    def __init__(self, var=1.0):
-        super().__init__()
-        self.variance = Parameter(
-            var, transform=transforms.positive, dtype=settings.float_type)
-
-    @params_as_tensors
-    def logp(self, F, Y):
-        return logdensities.gaussian(F, Y, self.variance)
-
-    def conditional_mean(self, F):  # pylint: disable=R0201
-        return tf.identity(F)
-
-
-class SoftMax(MonteCarloLikelihood):
-    def __init__(self, num_classes):
-        super().__init__()
->>>>>>> c3a5b023
         self.num_classes = num_classes
 
     def logp(self, F, Y):
