--- conflicted
+++ resolved
@@ -18,12 +18,8 @@
     "training_loop",
     "print_summary",
     "deepcopy_components",
-<<<<<<< HEAD
     "leaf_components",
     "parameters_dict"
-=======
-    "leaf_components"
->>>>>>> 7b594837
 ]
 
 TraverseInput = TypeVar("TraverseInput", tf.Variable, tf.Module, Parameter)
