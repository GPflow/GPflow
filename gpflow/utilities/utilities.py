--- conflicted
+++ resolved
@@ -18,6 +18,7 @@
     "print_summary",
     "tabulate_module_summary",
     "deepcopy",
+    "freeze",
     "leaf_components",
     "parameter_dict",
     "read_values",
@@ -250,7 +251,6 @@
     return input_module
 
 
-<<<<<<< HEAD
 def _get_by_name_index(parent: object, attr_str: str, index_str: str) -> object:
     attr = getattr(parent, attr_str)
     if index_str is not None:
@@ -311,15 +311,13 @@
     attr_token, index_token = parse(tokens[-1])
     return curr, attr_token, index_token
 
-=======
-M = TypeVar("M", bound=tf.Module)
->>>>>>> 6274e024
 
 def getattr_by_path(target: object, attr_path: str) -> Any:
     """Get a value of nested attribute by a string path.
 
     :param target: Root object that contains nested attribute
     :param attr_path: String type value that represents path to an attribute.
+    :return: Object stored at `attr_path`.
 
     Example:
         k = gpflow.kernels.Matern52()
@@ -355,28 +353,31 @@
 M = TypeVar("M", bound=tf.Module)
 
 
-def deepcopy(input_module: M, freeze: bool = False) -> M:
+def deepcopy(input_module: M) -> M:
     """
     Returns a deepcopy of the input tf.Module. To do that first resets the caches stored inside each
     tfp.bijectors.Bijector to allow the deepcopy of the tf.Module.
 
     :param input_module: tf.Module including keras.Model, keras.layers.Layer and gpflow.Module.
-    :param freeze: Boolean value. If `True` all variables and parameters are replaced with constants
-        in a copy object.
     :return: Returns a deepcopy of an input object.
     """
-<<<<<<< HEAD
-    module_copy = copy.deepcopy(reset_cache_bijectors(input_module))
-    if freeze:
-        for name, value in parameter_dict(module_copy).items():
-            tensor = tf.convert_to_tensor(value, dtype=value.dtype)
-            const_value = tf.constant(tensor)
-            attr_path = name.lstrip(".")
-            setattr_by_path(module_copy, attr_path, const_value)
+    return copy.deepcopy(reset_cache_bijectors(input_module))
+
+
+def freeze(input_module: M) -> M:
+    """
+    Returns a deepcopy of the input tf.Module with constants instead of variables and parameters.
+
+    :param input_module: tf.Module or gpflow.Module.
+    :return: Returns a frozen deepcopy of an input object.
+    """
+    module_copy = deepcopy(input_module)
+    for name, value in parameter_dict(module_copy).items():
+        tensor = tf.convert_to_tensor(value, dtype=value.dtype)
+        const_value = tf.constant(tensor)
+        attr_path = name.lstrip(".")
+        setattr_by_path(module_copy, attr_path, const_value)
     return module_copy
-=======
-    return deepcopy(reset_cache_bijectors(input_module))
->>>>>>> 6274e024
 
 
 def traverse_module(
