import re
from copy import deepcopy
from functools import lru_cache
from typing import Callable, Dict, List, Optional, Union, TypeVar, Any, Tuple

import numpy as np
import tensorflow as tf
import tensorflow_probability as tfp
from tabulate import tabulate


from ..base import Parameter
from ..config import summary_fmt

__all__ = [
    "set_trainable",
    "multiple_assign",
    "training_loop",
    "print_summary",
<<<<<<< HEAD
    "leaf_components",
=======
    "deepcopy_components"
>>>>>>> 6e43fecb
]

TraverseInput = TypeVar("TraverseInput", tf.Variable, tf.Module, Parameter)
State = Any
Path = str
Accumulator = Tuple[Path, State]
TraverseUpdateCallable = Callable[[TraverseInput, Path, State], State]


def set_trainable(model: tf.Module, flag: bool):
    """
    Set trainable flag for all `tf.Variable`s and `gpflow.Parameter`s in a module.
    """
    for variable in model.trainable_variables:
        variable._trainable = flag


def multiple_assign(input: tf.Module, vars_dict: Dict[str, tf.Tensor]):
    """
    Multiple assign takes a dictionary with new values. Dictionary keys are paths to the
    `tf.Variable`s or `gpflow.Parameters` of the input module.

    :param input: `tf.Module`.
    :param vars_dict: a dictionary with keys of the form "module.path.to.variable" and new value tensors.
    """
    reference_var_dict = leaf_components(input)
    for path, value in vars_dict.items():
        reference_var_dict[path].assign(value)


def training_loop(closure: Callable[..., tf.Tensor],
                  optimizer: Optional[tf.optimizers.Optimizer] = None,
                  var_list: List[tf.Variable] = None,
                  maxiter=1e3,
                  jit=False):
    """
    Simple generic training loop. At each iteration uses a GradientTape to compute
    the gradients of a loss function with respect to a set of variables.

    :param closure: Callable that constructs a loss function based on data and model being trained
    :param optimizer: tf.optimizers or tf.keras.optimizers that updates variables by applying the
        corresponding loss gradients. Adam is a default optimizer with default settings.
    :param var_list: List of model variables to be learnt during training
    :param maxiter: Maximum number of
    :return:
    """

    optimizer = tf.optimizers.Adam() if optimizer is None else optimizer

    def optimization_step():
        with tf.GradientTape() as tape:
            tape.watch(var_list)
            loss = closure()
        grads = tape.gradient(loss, var_list)
        optimizer.apply_gradients(zip(grads, var_list))

    if jit:
        optimization_step = tf.function(optimization_step)

    for _ in range(int(maxiter)):
        optimization_step()


def print_summary(module: tf.Module, fmt: str = None):
    """
    Prints a summary of the parameters and variables contained in a tf.Module.
    """

    if fmt == "notebook":
        from IPython.core.display import display, HTML
        tab = tabulate_module_summary(module, "html")
        display(HTML(tab))
    else:
        print(tabulate_module_summary(module, fmt))


def tabulate_module_summary(module: tf.Module, tablefmt: str = None) -> str:
    tablefmt = tablefmt if tablefmt is not None else summary_fmt()
    column_names = ['name', 'class', 'transform', 'trainable', 'shape', 'dtype', 'value']

    def get_name(v):
        return v.__class__.__name__

    def get_transform(v):
        if hasattr(v, "transform") and v.transform is not None:
            return v.transform.__class__.__name__
        return None

    merged_leaf_components = _merge_leaf_components(leaf_components(module))

    column_values = [[
        path,
        get_name(variable),
        get_transform(variable),
        variable.trainable,
        variable.shape,
        variable.dtype.name,
        _str_tensor_value(variable.numpy())
    ] for path, variable in merged_leaf_components.items()]
    return tabulate(column_values, headers=column_names, tablefmt=tablefmt)


def leaf_components(input: tf.Module):
    return _get_leaf_components(input)


def _merge_leaf_components(
        input: Dict[str, Union[tf.Tensor, Parameter]]) -> Dict[str, Union[tf.Tensor, Parameter]]:
    input_values = set(
        [value.experimental_ref() if isinstance(value, tf.Variable) else value for value in input.values()]
    )
    if len(input_values) == len(input):
        return input
    tmp_dict = dict()
    for key, item in input.items():
        if item in tmp_dict:
            tmp_dict[item] = f"{tmp_dict[item]}\n{key}"
        else:
            tmp_dict[item] = key
    return {key: item for item, key in tmp_dict.items()}


def _get_leaf_components(input_module: tf.Module):
    """
    Returns a list of tuples each corresponding to a gpflow.Parameter or tf.Variable in the each
    submodules of a given tf.Module. Each tuple consists of an specific Parameter (or Variable) and
    its relative path inside the module, which is constructed recursively by adding a prefix with
    the path to the current module. Designed to be used as a helper for the method 'print_summary'.

    :param input_module: tf.Module including keras.Model, keras.layers.Layer and gpflow.Module.
    :return:
    """
    target_types = (Parameter, tf.Variable)
    input_name, state = input_module.__class__.__name__, dict()
    accumulator = (input_name, state)

    def update_state(parameter_or_variable, path, state):
        state[path] = parameter_or_variable
        return state

    state = traverse_module(input_module, accumulator, update_state, target_types)
    return state


def reset_cache_bijectors(input_module: tf.Module) -> tf.Module:
    """
    Recursively finds tfp.bijectors.Bijector-s inside the components of the tf.Module using `traverse_component`.
    Resets the caches stored inside each tfp.bijectors.Bijector.

    :param input_module: tf.Module including keras.Model, keras.layers.Layer and gpflow.Module.
    :return:
    """
    target_types = (tfp.bijectors.Bijector,)
    accumulator = ('', None)

    def clear_bijector(bijector, _, state):
        bijector._from_x.clear()
        bijector._from_y.clear()
        return state

    _ = traverse_module(input_module, accumulator, clear_bijector, target_types)
    return input_module


def deepcopy_components(input_module: tf.Module) -> tf.Module:
    """
    Returns a deepcopy of the input tf.Module. To do that first resets the caches stored inside each
    tfp.bijectors.Bijector to allow the deepcopy of the tf.Module.

    :param input_module: tf.Module including keras.Model, keras.layers.Layer and gpflow.Module.
    :return:
    """
    return deepcopy(reset_cache_bijectors(input_module))


def traverse_module(m: TraverseInput,
                    acc: Accumulator,
                    update_cb: TraverseUpdateCallable,
                    target_types: tuple) -> Accumulator:
    """
    Recursively traverses `m`, accumulating in `acc` a path and a state until it finds an object of type
    in `target_types` to apply `update_cb` to update the accumulator `acc` and/or the object.

    :param m: tf.Module, tf.Variable or gpflow.Parameter
    :param acc: Tuple of path and state
    :param update_cb: Callable
    :param target_types: target class types
    :return:
    """
    path, state = acc

    new_state = state

    if isinstance(m, target_types):
        return update_cb(m, path, state)

    if isinstance(m, (list, tuple)):
        for term_idx, subterm in enumerate(m):
            new_acc = (f"{path}[{term_idx}]", new_state)
            new_state = traverse_module(subterm, new_acc, update_cb, target_types)
    elif isinstance(m, dict):
        for term_idx, subterm in m.items():
            new_acc = (f"{path}['{term_idx}']", new_state)
            new_state = traverse_module(subterm, new_acc, update_cb, target_types)
    elif isinstance(m, tf.Module):
        for name, submodule in vars(m).items():
            if name in tf.Module._TF_MODULE_IGNORED_PROPERTIES:
                continue
            new_acc = (f"{path}.{name}", new_state)
            new_state = traverse_module(submodule, new_acc, update_cb, target_types)
    return new_state


@lru_cache()
def _first_three_elements_regexp():
    num_re = r"[+\-]?(?:0|[1-9]\d*)(?:\.\d*)?(?:[eE][+\-]?\d+)?"
    pat_re = rf"^(?:(\[+)\s*)?({num_re})(?:\s+({num_re})(?:\s+({num_re}))?)?.*?"
    return re.compile(pat_re)


def _str_tensor_value(value: np.ndarray):
    value_str = str(value)
    if value.size <= 3:
        return value_str

    max_chars = 500
    value_str = value_str[:max_chars]
    regexp = _first_three_elements_regexp()
    match = regexp.match(value_str)
    assert match is not None
    brackets, elem1, elem2, elem3 = match.groups()

    out = f"{elem1}"
    if elem2 is not None:
        out = f"{out}{f', {elem2}'}"
        if elem3 is not None:
            out = f"{out}{f', {elem3}'}"
    if brackets is not None:
        out = f"{brackets}{out}..."

    return out<|MERGE_RESOLUTION|>--- conflicted
+++ resolved
@@ -17,11 +17,8 @@
     "multiple_assign",
     "training_loop",
     "print_summary",
-<<<<<<< HEAD
     "leaf_components",
-=======
-    "deepcopy_components"
->>>>>>> 6e43fecb
+    "deepcopy_components",
 ]
 
 TraverseInput = TypeVar("TraverseInput", tf.Variable, tf.Module, Parameter)
