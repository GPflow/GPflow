# Copyright 2016 James Hensman, alexggmatthews, PabloLeon, Valentine Svensson
#
# Licensed under the Apache License, Version 2.0 (the "License");
# you may not use this file except in compliance with the License.
# You may obtain a copy of the License at
#
# http://www.apache.org/licenses/LICENSE-2.0
#
# Unless required by applicable law or agreed to in writing, software
# distributed under the License is distributed on an "AS IS" BASIS,
# WITHOUT WARRANTIES OR CONDITIONS OF ANY KIND, either express or implied.
# See the License for the specific language governing permissions and
# limitations under the License.


import warnings
import tensorflow as tf
import numpy as np

from . import settings
from .params import Parameter
from .params import Parameterized
from .params import ParamList
from .decors import params_as_tensors


class MeanFunction(Parameterized):
    """
    The base mean function class.
    To implement a mean function, write the __call__ method. This takes a
    tensor X and returns a tensor m(X). In accordance with the GPflow
    standard, each row of X represents one datum, and each row of Y is computed
    independently for each row of X.

    MeanFunction classes can have parameters, see the Linear class for an
    example.
    """
    def __call__(self, X):
        raise NotImplementedError("Implement the __call__ method for this mean function")

    def __add__(self, other):
        return Additive(self, other)

    def __mul__(self, other):
        return Product(self, other)


<<<<<<< HEAD
=======
class Zero(MeanFunction):
    def __call__(self, X):
        return tf.zeros(tf.stack([tf.shape(X)[0], 1]), dtype=settings.float_type)


>>>>>>> 140a53c5
class Linear(MeanFunction):
    """
    y_i = A x_i + b
    """
    def __init__(self, A=None, b=None):
        """
        A is a matrix which maps each element of X to Y, b is an additive
        constant.

        If X has N rows and D columns, and Y is intended to have Q columns,
        then A must be D x Q, b must be a vector of length Q.
        """
        A = np.ones((1, 1)) if A is None else A
        b = np.zeros(1) if b is None else b
        MeanFunction.__init__(self)
        self.A = Parameter(np.atleast_2d(A))
        self.b = Parameter(b)

    @params_as_tensors
    def __call__(self, X):
        return tf.matmul(X, self.A) + self.b


class Identity(Linear):
    """
    y_i = x_i
    """
    def __init__(self, input_dim=None):
        Linear.__init__(self)
        self.input_dim = input_dim

    def __call__(self, X):
        return X

    @property
    def A(self):
        if self.input_dim is None:
            warnings.warn("An input_dim needs to be specified when using the "
                          "`Identity` mean function in combination with expectations.")
            return tf.eye(1)
        return tf.eye(self.input_dim)


    @property
    def b(self):
        if self.input_dim is None:
            warnings.warn("An input_dim needs to be specified when using the "
                          "`Identity` mean function in combination with expectations.")

            return tf.zeros(1)

        return tf.zeros(self.input_dim)


class Constant(MeanFunction):
    """
    y_i = c,,
    """
    def __init__(self, c=None):
        MeanFunction.__init__(self)
        c = np.zeros(1) if c is None else c
        self.c = Parameter(c)

    @params_as_tensors
    def __call__(self, X):
        shape = tf.stack([tf.shape(X)[0], 1])
        return tf.tile(tf.reshape(self.c, (1, -1)), shape)


class Zero(Constant):
    def __init__(self, output_dim=1):
        Constant.__init__(self)
        self.output_dim = output_dim
        del self.c

    def __call__(self, X):
        return tf.zeros((tf.shape(X)[0], self.output_dim), dtype=settings.tf_float)


class SwitchedMeanFunction(MeanFunction):
    """
    This class enables to use different (independent) mean_functions respective
    to the data 'label'.
    We assume the 'label' is stored in the extra column of X.
    """
    def __init__(self, meanfunction_list):
        MeanFunction.__init__(self)
        for m in meanfunction_list:
            assert isinstance(m, MeanFunction)
        self.meanfunction_list = ParamList(meanfunction_list)
        self.num_meanfunctions = len(self.meanfunction_list)

    @params_as_tensors
    def __call__(self, X):
        ind = tf.gather(tf.transpose(X), tf.shape(X)[1]-1)  # ind = X[:,-1]
        ind = tf.cast(ind, tf.int32)
        X = tf.transpose(tf.gather(tf.transpose(X), tf.range(0, tf.shape(X)[1]-1)))  # X = X[:,:-1]

        # split up X into chunks corresponding to the relevant likelihoods
        x_list = tf.dynamic_partition(X, ind, self.num_meanfunctions)
        # apply the likelihood-function to each section of the data
        results = [m(x) for x, m in zip(x_list, self.meanfunction_list)]
        # stitch the results back together
        partitions = tf.dynamic_partition(tf.range(0, tf.size(ind)), ind, self.num_meanfunctions)
        return tf.dynamic_stitch(partitions, results)


class Additive(MeanFunction):
    def __init__(self, first_part, second_part):
        MeanFunction.__init__(self)
        self.add_1 = first_part
        self.add_2 = second_part

    def __call__(self, X):
        return tf.add(self.add_1(X), self.add_2(X))


class Product(MeanFunction):
    def __init__(self, first_part, second_part):
        MeanFunction.__init__(self)

        self.prod_1 = first_part
        self.prod_2 = second_part

    def __call__(self, X):
        return tf.multiply(self.prod_1(X), self.prod_2(X))<|MERGE_RESOLUTION|>--- conflicted
+++ resolved
@@ -13,7 +13,6 @@
 # limitations under the License.
 
 
-import warnings
 import tensorflow as tf
 import numpy as np
 
@@ -45,14 +44,6 @@
         return Product(self, other)
 
 
-<<<<<<< HEAD
-=======
-class Zero(MeanFunction):
-    def __call__(self, X):
-        return tf.zeros(tf.stack([tf.shape(X)[0], 1]), dtype=settings.float_type)
-
-
->>>>>>> 140a53c5
 class Linear(MeanFunction):
     """
     y_i = A x_i + b
@@ -90,22 +81,26 @@
     @property
     def A(self):
         if self.input_dim is None:
-            warnings.warn("An input_dim needs to be specified when using the "
-                          "`Identity` mean function in combination with expectations.")
-            return tf.eye(1)
-        return tf.eye(self.input_dim)
+            raise ValueError("An input_dim needs to be specified when using the "
+                             "`Identity` mean function in combination with expectations.")
 
+        return tf.eye(self.input_dim, dtype=settings.float_type)
 
     @property
     def b(self):
         if self.input_dim is None:
-            warnings.warn("An input_dim needs to be specified when using the "
-                          "`Identity` mean function in combination with expectations.")
+            raise ValueError("An input_dim needs to be specified when using the "
+                             "`Identity` mean function in combination with expectations.")
 
-            return tf.zeros(1)
+        return tf.zeros(self.input_dim, dtype=settings.float_type)
 
-        return tf.zeros(self.input_dim)
+    @A.setter
+    def A(self, A):
+        pass
 
+    @b.setter
+    def b(self, b):
+        pass
 
 class Constant(MeanFunction):
     """
