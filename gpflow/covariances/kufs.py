import tensorflow as tf
from ..base import TensorLike
from ..inducing_variables import InducingPoints, Multiscale, InducingPatches
from ..kernels import Kernel, SquaredExponential, Convolutional
from .dispatch import Kuf


@Kuf.register(InducingPoints, Kernel, TensorLike)
def Kuf_kernel_inducingpoints(inducing_variable: InducingPoints, kernel: Kernel, Xnew):
    return kernel(inducing_variable.Z, Xnew)


@Kuf.register(Multiscale, SquaredExponential, TensorLike)
def Kuf_sqexp_multiscale(inducing_variable: Multiscale, kernel: SquaredExponential, Xnew):
    Xnew, _ = kernel.slice(Xnew, None)
    Zmu, Zlen = kernel.slice(inducing_variable.Z, inducing_variable.scales)
    idlengthscale = kernel.lengthscale + Zlen
    d = inducing_variable._cust_square_dist(Xnew, Zmu, idlengthscale)
    lengthscale = tf.reduce_prod(kernel.lengthscale / idlengthscale, 1)
    lengthscale = tf.reshape(lengthscale, (1, -1))
    return tf.transpose(kernel.variance * tf.exp(-0.5 * d) * lengthscale)


@Kuf.register(InducingPatches, Convolutional, object)
def Kuf_conv_patch(feat, kern, Xnew):
<<<<<<< HEAD
    Xp = kern.get_patches(Xnew)  # [N, num_patches, patch_len]
    bigKzx = kern.basekern.K(feat.Z, Xp)  # [M, N, P] -- thanks to broadcasting of kernels
=======
    Xp = kern.get_patches(Xnew)  # N x num_patches x patch_len
    bigKzx = kern.base_kernel.K(feat.Z, Xp)  # [M, N, P] -- thanks to broadcasting of kernels
>>>>>>> 3f6ac639
    Kzx = tf.reduce_sum(bigKzx * kern.weights if hasattr(kern, "weights") else bigKzx, [2])
    return Kzx / kern.num_patches<|MERGE_RESOLUTION|>--- conflicted
+++ resolved
@@ -23,12 +23,7 @@
 
 @Kuf.register(InducingPatches, Convolutional, object)
 def Kuf_conv_patch(feat, kern, Xnew):
-<<<<<<< HEAD
     Xp = kern.get_patches(Xnew)  # [N, num_patches, patch_len]
-    bigKzx = kern.basekern.K(feat.Z, Xp)  # [M, N, P] -- thanks to broadcasting of kernels
-=======
-    Xp = kern.get_patches(Xnew)  # N x num_patches x patch_len
     bigKzx = kern.base_kernel.K(feat.Z, Xp)  # [M, N, P] -- thanks to broadcasting of kernels
->>>>>>> 3f6ac639
     Kzx = tf.reduce_sum(bigKzx * kern.weights if hasattr(kern, "weights") else bigKzx, [2])
     return Kzx / kern.num_patches