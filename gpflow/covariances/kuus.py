--- conflicted
+++ resolved
@@ -1,12 +1,7 @@
 import tensorflow as tf
 
-<<<<<<< HEAD
-from ..inducing_variables import InducingVariables, InducingPoints, Multiscale
-from ..kernels import Kernel, SquaredExponential
-=======
-from ..inducing_variables import InducingPoints, Multiscale, InducingPatches
+from ..inducing_variables import InducingVariables, InducingPoints, Multiscale, InducingPatches
 from ..kernels import Kernel, SquaredExponential, Convolutional
->>>>>>> 13dd8390
 from .dispatch import Kuu
 from ..config import default_float
 
@@ -41,5 +36,5 @@
 
 
 @Kuu.register(InducingPatches, Convolutional)
-def _Kuu(feat, kern, jitter=0.0):
+def Kuu_conv_patch(feat, kern, jitter=0.0):
     return kern.basekern.K(feat.Z) + jitter * tf.eye(len(feat), dtype=default_float())