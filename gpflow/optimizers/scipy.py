--- conflicted
+++ resolved
@@ -48,12 +48,7 @@
         if not callable(closure):
             raise TypeError('Callable object expected.')  # pragma: no cover
         initial_params = self.initial_parameters(variables)
-<<<<<<< HEAD
 
-        method = scipy_kwargs.pop('method', self._DEFAULT_METHOD)
-        return scipy.optimize.minimize(func, initial_params, jac=True, method=method,
-                                       **scipy_kwargs)
-=======
         func = self.eval_func(closure, variables)
         if step_callback is not None:
             if 'callback' in scipy_kwargs:
@@ -61,8 +56,10 @@
 
             callback = self.callback_func(closure, variables, step_callback)
             scipy_kwargs.update(dict(callback=callback))
-        return scipy.optimize.minimize(func, initial_params, jac=True, **scipy_kwargs)
->>>>>>> 6e43fecb
+
+        method = scipy_kwargs.pop('method', self._DEFAULT_METHOD)
+        return scipy.optimize.minimize(func, initial_params, jac=True, method=method,
+                                       **scipy_kwargs)
 
     @classmethod
     def initial_parameters(cls, variables):
