--- conflicted
+++ resolved
@@ -62,30 +62,11 @@
     @classmethod
     def eval_func(cls, closure: LossClosure, variables: Variables):
         def _eval(x):
-<<<<<<< HEAD
-            cls.unpack_tensors(variables, x)
-            loss, grads = _compute_loss_and_gradients(closure, variables)
-            return loss.numpy().astype(np.float64), cls.pack_tensors(grads).astype(np.float64)
-
-        return _eval
-
-    @classmethod
-    def callback_func(cls, closure: LossClosure, variables: Variables, step_callback: Optional[StepCallback] = None):
-        step = 0  # type: int
-
-        def _callback(x):
-            nonlocal step
-            cls.unpack_tensors(variables, x)
-            loss, grads = _compute_loss_and_gradients(closure, variables)
-            step_callback(step=step, loss=loss, variables=variables, gradients=grads)
-            step += 1
-=======
             values = cls.unpack_tensors(variables, x)
             cls.assign_tensors(variables, values)
 
             loss, grads = _compute_loss_and_gradients(closure, variables)
             return loss.numpy().astype(np.float64), cls.pack_tensors(grads).astype(np.float64)
->>>>>>> 6e43fecb
 
         return _callback
 
