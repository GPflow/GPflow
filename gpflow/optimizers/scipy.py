--- conflicted
+++ resolved
@@ -1,4 +1,3 @@
-<<<<<<< HEAD
 # Copyright 2017-2020 The GPflow Authors. All Rights Reserved.
 #
 # Licensed under the Apache License, Version 2.0 (the "License");
@@ -13,10 +12,7 @@
 # See the License for the specific language governing permissions and
 # limitations under the License.
 
-from typing import Callable, Iterable, List, Tuple, Optional, TypeVar
-=======
 from typing import Callable, Iterable, List, Optional, Sequence, Tuple, TypeVar, Union
->>>>>>> 647ca90e
 
 import numpy as np
 import scipy.optimize
