# Copyright 2019 Artem Artemev @awav, Eric Hambro @condnsdmatters
#
# Licensed under the Apache License, Version 2.0 (the "License");
# you may not use this file except in compliance with the License.
# You may obtain a copy of the License at
#
# http://www.apache.org/licenses/LICENSE-2.0
#
# Unless required by applicable law or agreed to in writing, software
# distributed under the License is distributed on an "AS IS" BASIS,
# WITHOUT WARRANTIES OR CONDITIONS OF ANY KIND, either express or implied.
# See the License for the specific language governing permissions and
# limitations under the License.

from typing import Callable, Sequence, Optional

import tensorflow as tf

from gpflow.base import Parameter

__all__ = ["SamplingHelper"]


<<<<<<< HEAD
=======
Parameters = Sequence[Parameter]
LogProbabilityFunction = Callable[[], tf.Tensor]


>>>>>>> 0d97bc0b
class SamplingHelper:
    """
    This helper makes it easy to read from variables being set with a prior and
    writes values back to the same variables.

    Example:
        model = ...  # Create a GPflow model
        hmc_helper = SamplingHelper(model.log_marginal_likelihood, m.trainable_parameters)

        target_log_prob_fn = hmc_helper.target_log_prob_fn
        current_state = hmc_helper.current_state

        hmc = tfp.mcmc.HamiltonianMonteCarlo(target_log_prob_fn=target_log_prob_fn, ...)
        adaptive_hmc = tfp.mcmc.SimpleStepSizeAdaptation(hmc, ...)

        @tf.function
        def run_chain_fn():
            return mcmc.sample_chain(
                num_samples, num_burnin_steps, current_state, kernel=adaptive_hmc)

        hmc_samples = run_chain_fn()
        parameter_samples = hmc_helper.convert_samples_to_parameter_values(hmc_samples)

<<<<<<< HEAD
    Args:
        target_log_prob_fn: a callable which returns the log-density of the
            model under the target distribution.
        model_parameters: List of `gpflow.Parameter`s used as a state of the
            Markov chain.
    """

    def __init__(
        self, target_log_prob_fn: Callable[[], tf.Tensor], model_parameters: Sequence[Parameter]
    ):
        if not all(isinstance(p, Parameter) for p in model_parameters):
            raise TypeError(
                "SamplingHelper only accepts `gpflow.Parameter`s (wrap tf.Variable if required)"
            )
=======
    :param target_log_prob_fn: a callable which represents log-density under
        the target distribution.
    :param parameters: List of :class:`gpflow.Parameter` used as a state of the Markov chain.
    """

    def __init__(self, target_log_prob_fn: LogProbabilityFunction, parameters: Parameters):
        if not all([isinstance(p, Parameter) and p.prior is not None for p in parameters]):
            raise ValueError(f"Expected only parameters with priors")
>>>>>>> 0d97bc0b

        self._parameters = parameters
        self._target_log_prob_fn = target_log_prob_fn
<<<<<<< HEAD

        self._unconstrained_variables = [p.unconstrained_variable for p in self._model_parameters]
=======
        self._variables = [p.unconstrained_variable for p in parameters]
>>>>>>> 0d97bc0b

    @property
    def current_state(self):
        """Return the current state of the unconstrained variables, used in HMC."""

        return self._variables

    @property
    def target_log_prob_fn(self):
        """
        The target log probability, adjusted to allow for optimisation to occur on the tracked
        unconstrained underlying variables.
        """
        variables_list = self.current_state

        @tf.custom_gradient
        def _target_log_prob_fn_closure(*variables):
            for v_old, v_new in zip(variables_list, variables):
                v_old.assign(v_new)

            with tf.GradientTape(watch_accessed_variables=False) as tape:
                tape.watch(variables_list)
                log_prob = self._target_log_prob_fn()
                # Now need to correct for the fact that the prob fn is evaluated on the
                # constrained space while we wish to evaluate it in the unconstrained space
<<<<<<< HEAD
                for param in self._model_parameters:
=======
                for param in self._parameters:
>>>>>>> 0d97bc0b
                    if param.transform is not None:
                        x = param.unconstrained_variable
                        log_det_jacobian = param.transform.forward_log_det_jacobian(
                            x, x.shape.ndims
                        )
                        log_prob += tf.reduce_sum(log_det_jacobian)

            @tf.function
            def grad_fn(dy, variables: Optional[tf.Tensor] = None):
                grad = tape.gradient(log_prob, variables_list)
                return grad, [None] * len(variables)

            return log_prob, grad_fn

        return _target_log_prob_fn_closure

    def convert_to_constrained_values(self, hmc_samples):
        """
<<<<<<< HEAD
        Converts list of unconstrained values in `hmc_samples` to constrained
        versions. Each value in the list correspond to an entry in
        `self._model_parameters`; in case that gpflow.Parameter object has a
        transform, its `forward` method will be applied.
        """
        values = []
        for hmc_variable, param in zip(hmc_samples, self._model_parameters):
=======
        Converts list of `unconstrained_values` to constrained versions. Each value in the
        list corresponds to an entry in parameters passed to the constructor; in case that object
        is a `gpflow.Parameter`, the `forward` method of its transform will be applied first.
        """
        values = []
        for hmc_variable, param in zip(hmc_samples, self._parameters):
>>>>>>> 0d97bc0b
            if param.transform is not None:
                value = param.transform.forward(hmc_variable)
            else:
                value = hmc_variable
            values.append(value.numpy())
        return values<|MERGE_RESOLUTION|>--- conflicted
+++ resolved
@@ -21,13 +21,6 @@
 __all__ = ["SamplingHelper"]
 
 
-<<<<<<< HEAD
-=======
-Parameters = Sequence[Parameter]
-LogProbabilityFunction = Callable[[], tf.Tensor]
-
-
->>>>>>> 0d97bc0b
 class SamplingHelper:
     """
     This helper makes it easy to read from variables being set with a prior and
@@ -50,41 +43,22 @@
 
         hmc_samples = run_chain_fn()
         parameter_samples = hmc_helper.convert_samples_to_parameter_values(hmc_samples)
-
-<<<<<<< HEAD
-    Args:
-        target_log_prob_fn: a callable which returns the log-density of the
-            model under the target distribution.
-        model_parameters: List of `gpflow.Parameter`s used as a state of the
-            Markov chain.
     """
 
     def __init__(
-        self, target_log_prob_fn: Callable[[], tf.Tensor], model_parameters: Sequence[Parameter]
+        self, target_log_prob_fn: Callable[[], tf.Tensor], parameters: Sequence[Parameter]
     ):
-        if not all(isinstance(p, Parameter) for p in model_parameters):
-            raise TypeError(
-                "SamplingHelper only accepts `gpflow.Parameter`s (wrap tf.Variable if required)"
-            )
-=======
-    :param target_log_prob_fn: a callable which represents log-density under
-        the target distribution.
-    :param parameters: List of :class:`gpflow.Parameter` used as a state of the Markov chain.
-    """
-
-    def __init__(self, target_log_prob_fn: LogProbabilityFunction, parameters: Parameters):
-        if not all([isinstance(p, Parameter) and p.prior is not None for p in parameters]):
-            raise ValueError(f"Expected only parameters with priors")
->>>>>>> 0d97bc0b
+        """
+        :param target_log_prob_fn: a callable which returns the log-density of the model
+            under the target distribution.
+        :param parameters: List of :class:`gpflow.Parameter` used as a state of the Markov chain.
+        """
+        if not all(isinstance(p, Parameter) and p.prior is not None for p in parameters):
+            raise ValueError("Expected only parameters with priors")
 
         self._parameters = parameters
         self._target_log_prob_fn = target_log_prob_fn
-<<<<<<< HEAD
-
-        self._unconstrained_variables = [p.unconstrained_variable for p in self._model_parameters]
-=======
         self._variables = [p.unconstrained_variable for p in parameters]
->>>>>>> 0d97bc0b
 
     @property
     def current_state(self):
@@ -110,11 +84,7 @@
                 log_prob = self._target_log_prob_fn()
                 # Now need to correct for the fact that the prob fn is evaluated on the
                 # constrained space while we wish to evaluate it in the unconstrained space
-<<<<<<< HEAD
-                for param in self._model_parameters:
-=======
                 for param in self._parameters:
->>>>>>> 0d97bc0b
                     if param.transform is not None:
                         x = param.unconstrained_variable
                         log_det_jacobian = param.transform.forward_log_det_jacobian(
@@ -133,22 +103,12 @@
 
     def convert_to_constrained_values(self, hmc_samples):
         """
-<<<<<<< HEAD
         Converts list of unconstrained values in `hmc_samples` to constrained
-        versions. Each value in the list correspond to an entry in
-        `self._model_parameters`; in case that gpflow.Parameter object has a
-        transform, its `forward` method will be applied.
+        versions. Each value in the list corresponds to an entry in parameters
+        passed to the constructor; for parameters that have a transform, the
+        constrained representation is returned.
         """
-        values = []
-        for hmc_variable, param in zip(hmc_samples, self._model_parameters):
-=======
-        Converts list of `unconstrained_values` to constrained versions. Each value in the
-        list corresponds to an entry in parameters passed to the constructor; in case that object
-        is a `gpflow.Parameter`, the `forward` method of its transform will be applied first.
-        """
-        values = []
         for hmc_variable, param in zip(hmc_samples, self._parameters):
->>>>>>> 0d97bc0b
             if param.transform is not None:
                 value = param.transform.forward(hmc_variable)
             else:
