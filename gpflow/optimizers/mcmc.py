--- conflicted
+++ resolved
@@ -28,11 +28,7 @@
 
     Example:
         model = ...  # Create a GPflow model
-<<<<<<< HEAD
-        hmc_helper = SamplingHelper(model.log_posterior_density, m.trainable_parameters)
-=======
-        hmc_helper = SamplingHelper(model.log_marginal_likelihood, model.trainable_parameters)
->>>>>>> c8e8f00e
+        hmc_helper = SamplingHelper(model.log_posterior_density, model.trainable_parameters)
 
         target_log_prob_fn = hmc_helper.target_log_prob_fn
         current_state = hmc_helper.current_state
