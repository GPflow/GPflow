--- conflicted
+++ resolved
@@ -25,18 +25,10 @@
 __GLOBAL_VARIABLES = tf.GraphKeys.GLOBAL_VARIABLES
 
 
-<<<<<<< HEAD
-def pretty_pandas_table(names, keys, values):
-    df = pd.DataFrame(dict(zip(keys, values)))
-    df.index = names
-    df = df.reindex(keys, axis=1)
-    return df
-=======
 def pretty_pandas_table(row_names, column_names, column_values):
     return pd.DataFrame(
         OrderedDict(zip(column_names, column_values)),
         index=row_names)
->>>>>>> 8a412f6c
 
 
 def tensor_name(*subnames):
