--- conflicted
+++ resolved
@@ -127,13 +127,8 @@
     if not is_white:
         log_sqdiag_Lp = tf.math.log(tf.square(tf.linalg.diag_part(Lp)))
         sum_log_sqdiag_Lp = tf.reduce_sum(log_sqdiag_Lp)
-<<<<<<< HEAD
-        # If K is [B, M, M], num_latent is no longer implicit, no need to multiply the single kernel logdet
-        scale = 1.0 if batch else to_default_float(B)
-=======
         # If K is [B, M, M], num_latent_gps is no longer implicit, no need to multiply the single kernel logdet
-        scale = 1.0 if is_batched else tf.cast(B, default_float())
->>>>>>> e7879b0d
+        scale = 1.0 if is_batched else to_default_float(B)
         twoKL += scale * sum_log_sqdiag_Lp
 
     return 0.5 * twoKL