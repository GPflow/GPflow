# Copyright 2016 James Hensman, alexggmatthews
#
# Licensed under the Apache License, Version 2.0 (the "License");
# you may not use this file except in compliance with the License.
# You may obtain a copy of the License at
#
# http://www.apache.org/licenses/LICENSE-2.0
#
# Unless required by applicable law or agreed to in writing, software
# distributed under the License is distributed on an "AS IS" BASIS,
# WITHOUT WARRANTIES OR CONDITIONS OF ANY KIND, either express or implied.
# See the License for the specific language governing permissions and
# limitations under the License.

# -*- coding: utf-8 -*-

import tensorflow as tf
<<<<<<< HEAD
from multipledispatch import Dispatcher
from .config import default_float, default_jitter
from .covariances.kuus import Kuu
=======
from .config import default_float
from .utilities import Dispatcher
>>>>>>> ebf2c8bb
from .inducing_variables import InducingVariables
from .kernels import Kernel
from .utilities import to_default_float

prior_kl = Dispatcher('prior_kl')


@prior_kl.register(InducingVariables, Kernel, object, object)
def _(inducing_variable, kernel, q_mu, q_sqrt, whiten=False):
    if whiten:
        return gauss_kl(q_mu, q_sqrt, None)
    else:
        K = Kuu(inducing_variable, kernel, jitter=default_jitter())  # [P, M, M] or [M, M]
        return gauss_kl(q_mu, q_sqrt, K)


def gauss_kl(q_mu, q_sqrt, K=None):
    """
    Compute the KL divergence KL[q || p] between

          q(x) = N(q_mu, q_sqrt^2)
    and
          p(x) = N(0, K)    if K is not None
          p(x) = N(0, I)    if K is None

    We assume N multiple independent distributions, given by the columns of
    q_mu and the last dimension of q_sqrt. Returns the sum of the divergences.

    q_mu is a matrix ([M, L]), each column contains a mean.

    q_sqrt can be a 3D tensor ([L, M, M]), each matrix within is a lower
        triangular square-root matrix of the covariance of q.
    q_sqrt can be a matrix ([M, L]), each column represents the diagonal of a
        square-root matrix of the covariance of q.

    K is the covariance of p.
    It is a positive definite matrix ([M, M]) or a tensor of stacked such matrices ([L, M, M])
    If K is None, compute the KL divergence to p(x) = N(0, I) instead.
    """

    white = K is None
    diag = len(q_sqrt.shape) == 2

    M, B = tf.shape(q_mu)[0], tf.shape(q_mu)[1]

    if white:
        alpha = q_mu  # [M, B]
    else:
        batch = len(K.shape) == 3

        Lp = tf.linalg.cholesky(K)  # [B, M, M] or [M, M]
        q_mu = tf.transpose(
            q_mu)[:, :, None] if batch else q_mu  # [B, M, 1] or [M, B]
        alpha = tf.linalg.triangular_solve(Lp, q_mu,
                                           lower=True)  # [B, M, 1] or [M, B]

    if diag:
        Lq = Lq_diag = q_sqrt
        Lq_full = tf.linalg.diag(tf.transpose(q_sqrt))  # [B, M, M]
    else:
        Lq = Lq_full = tf.linalg.band_part(
            q_sqrt, -1, 0)  # force lower triangle # [B, M, M]
        Lq_diag = tf.linalg.diag_part(Lq)  # [M, B]

    # Mahalanobis term: μqᵀ Σp⁻¹ μq
    mahalanobis = tf.reduce_sum(tf.square(alpha))

    # Constant term: - B * M
    constant = - to_default_float(tf.size(q_mu, out_type=tf.int64))

    # Log-determinant of the covariance of q(x):
    logdet_qcov = tf.reduce_sum(tf.math.log(tf.square(Lq_diag)))

    # Trace term: tr(Σp⁻¹ Σq)
    if white:
        trace = tf.reduce_sum(tf.square(Lq))
    else:
        if diag and not batch:
            # K is [M, M] and q_sqrt is [M, B]: fast specialisation
            LpT = tf.transpose(Lp)  # [M, M]
            Lp_inv = tf.linalg.triangular_solve(Lp,
                                                tf.eye(M,
                                                       dtype=default_float()),
                                                lower=True)  # [M, M]
            K_inv = tf.linalg.diag_part(
                tf.linalg.triangular_solve(
                    LpT, Lp_inv, lower=False))[:, None]  # [M, M] -> [M, 1]
            trace = tf.reduce_sum(K_inv * tf.square(q_sqrt))
        else:
            # TODO: broadcast instead of tile when tf allows (not implemented in tf <= 1.6.0)
            Lp_full = Lp if batch else tf.tile(tf.expand_dims(Lp, 0),
                                               [B, 1, 1])
            LpiLq = tf.linalg.triangular_solve(Lp_full, Lq_full, lower=True)
            trace = tf.reduce_sum(tf.square(LpiLq))

    twoKL = mahalanobis + constant - logdet_qcov + trace

    # Log-determinant of the covariance of p(x):
    if not white:
        log_sqdiag_Lp = tf.math.log(tf.square(tf.linalg.diag_part(Lp)))
        sum_log_sqdiag_Lp = tf.reduce_sum(log_sqdiag_Lp)
        # If K is [B, M, M], num_latent is no longer implicit, no need to multiply the single kernel logdet
        scale = 1.0 if batch else to_default_float(B)
        twoKL += scale * sum_log_sqdiag_Lp

    return 0.5 * twoKL<|MERGE_RESOLUTION|>--- conflicted
+++ resolved
@@ -15,17 +15,11 @@
 # -*- coding: utf-8 -*-
 
 import tensorflow as tf
-<<<<<<< HEAD
-from multipledispatch import Dispatcher
 from .config import default_float, default_jitter
 from .covariances.kuus import Kuu
-=======
-from .config import default_float
-from .utilities import Dispatcher
->>>>>>> ebf2c8bb
 from .inducing_variables import InducingVariables
 from .kernels import Kernel
-from .utilities import to_default_float
+from .utilities import Dispatcher, to_default_float
 
 prior_kl = Dispatcher('prior_kl')
 
