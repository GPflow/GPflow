--- conflicted
+++ resolved
@@ -13,8 +13,4 @@
 # limitations under the License.
 
 
-<<<<<<< HEAD
-__version__ = "1.1.0dev"
-=======
-__version__ = "1.1.0"
->>>>>>> 8b3ced9f
+__version__ = "1.1.0"