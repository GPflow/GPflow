# Copyright 2016-2020 The GPflow Contributors. All Rights Reserved.
#
# Licensed under the Apache License, Version 2.0 (the "License");
# you may not use this file except in compliance with the License.
# You may obtain a copy of the License at
#
# http://www.apache.org/licenses/LICENSE-2.0
#
# Unless required by applicable law or agreed to in writing, software
# distributed under the License is distributed on an "AS IS" BASIS,
# WITHOUT WARRANTIES OR CONDITIONS OF ANY KIND, either express or implied.
# See the License for the specific language governing permissions and
# limitations under the License.

import enum
from abc import ABC, abstractmethod
from typing import Optional, Tuple, Union, cast

import tensorflow as tf

from . import covariances, kernels, mean_functions
from .base import Module, Parameter, TensorType
from .conditionals.util import (
    base_conditional,
    base_conditional_with_lm,
    expand_independent_outputs,
    fully_correlated_conditional,
    independent_interdomain_conditional,
    mix_latent_gp,
    separate_independent_conditional_implementation,
)
from .config import default_float, default_jitter
from .covariances import Kuf, Kuu
from .inducing_variables import (
    FallbackSeparateIndependentInducingVariables,
    FallbackSharedIndependentInducingVariables,
    InducingPoints,
    InducingVariables,
    SeparateIndependentInducingVariables,
    SharedIndependentInducingVariables,
)
from .types import MeanAndVariance
from .utilities import Dispatcher, add_noise_cov


class _QDistribution(Module):
    """
    Base class for our parametrization of q(u) in the `AbstractPosterior`.
    Internal - do not rely on this outside of GPflow.
    """


class _DeltaDist(_QDistribution):
    def __init__(self, q_mu) -> None:
        self.q_mu = q_mu  # [M, L]

    @property
    def q_sqrt(self):
        return None


class _DiagNormal(_QDistribution):
    def __init__(self, q_mu, q_sqrt) -> None:
        self.q_mu = q_mu  # [M, L]
        self.q_sqrt = q_sqrt  # [M, L]


class _MvNormal(_QDistribution):
    def __init__(self, q_mu, q_sqrt) -> None:
        self.q_mu = q_mu  # [M, L]
        self.q_sqrt = q_sqrt  # [L, M, M], lower-triangular


class PrecomputeCacheType(enum.Enum):
    """
    - `PrecomputeCacheType.TENSOR` (or `"tensor"`): Precomputes the cached
      quantities and stores them as tensors (which allows differentiating
      through the prediction). This is the default.
    - `PrecomputeCacheType.VARIABLE` (or `"variable"`): Precomputes the cached
      quantities and stores them as variables, which allows for updating
      their values without changing the compute graph (relevant for AOT
      compilation).
    - `PrecomputeCacheType.NOCACHE` (or `"nocache"` or `None`): Avoids
      immediate cache computation. This is useful for avoiding extraneous
      computations when you only want to call the posterior's
      `fused_predict_f` method.
    """

    TENSOR = "tensor"
    VARIABLE = "variable"
    NOCACHE = "nocache"


def _validate_precompute_cache_type(value) -> PrecomputeCacheType:
    if value is None:
        return PrecomputeCacheType.NOCACHE
    elif isinstance(value, PrecomputeCacheType):
        return value
    elif isinstance(value, str):
        return PrecomputeCacheType(value.lower())
    else:
        raise ValueError(
            f"{value} is not a valid PrecomputeCacheType. Valid options: 'tensor', 'variable', 'nocache' (or None)."
        )


class AbstractPosterior(Module, ABC):
    def __init__(
        self,
        kernel,
        X_data: Union[tf.Tensor, InducingVariables],
        alpha: Optional[TensorType] = None,
        Qinv: Optional[TensorType] = None,
        mean_function: Optional[mean_functions.MeanFunction] = None,
    ) -> None:
        """
        Users should use `create_posterior` to create instances of concrete
        subclasses of this AbstractPosterior class instead of calling this
        constructor directly. For `create_posterior` to be able to correctly
        instantiate subclasses, developers need to ensure their subclasses
        don't change the constructor signature.
        """
        super().__init__()

        self.kernel = kernel
        self.X_data = X_data
        self.alpha = alpha
        self.Qinv = Qinv
        self.mean_function = mean_function

<<<<<<< HEAD
        self.alpha = self.Qinv = None
        if precompute_cache is not None:
            self.update_cache(precompute_cache)
=======
    def _add_mean_function(self, Xnew, mean) -> tf.Tensor:
        if self.mean_function is None:
            return mean
        else:
            return mean + self.mean_function(Xnew)
>>>>>>> ed6acf59

    def fused_predict_f(
        self, Xnew, full_cov: bool = False, full_output_cov: bool = False
    ) -> MeanAndVariance:
        """
        Computes predictive mean and (co)variance at Xnew, including mean_function
        Does not make use of caching
        """
        mean, cov = self._conditional_fused(
            Xnew, full_cov=full_cov, full_output_cov=full_output_cov
        )
        return self._add_mean_function(Xnew, mean), cov

    @abstractmethod
    def _conditional_fused(
        self, Xnew, full_cov: bool = False, full_output_cov: bool = False
    ) -> MeanAndVariance:
        """
        Computes predictive mean and (co)variance at Xnew, *excluding* mean_function
        Does not make use of caching
        """

    def predict_f(
        self, Xnew, full_cov: bool = False, full_output_cov: bool = False
    ) -> MeanAndVariance:
        """
        Computes predictive mean and (co)variance at Xnew, including mean_function.
        Relies on precomputed alpha and Qinv (see _precompute method)
        """
        if self.alpha is None or self.Qinv is None:
            raise ValueError(
                "Cache has not been precomputed yet. Call update_cache first or use fused_predict_f"
            )
        mean, cov = self._conditional_with_precompute(
            Xnew, full_cov=full_cov, full_output_cov=full_output_cov
        )
        return self._add_mean_function(Xnew, mean), cov

    @abstractmethod
    def _conditional_with_precompute(
        self, Xnew, full_cov: bool = False, full_output_cov: bool = False
    ) -> MeanAndVariance:
        """
        Computes predictive mean and (co)variance at Xnew, *excluding* mean_function.
        Relies on cached alpha and Qinv.
        """

    def update_cache(self, precompute_cache: Optional[PrecomputeCacheType] = None) -> None:
        """
        Sets the cache depending on the value of `precompute_cache` to a
        `tf.Tensor`, `tf.Variable`, or clears the cache. If `precompute_cache`
        is not given, the setting defaults to the most-recently-used one.
        """
        if precompute_cache is None:
            try:
                precompute_cache = cast(
                    PrecomputeCacheType,
                    self._precompute_cache,  # type: ignore
                )
            except AttributeError:
                raise ValueError(
                    "You must pass precompute_cache explicitly (the cache had not been updated before)."
                )
        else:
            self._precompute_cache = precompute_cache

        if precompute_cache is PrecomputeCacheType.NOCACHE:
            self.alpha = self.Qinv = None

        elif precompute_cache is PrecomputeCacheType.TENSOR:
            self.alpha, self.Qinv = self._precompute()

        elif precompute_cache is PrecomputeCacheType.VARIABLE:
            alpha, Qinv = self._precompute()
            if isinstance(self.alpha, tf.Variable) and isinstance(self.Qinv, tf.Variable):
                # re-use existing variables
                self.alpha.assign(alpha)
                self.Qinv.assign(Qinv)
            else:  # create variables
                self.alpha = tf.Variable(alpha, trainable=False)
                self.Qinv = tf.Variable(Qinv, trainable=False)


class GPRPosterior(AbstractPosterior):
    def __init__(
        self,
        kernel,
        data: Tuple[tf.Tensor, tf.Tensor],
        likelihood_variance: Parameter,
        mean_function: Optional[mean_functions.MeanFunction] = None,
        *,
        precompute_cache: Optional[PrecomputeCacheType],
    ) -> None:
        X, Y = data
        super().__init__(kernel, X, mean_function=mean_function)
        self.mean_function = mean_function
        self.Y_data = Y
        self.likelihood_variance = likelihood_variance

        if precompute_cache is not None:
            self.update_cache(precompute_cache)

    def _conditional_with_precompute(
        self, Xnew, full_cov: bool = False, full_output_cov: bool = False
    ) -> MeanAndVariance:
        """
        Computes predictive mean and (co)variance at Xnew, *excluding* mean_function.
        Relies on cached alpha and Qinv.
        """
        Kmn = self.kernel(self.X_data, Xnew)
        Knn = self.kernel(Xnew, full_cov=full_cov)

        return base_conditional_with_lm(Kmn, self.Qinv, Knn, self.alpha, full_cov=full_cov)

    def _precompute(self) -> Tuple[tf.Tensor, tf.Tensor]:

        """
        Precomputes the cholesky decomposition of Kmm_plus_s for later reuse we will call
        base_conditional_with_lm implementation ('Qinv' in the Abstract Posterior class). We also
        precompute the less compute intensive error term ('alpha' in the Abstract Posterior class)
        """

        Kmm = self.kernel(self.X_data)
        Kmm_plus_s = add_noise_cov(Kmm, self.likelihood_variance)

        # obtain the cholesky decomposition of Kmm_plus_s
        Lm = tf.linalg.cholesky(Kmm_plus_s)

        alpha = self.Y_data - self.mean_function(self.X_data)  # type: ignore
        tf.debugging.assert_shapes(
            [
                (Lm, ["M", "M"]),
                (Kmm, ["M", "M"]),
            ]
        )
        return alpha, Lm

    def _conditional_fused(
        self, Xnew, full_cov: bool = False, full_output_cov: bool = False
    ) -> MeanAndVariance:
        """
        Computes predictive mean and (co)variance at Xnew, *excluding* mean_function
        Does not make use of caching
        """

        # taken directly from the deprecated GPR implementation
        err = self.Y_data - self.mean_function(self.X_data)  # type: ignore

        Kmm = self.kernel(self.X_data)
        Knn = self.kernel(Xnew, full_cov=full_cov)
        Kmn = self.kernel(self.X_data, Xnew)
        Kmm_plus_s = add_noise_cov(Kmm, self.likelihood_variance)

        return base_conditional(
            Kmn, Kmm_plus_s, Knn, err, full_cov=full_cov, white=False
        )  # [N, P], [N, P] or [P, N, N]


class SGPRPosterior(AbstractPosterior):
    """
    This class represents posteriors which can be derived from SGPR
    models to compute faster predictions on unseen points.
    """

    def __init__(
        self,
        kernel,
        data: Tuple[tf.Tensor, tf.Tensor],
        inducing_variable: InducingPoints,
        likelihood_variance: Parameter,
        num_latent_gps: int,
        mean_function: Optional[mean_functions.MeanFunction] = None,
        *,
        precompute_cache: Optional[PrecomputeCacheType],
    ) -> None:
        X, Y = data
        super().__init__(kernel, X, mean_function=mean_function)
        self.mean_function = mean_function
        self.Y_data = Y
        self.likelihood_variance = likelihood_variance
        self.inducing_variable = inducing_variable
        self.num_latent_gps = num_latent_gps

        if precompute_cache is not None:
            self.update_cache(precompute_cache)

    def _precompute(self) -> Tuple[tf.Tensor, tf.Tensor]:

        """
        Precomputes the cholesky decomposition of Kmm_plus_s for later reuse we will call
        base_conditional_with_lm implementation ('Qinv' in the Abstract Posterior class). We also
        precompute the less compute intensive error term ('alpha' in the Abstract Posterior class)
        """

        # taken directly from the deprecated SGPR implementation
        num_inducing = self.inducing_variable.num_inducing
        err = self.Y_data - self.mean_function(self.X_data)  # type:ignore
        kuf = Kuf(self.inducing_variable, self.kernel, self.X_data)
        kuu = Kuu(self.inducing_variable, self.kernel, jitter=default_jitter())
        sigma = tf.sqrt(self.likelihood_variance)
        L = tf.linalg.cholesky(kuu)  # cache alpha, qinv
        A = tf.linalg.triangular_solve(L, kuf, lower=True) / sigma
        B = tf.linalg.matmul(A, A, transpose_b=True) + tf.eye(
            num_inducing, dtype=default_float()
        )  # cache qinv
        LB = tf.linalg.cholesky(B)  # cache alpha
        Aerr = tf.linalg.matmul(A, err)
        c = tf.linalg.triangular_solve(LB, Aerr, lower=True) / sigma  # cache alpha

        # get intermediate variables
        Linv = tf.linalg.triangular_solve(L, tf.eye(num_inducing, dtype=default_float()))
        LBinv = tf.linalg.triangular_solve(LB, tf.eye(num_inducing, dtype=default_float()))
        Binv = tf.linalg.inv(B)  # naive...can do better?
        tmp = tf.eye(num_inducing, dtype=default_float()) - Binv

        # calculate cached values
        LinvT = tf.transpose(Linv)
        alpha = LinvT @ tf.transpose(LBinv) @ c
        Qinv = LinvT @ tmp @ Linv

        return alpha, Qinv

    def _conditional_with_precompute(
        self, Xnew, full_cov: bool = False, full_output_cov: bool = False
    ) -> MeanAndVariance:
        """
        Computes predictive mean and (co)variance at Xnew, *excluding* mean_function.
        Relies on cached alpha and Qinv.
        """
        Kus = Kuf(self.inducing_variable, self.kernel, Xnew)
        Knn = self.kernel(Xnew, full_cov=full_cov)

        Ksu = tf.transpose(Kus)
        mean = Ksu @ self.alpha

        if full_cov:
            var = Knn - Ksu @ self.Qinv @ Kus
            var = tf.tile(var[None, ...], [self.num_latent_gps, 1, 1])  # [P, N, N]
        else:
            Kfu_Qinv_Kuf = tf.reduce_sum(Kus * tf.matmul(self.Qinv, Kus), axis=-2)
            var = Knn - Kfu_Qinv_Kuf
            var = tf.tile(var[:, None], [1, self.num_latent_gps])

        return mean, var

    def _conditional_fused(
        self, Xnew, full_cov: bool = False, full_output_cov: bool = False
    ) -> MeanAndVariance:
        """
        Compute the mean and variance of the latent function at some new points
        Xnew. Does not make use of caching
        """

        # taken directly from the deprecated SGPR implementation
        num_inducing = self.inducing_variable.num_inducing
        err = self.Y_data - self.mean_function(self.X_data)  # type: ignore
        kuf = Kuf(self.inducing_variable, self.kernel, self.X_data)
        kuu = Kuu(self.inducing_variable, self.kernel, jitter=default_jitter())
        Kus = Kuf(self.inducing_variable, self.kernel, Xnew)
        sigma = tf.sqrt(self.likelihood_variance)  # type: ignore
        L = tf.linalg.cholesky(kuu)  # cache alpha, qinv
        A = tf.linalg.triangular_solve(L, kuf, lower=True) / sigma
        B = tf.linalg.matmul(A, A, transpose_b=True) + tf.eye(
            num_inducing, dtype=default_float()
        )  # cache qinv
        LB = tf.linalg.cholesky(B)  # cache alpha
        Aerr = tf.linalg.matmul(A, err)
        c = tf.linalg.triangular_solve(LB, Aerr, lower=True) / sigma  # cache alpha
        tmp1 = tf.linalg.triangular_solve(L, Kus, lower=True)
        tmp2 = tf.linalg.triangular_solve(LB, tmp1, lower=True)
        mean = tf.linalg.matmul(tmp2, c, transpose_a=True)
        if full_cov:
            var = (
                self.kernel(Xnew)
                + tf.linalg.matmul(tmp2, tmp2, transpose_a=True)
                - tf.linalg.matmul(tmp1, tmp1, transpose_a=True)
            )
            var = tf.tile(var[None, ...], [self.num_latent_gps, 1, 1])  # [P, N, N]
        else:
            var = (
                self.kernel(Xnew, full_cov=False)
                + tf.reduce_sum(tf.square(tmp2), 0)
                - tf.reduce_sum(tf.square(tmp1), 0)
            )
            var = tf.tile(var[:, None], [1, self.num_latent_gps])

        return mean, var


class BasePosterior(AbstractPosterior):
    def __init__(
        self,
        kernel,
        inducing_variable,
        q_mu: tf.Tensor,
        q_sqrt: tf.Tensor,
        whiten: bool = True,
        mean_function: Optional[mean_functions.MeanFunction] = None,
        *,
        precompute_cache: Optional[PrecomputeCacheType],
    ):

        super().__init__(kernel, inducing_variable, mean_function=mean_function)
        self.whiten = whiten
        self._set_qdist(q_mu, q_sqrt)

        if precompute_cache is not None:
            self.update_cache(precompute_cache)

    @property
    def q_mu(self):
        return self._q_dist.q_mu

    @property
    def q_sqrt(self):
        return self._q_dist.q_sqrt

    def _set_qdist(self, q_mu, q_sqrt):
        if q_sqrt is None:
            self._q_dist = _DeltaDist(q_mu)
        elif len(q_sqrt.shape) == 2:  # q_diag
            self._q_dist = _DiagNormal(q_mu, q_sqrt)
        else:
            self._q_dist = _MvNormal(q_mu, q_sqrt)

    def _precompute(self):
        Kuu = covariances.Kuu(self.X_data, self.kernel, jitter=default_jitter())  # [(R), M, M]
        q_mu = self._q_dist.q_mu

        if Kuu.shape.ndims == 4:
            ML = tf.reduce_prod(tf.shape(Kuu)[:2])
            Kuu = tf.reshape(Kuu, [ML, ML])
        if Kuu.shape.ndims == 3:
            q_mu = tf.linalg.adjoint(self._q_dist.q_mu)[..., None]  # [..., R, M, 1]
        L = tf.linalg.cholesky(Kuu)

        if not self.whiten:
            # alpha = Kuu⁻¹ q_mu
            alpha = tf.linalg.cholesky_solve(L, q_mu)
        else:
            # alpha = L⁻ᵀ q_mu
            alpha = tf.linalg.triangular_solve(L, q_mu, adjoint=True)
        # predictive mean = Kfu alpha
        # predictive variance = Kff - Kfu Qinv Kuf
        # S = q_sqrt q_sqrtᵀ
        I = tf.eye(tf.shape(L)[-1], dtype=L.dtype)
        if isinstance(self._q_dist, _DeltaDist):
            B = I
        else:
            if not self.whiten:
                # Qinv = Kuu⁻¹ - Kuu⁻¹ S Kuu⁻¹
                #      = Kuu⁻¹ - L⁻ᵀ L⁻¹ S L⁻ᵀ L⁻¹
                #      = L⁻ᵀ (I - L⁻¹ S L⁻ᵀ) L⁻¹
                #      = L⁻ᵀ B L⁻¹
                if isinstance(self._q_dist, _DiagNormal):
                    q_sqrt = tf.linalg.diag(tf.linalg.adjoint(self._q_dist.q_sqrt))
                elif isinstance(self._q_dist, _MvNormal):
                    q_sqrt = self._q_dist.q_sqrt
                Linv_qsqrt = tf.linalg.triangular_solve(L, q_sqrt)
                Linv_cov_u_LinvT = tf.matmul(Linv_qsqrt, Linv_qsqrt, transpose_b=True)
            else:
                if isinstance(self._q_dist, _DiagNormal):
                    Linv_cov_u_LinvT = tf.linalg.diag(tf.linalg.adjoint(self._q_dist.q_sqrt ** 2))
                elif isinstance(self._q_dist, _MvNormal):
                    q_sqrt = self._q_dist.q_sqrt
                    Linv_cov_u_LinvT = tf.matmul(q_sqrt, q_sqrt, transpose_b=True)
                # Qinv = Kuu⁻¹ - L⁻ᵀ S L⁻¹
                # Linv = (L⁻¹ I) = solve(L, I)
                # Kinv = Linvᵀ @ Linv
            B = I - Linv_cov_u_LinvT
        LinvT_B = tf.linalg.triangular_solve(L, B, adjoint=True)
        B_Linv = tf.linalg.adjoint(LinvT_B)
        Qinv = tf.linalg.triangular_solve(L, B_Linv, adjoint=True)

        M, L = tf.unstack(tf.shape(self._q_dist.q_mu), num=2)
        Qinv = tf.broadcast_to(Qinv, [L, M, M])

        tf.debugging.assert_shapes(
            [
                (Qinv, ["L", "M", "M"]),
            ]
        )

        return alpha, Qinv


class IndependentPosterior(BasePosterior):
    def _post_process_mean_and_cov(self, mean, cov, full_cov, full_output_cov):
        return mean, expand_independent_outputs(cov, full_cov, full_output_cov)

    def _get_Kff(self, Xnew, full_cov):

        # TODO: this assumes that Xnew has shape [N, D] and no leading dims

        if isinstance(self.kernel, (kernels.SeparateIndependent, kernels.IndependentLatent)):
            # NOTE calling kernel(Xnew, full_cov=full_cov, full_output_cov=False) directly would return
            # if full_cov: [P, N, N] -- this is what we want
            # else: [N, P] instead of [P, N] as we get from the explicit stack below
            Kff = tf.stack([k(Xnew, full_cov=full_cov) for k in self.kernel.kernels], axis=0)
        elif isinstance(self.kernel, kernels.MultioutputKernel):
            # effectively, SharedIndependent path
            Kff = self.kernel.kernel(Xnew, full_cov=full_cov)
            # NOTE calling kernel(Xnew, full_cov=full_cov, full_output_cov=False) directly would return
            # if full_cov: [P, N, N] instead of [N, N]
            # else: [N, P] instead of [N]
        else:
            # standard ("single-output") kernels
            Kff = self.kernel(Xnew, full_cov=full_cov)  # [N, N] if full_cov else [N]

        return Kff

    def _conditional_with_precompute(
        self, Xnew, full_cov: bool = False, full_output_cov: bool = False
    ) -> MeanAndVariance:
        # Qinv: [L, M, M]
        # alpha: [M, L]

        Kuf = covariances.Kuf(self.X_data, self.kernel, Xnew)  # [(R), M, N]
        Kff = self._get_Kff(Xnew, full_cov)

        mean = tf.matmul(Kuf, self.alpha, transpose_a=True)
        if Kuf.shape.ndims == 3:
            mean = tf.linalg.adjoint(tf.squeeze(mean, axis=-1))

        if full_cov:
            Kfu_Qinv_Kuf = tf.matmul(Kuf, self.Qinv @ Kuf, transpose_a=True)
            cov = Kff - Kfu_Qinv_Kuf
        else:
            # [Aᵀ B]_ij = Aᵀ_ik B_kj = A_ki B_kj
            # TODO check whether einsum is faster now?
            Kfu_Qinv_Kuf = tf.reduce_sum(Kuf * tf.matmul(self.Qinv, Kuf), axis=-2)
            cov = Kff - Kfu_Qinv_Kuf
            cov = tf.linalg.adjoint(cov)

        return self._post_process_mean_and_cov(mean, cov, full_cov, full_output_cov)


class IndependentPosteriorSingleOutput(IndependentPosterior):
    # could almost be the same as IndependentPosteriorMultiOutput ...
    def _conditional_fused(
        self, Xnew, full_cov: bool = False, full_output_cov: bool = False
    ) -> MeanAndVariance:
        # same as IndependentPosteriorMultiOutput, Shared~/Shared~ branch, except for following line:
        Knn = self.kernel(Xnew, full_cov=full_cov)

        Kmm = covariances.Kuu(self.X_data, self.kernel, jitter=default_jitter())  # [M, M]
        Kmn = covariances.Kuf(self.X_data, self.kernel, Xnew)  # [M, N]

        fmean, fvar = base_conditional(
            Kmn, Kmm, Knn, self.q_mu, full_cov=full_cov, q_sqrt=self.q_sqrt, white=self.whiten
        )  # [N, P],  [P, N, N] or [N, P]
        return self._post_process_mean_and_cov(fmean, fvar, full_cov, full_output_cov)


class IndependentPosteriorMultiOutput(IndependentPosterior):
    def _conditional_fused(
        self, Xnew, full_cov: bool = False, full_output_cov: bool = False
    ) -> MeanAndVariance:
        if isinstance(self.X_data, SharedIndependentInducingVariables) and isinstance(
            self.kernel, kernels.SharedIndependent
        ):
            # same as IndependentPosteriorSingleOutput except for following line
            Knn = self.kernel.kernel(Xnew, full_cov=full_cov)
            # we don't call self.kernel() directly as that would do unnecessary tiling

            Kmm = covariances.Kuu(self.X_data, self.kernel, jitter=default_jitter())  # [M, M]
            Kmn = covariances.Kuf(self.X_data, self.kernel, Xnew)  # [M, N]

            fmean, fvar = base_conditional(
                Kmn, Kmm, Knn, self.q_mu, full_cov=full_cov, q_sqrt=self.q_sqrt, white=self.whiten
            )  # [N, P],  [P, N, N] or [N, P]
        else:
            # this is the messy thing with tf.map_fn, cleaned up by the st/clean_up_broadcasting_conditionals branch

            # Following are: [P, M, M]  -  [P, M, N]  -  [P, N](x N)
            Kmms = covariances.Kuu(self.X_data, self.kernel, jitter=default_jitter())  # [P, M, M]
            Kmns = covariances.Kuf(self.X_data, self.kernel, Xnew)  # [P, M, N]
            if isinstance(self.kernel, kernels.Combination):
                kernel_list = self.kernel.kernels
            else:
                kernel_list = [self.kernel.kernel] * len(self.X_data.inducing_variable_list)
            Knns = tf.stack(
                [k.K(Xnew) if full_cov else k.K_diag(Xnew) for k in kernel_list], axis=0
            )

            fmean, fvar = separate_independent_conditional_implementation(
                Kmns,
                Kmms,
                Knns,
                self.q_mu,
                q_sqrt=self.q_sqrt,
                full_cov=full_cov,
                white=self.whiten,
            )

        return self._post_process_mean_and_cov(fmean, fvar, full_cov, full_output_cov)


class LinearCoregionalizationPosterior(IndependentPosteriorMultiOutput):
    def _post_process_mean_and_cov(self, mean, cov, full_cov, full_output_cov):
        """
        mean: [N, L]
        cov: [L, N, N] or [N, L]
        """
        cov = expand_independent_outputs(cov, full_cov, full_output_cov=False)
        mean, cov = mix_latent_gp(self.kernel.W, mean, cov, full_cov, full_output_cov)
        return mean, cov


class FullyCorrelatedPosterior(BasePosterior):
    def _conditional_with_precompute(
        self, Xnew, full_cov: bool = False, full_output_cov: bool = False
    ) -> MeanAndVariance:
        # TODO: this assumes that Xnew has shape [N, D] and no leading dims

        # Qinv: [L, M, M]
        # alpha: [M, L]

        Kuf = covariances.Kuf(self.X_data, self.kernel, Xnew)
        assert Kuf.shape.ndims == 4
        M, L, N, K = tf.unstack(tf.shape(Kuf), num=Kuf.shape.ndims, axis=0)
        Kuf = tf.reshape(Kuf, (M * L, N * K))

        Kff = self.kernel(Xnew, full_cov=full_cov, full_output_cov=full_output_cov)
        # full_cov=True and full_output_cov=True: [N, P, N, P]
        # full_cov=True and full_output_cov=False: [P, N, N]
        # full_cov=False and full_output_cov=True: [N, P, P]
        # full_cov=False and full_output_cov=False: [N, P]
        if full_cov == full_output_cov:
            new_shape = (N * K, N * K) if full_cov else (N * K,)
            Kff = tf.reshape(Kff, new_shape)

        N = tf.shape(Xnew)[0]
        K = tf.shape(Kuf)[-1] // N

        mean = tf.matmul(Kuf, self.alpha, transpose_a=True)
        if Kuf.shape.ndims == 3:
            mean = tf.linalg.adjoint(tf.squeeze(mean, axis=-1))

        if not full_cov and not full_output_cov:
            # fully diagonal case in both inputs and outputs
            # [Aᵀ B]_ij = Aᵀ_ik B_kj = A_ki B_kj
            # TODO check whether einsum is faster now?
            Kfu_Qinv_Kuf = tf.reduce_sum(Kuf * tf.matmul(self.Qinv, Kuf), axis=-2)
        else:
            Kfu_Qinv_Kuf = tf.matmul(Kuf, self.Qinv @ Kuf, transpose_a=True)
            if not (full_cov and full_output_cov):
                # diagonal in either inputs or outputs
                new_shape = tf.concat([tf.shape(Kfu_Qinv_Kuf)[:-2], (N, K, N, K)], axis=0)
                Kfu_Qinv_Kuf = tf.reshape(Kfu_Qinv_Kuf, new_shape)
                if full_cov:
                    # diagonal in outputs: move outputs to end
                    tmp = tf.linalg.diag_part(tf.einsum("...ijkl->...ikjl", Kfu_Qinv_Kuf))
                elif full_output_cov:
                    # diagonal in inputs: move inputs to end
                    tmp = tf.linalg.diag_part(tf.einsum("...ijkl->...jlik", Kfu_Qinv_Kuf))
                Kfu_Qinv_Kuf = tf.einsum("...ijk->...kij", tmp)  # move diagonal dim to [-3]
        cov = Kff - Kfu_Qinv_Kuf

        if not full_cov and not full_output_cov:
            cov = tf.linalg.adjoint(cov)

        mean = tf.reshape(mean, (N, K))
        if full_cov == full_output_cov:
            cov_shape = (N, K, N, K) if full_cov else (N, K)
        else:
            cov_shape = (K, N, N) if full_cov else (N, K, K)
        cov = tf.reshape(cov, cov_shape)

        return mean, cov

    def _conditional_fused(
        self, Xnew, full_cov: bool = False, full_output_cov: bool = False
    ) -> MeanAndVariance:
        Kmm = covariances.Kuu(self.X_data, self.kernel, jitter=default_jitter())  # [M, L, M, L]
        Kmn = covariances.Kuf(self.X_data, self.kernel, Xnew)  # [M, L, N, P]
        Knn = self.kernel(
            Xnew, full_cov=full_cov, full_output_cov=full_output_cov
        )  # [N, P](x N)x P  or  [N, P](x P)

        M, L, N, K = tf.unstack(tf.shape(Kmn), num=Kmn.shape.ndims, axis=0)
        Kmm = tf.reshape(Kmm, (M * L, M * L))

        if full_cov == full_output_cov:
            Kmn = tf.reshape(Kmn, (M * L, N * K))
            Knn = tf.reshape(Knn, (N * K, N * K)) if full_cov else tf.reshape(Knn, (N * K,))
            mean, cov = base_conditional(
                Kmn, Kmm, Knn, self.q_mu, full_cov=full_cov, q_sqrt=self.q_sqrt, white=self.whiten
            )  # [K, 1], [1, K](x NK)
            mean = tf.reshape(mean, (N, K))
            cov = tf.reshape(cov, (N, K, N, K) if full_cov else (N, K))
        else:
            Kmn = tf.reshape(Kmn, (M * L, N, K))
            mean, cov = fully_correlated_conditional(
                Kmn,
                Kmm,
                Knn,
                self.q_mu,
                full_cov=full_cov,
                full_output_cov=full_output_cov,
                q_sqrt=self.q_sqrt,
                white=self.whiten,
            )
        return mean, cov


class FallbackIndependentLatentPosterior(FullyCorrelatedPosterior):  # XXX
    def _conditional_fused(
        self, Xnew, full_cov: bool = False, full_output_cov: bool = False
    ) -> MeanAndVariance:
        Kmm = covariances.Kuu(self.X_data, self.kernel, jitter=default_jitter())  # [L, M, M]
        Kmn = covariances.Kuf(self.X_data, self.kernel, Xnew)  # [M, L, N, P]
        Knn = self.kernel(
            Xnew, full_cov=full_cov, full_output_cov=full_output_cov
        )  # [N, P](x N)x P  or  [N, P](x P)

        return independent_interdomain_conditional(
            Kmn,
            Kmm,
            Knn,
            self.q_mu,
            full_cov=full_cov,
            full_output_cov=full_output_cov,
            q_sqrt=self.q_sqrt,
            white=self.whiten,
        )


get_posterior_class = Dispatcher("get_posterior_class")


@get_posterior_class.register(kernels.Kernel, InducingVariables)
def _get_posterior_base_case(kernel, inducing_variable):
    # independent single output
    return IndependentPosteriorSingleOutput


@get_posterior_class.register(kernels.MultioutputKernel, InducingPoints)
def _get_posterior_fully_correlated_mo(kernel, inducing_variable):
    return FullyCorrelatedPosterior


@get_posterior_class.register(
    (kernels.SharedIndependent, kernels.SeparateIndependent),
    (SeparateIndependentInducingVariables, SharedIndependentInducingVariables),
)
def _get_posterior_independent_mo(kernel, inducing_variable):
    # independent multi-output
    return IndependentPosteriorMultiOutput


@get_posterior_class.register(
    kernels.IndependentLatent,
    (FallbackSeparateIndependentInducingVariables, FallbackSharedIndependentInducingVariables),
)
def _get_posterior_independentlatent_mo_fallback(kernel, inducing_variable):
    return FallbackIndependentLatentPosterior


@get_posterior_class.register(
    kernels.LinearCoregionalization,
    (SeparateIndependentInducingVariables, SharedIndependentInducingVariables),
)
def _get_posterior_linearcoregionalization_mo_efficient(kernel, inducing_variable):
    # Linear mixing---efficient multi-output
    return LinearCoregionalizationPosterior


def create_posterior(
    kernel,
    inducing_variable,
    q_mu,
    q_sqrt,
    whiten,
    mean_function=None,
    precompute_cache: Union[PrecomputeCacheType, str, None] = PrecomputeCacheType.TENSOR,
):
    posterior_class = get_posterior_class(kernel, inducing_variable)
    precompute_cache = _validate_precompute_cache_type(precompute_cache)
    return posterior_class(
        kernel,
        inducing_variable,
        q_mu,
        q_sqrt,
        whiten,
        mean_function,
        precompute_cache=precompute_cache,
    )<|MERGE_RESOLUTION|>--- conflicted
+++ resolved
@@ -128,17 +128,11 @@
         self.Qinv = Qinv
         self.mean_function = mean_function
 
-<<<<<<< HEAD
-        self.alpha = self.Qinv = None
-        if precompute_cache is not None:
-            self.update_cache(precompute_cache)
-=======
     def _add_mean_function(self, Xnew, mean) -> tf.Tensor:
         if self.mean_function is None:
             return mean
         else:
             return mean + self.mean_function(Xnew)
->>>>>>> ed6acf59
 
     def fused_predict_f(
         self, Xnew, full_cov: bool = False, full_output_cov: bool = False
