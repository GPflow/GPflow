# Copyright 2016-2020 The GPflow Contributors. All Rights Reserved.
#
# Licensed under the Apache License, Version 2.0 (the "License");
# you may not use this file except in compliance with the License.
# You may obtain a copy of the License at
#
# http://www.apache.org/licenses/LICENSE-2.0
#
# Unless required by applicable law or agreed to in writing, software
# distributed under the License is distributed on an "AS IS" BASIS,
# WITHOUT WARRANTIES OR CONDITIONS OF ANY KIND, either express or implied.
# See the License for the specific language governing permissions and
# limitations under the License.

import enum
from abc import ABC, abstractmethod
from typing import Optional, Tuple, Union, cast

import numpy as np
import tensorflow as tf
import tensorflow_probability as tfp

from . import covariances, kernels, mean_functions
from .base import Module, TensorType
from .conditionals.util import (
    base_conditional,
    expand_independent_outputs,
    fully_correlated_conditional,
    independent_interdomain_conditional,
    mix_latent_gp,
    separate_independent_conditional_implementation,
)
from .config import default_float, default_jitter
from .inducing_variables import (
    FallbackSeparateIndependentInducingVariables,
    FallbackSharedIndependentInducingVariables,
    InducingPoints,
    InducingVariables,
    SeparateIndependentInducingVariables,
    SharedIndependentInducingVariables,
)
from .types import MeanAndVariance
from .utilities import Dispatcher


class _QDistribution(Module):
    """
    Base class for our parametrization of q(u) in the `AbstractPosterior`.
    Internal - do not rely on this outside of GPflow.
    """


class _DeltaDist(_QDistribution):
    def __init__(self, q_mu):
        self.q_mu = q_mu  # [M, L]

    @property
    def q_sqrt(self):
        return None


class _DiagNormal(_QDistribution):
    def __init__(self, q_mu, q_sqrt):
        self.q_mu = q_mu  # [M, L]
        self.q_sqrt = q_sqrt  # [M, L]


class _MvNormal(_QDistribution):
    def __init__(self, q_mu, q_sqrt):
        self.q_mu = q_mu  # [M, L]
        self.q_sqrt = q_sqrt  # [L, M, M], lower-triangular


class PrecomputeCacheType(enum.Enum):
    """
    - `PrecomputeCacheType.TENSOR` (or `"tensor"`): Precomputes the cached
      quantities and stores them as tensors (which allows differentiating
      through the prediction). This is the default.
    - `PrecomputeCacheType.VARIABLE` (or `"variable"`): Precomputes the cached
      quantities and stores them as variables, which allows for updating
      their values without changing the compute graph (relevant for AOT
      compilation).
    - `PrecomputeCacheType.NOCACHE` (or `"nocache"` or `None`): Avoids
      immediate cache computation. This is useful for avoiding extraneous
      computations when you only want to call the posterior's
      `fused_predict_f` method.
    """

    TENSOR = "tensor"
    VARIABLE = "variable"
    NOCACHE = "nocache"


def _validate_precompute_cache_type(value) -> PrecomputeCacheType:
    if value is None:
        return PrecomputeCacheType.NOCACHE
    elif isinstance(value, PrecomputeCacheType):
        return value
    elif isinstance(value, str):
        return PrecomputeCacheType(value.lower())
    else:
        raise ValueError(
            f"{value} is not a valid PrecomputeCacheType. Valid options: 'tensor', 'variable', 'nocache' (or None)."
        )


class AbstractPosterior(Module, ABC):
    def __init__(
        self,
        kernel,
        X_data: Union[tf.Tensor, InducingVariables],
        alpha: Optional[TensorType] = None,
        Qinv: Optional[TensorType] = None,
        mean_function: Optional[mean_functions.MeanFunction] = None,
    ):
        """
        Users should use `create_posterior` to create instances of concrete
        subclasses of this AbstractPosterior class instead of calling this
        constructor directly. For `create_posterior` to be able to correctly
        instantiate subclasses, developers need to ensure their subclasses
        don't change the constructor signature.
        """
        super().__init__()

        self.kernel = kernel
        self.X_data = X_data
        self.alpha = alpha
        self.Qinv = Qinv
<<<<<<< HEAD
        self.mean_function = mean_function

    def _add_mean_function(self, Xnew, mean):
        if self.mean_function is None:
            return mean
        else:
            return mean + self.mean_function(Xnew)

    def fused_predict_f(
        self, Xnew, full_cov: bool = False, full_output_cov: bool = False
    ) -> MeanAndVariance:
        """
        Computes predictive mean and (co)variance at Xnew, including mean_function
        Does not make use of caching
        """
        mean, cov = self._conditional_fused(
            Xnew, full_cov=full_cov, full_output_cov=full_output_cov
        )
        return self._add_mean_function(Xnew, mean), cov

    @abstractmethod
    def _conditional_fused(
        self, Xnew, full_cov: bool = False, full_output_cov: bool = False
    ) -> MeanAndVariance:
        """
        Computes predictive mean and (co)variance at Xnew, *excluding* mean_function
        Does not make use of caching
        """

    def predict_f(
        self, Xnew, full_cov: bool = False, full_output_cov: bool = False
    ) -> MeanAndVariance:
        """
        Computes predictive mean and (co)variance at Xnew, including mean_function.
        Relies on precomputed alpha and Qinv (see _precompute method)
        """
        if self.alpha is None or self.Qinv is None:
            raise ValueError(
                "Cache has not been precomputed yet. Call update_cache first or use fused_predict_f"
            )
        mean, cov = self._conditional_with_precompute(
            Xnew, full_cov=full_cov, full_output_cov=full_output_cov
        )
        return self._add_mean_function(Xnew, mean), cov

    @abstractmethod
    def _conditional_with_precompute(
        self, Xnew, full_cov: bool = False, full_output_cov: bool = False
    ) -> MeanAndVariance:
        """
        Computes predictive mean and (co)variance at Xnew, *excluding* mean_function.
        Relies on cached alpha and Qinv.
        """
        Kmn = self.kernel(self.X_data, Xnew)
        Knn = self.kernel(Xnew, full_cov=full_cov)

        return base_conditional(Kmn, self.Qinv, Knn, self.alpha, full_cov=full_cov)

    def update_cache(self, precompute_cache: Optional[PrecomputeCacheType] = None):
        """
        Sets the cache depending on the value of `precompute_cache` to a
        `tf.Tensor`, `tf.Variable`, or clears the cache. If `precompute_cache`
        is not given, the setting defaults to the most-recently-used one.
        """
        if precompute_cache is None:
            try:
                precompute_cache = cast(
                    PrecomputeCacheType, self._precompute_cache,  # type: ignore
                )
            except AttributeError:
                raise ValueError(
                    "You must pass precompute_cache explicitly (the cache had not been updated before)."
                )
        else:
            self._precompute_cache = precompute_cache

        if precompute_cache is PrecomputeCacheType.NOCACHE:
            self.alpha = self.Qinv = None

        elif precompute_cache is PrecomputeCacheType.TENSOR:
            self.alpha, self.Qinv = self._precompute()

        elif precompute_cache is PrecomputeCacheType.VARIABLE:
            alpha, Qinv = self._precompute()
            if isinstance(self.alpha, tf.Variable) and isinstance(self.Qinv, tf.Variable):
                # re-use existing variables
                self.alpha.assign(alpha)
                self.Qinv.assign(Qinv)
            else:  # create variables
                self.alpha = tf.Variable(alpha, trainable=False)
                self.Qinv = tf.Variable(Qinv, trainable=False)

class GPRPosterior(AbstractPosterior):
    def __init__(
        self,
        kernel,
        X_data:tf.Tensor,
        mean_function: Optional[mean_functions.MeanFunction] = None,
        *,
        precompute_cache: Optional[PrecomputeCacheType],
    ):

        super().__init__(kernel, X_data, mean_function=mean_function)
        self.mean_function = mean_function

        if precompute_cache is not None:
            self.update_cache(precompute_cache)

    def _precompute(self):
        pass


class BasePosterior(AbstractPosterior):
    def __init__(
        self,
        kernel,
        inducing_variable,
        q_mu: tf.Tensor,
        q_sqrt: tf.Tensor,
        whiten: bool = True,
        mean_function: Optional[mean_functions.MeanFunction] = None,
        *,
        precompute_cache: Optional[PrecomputeCacheType],
    ):

        super().__init__(kernel, inducing_variable, mean_function=mean_function)
=======
>>>>>>> 268e315f
        self.mean_function = mean_function

    def _add_mean_function(self, Xnew, mean):
        if self.mean_function is None:
            return mean
        else:
            return mean + self.mean_function(Xnew)

    def fused_predict_f(
        self, Xnew, full_cov: bool = False, full_output_cov: bool = False
    ) -> MeanAndVariance:
        """
        Computes predictive mean and (co)variance at Xnew, including mean_function
        Does not make use of caching
        """
        mean, cov = self._conditional_fused(
            Xnew, full_cov=full_cov, full_output_cov=full_output_cov
        )
        return self._add_mean_function(Xnew, mean), cov

    @abstractmethod
    def _conditional_fused(
        self, Xnew, full_cov: bool = False, full_output_cov: bool = False
    ) -> MeanAndVariance:
        """
        Computes predictive mean and (co)variance at Xnew, *excluding* mean_function
        Does not make use of caching
        """

    def predict_f(
        self, Xnew, full_cov: bool = False, full_output_cov: bool = False
    ) -> MeanAndVariance:
        """
        Computes predictive mean and (co)variance at Xnew, including mean_function.
        Relies on precomputed alpha and Qinv (see _precompute method)
        """
        if self.alpha is None or self.Qinv is None:
            raise ValueError(
                "Cache has not been precomputed yet. Call update_cache first or use fused_predict_f"
            )
        mean, cov = self._conditional_with_precompute(
            Xnew, full_cov=full_cov, full_output_cov=full_output_cov
        )
        return self._add_mean_function(Xnew, mean), cov

    @abstractmethod
    def _conditional_with_precompute(
        self, Xnew, full_cov: bool = False, full_output_cov: bool = False
    ) -> MeanAndVariance:
        """
        Computes predictive mean and (co)variance at Xnew, *excluding* mean_function.
        Relies on cached alpha and Qinv.
        """


class BasePosterior(AbstractPosterior):
    def __init__(
        self,
        kernel,
        inducing_variable,
        q_mu: tf.Tensor,
        q_sqrt: tf.Tensor,
        whiten: bool = True,
        mean_function: Optional[mean_functions.MeanFunction] = None,
        *,
        precompute_cache: Optional[PrecomputeCacheType],
    ):

        super().__init__(kernel, inducing_variable, mean_function=mean_function)
        self.whiten = whiten
        self._set_qdist(q_mu, q_sqrt)

        if precompute_cache is not None:
            self.update_cache(precompute_cache)

    @property
    def q_mu(self):
        return self._q_dist.q_mu

    @property
    def q_sqrt(self):
        return self._q_dist.q_sqrt

    def _set_qdist(self, q_mu, q_sqrt):
        if q_sqrt is None:
            self._q_dist = _DeltaDist(q_mu)
        elif len(q_sqrt.shape) == 2:  # q_diag
            self._q_dist = _DiagNormal(q_mu, q_sqrt)
        else:
            self._q_dist = _MvNormal(q_mu, q_sqrt)

    def update_cache(self, precompute_cache: Optional[PrecomputeCacheType] = None):
        """
        Sets the cache depending on the value of `precompute_cache` to a
        `tf.Tensor`, `tf.Variable`, or clears the cache. If `precompute_cache`
        is not given, the setting defaults to the most-recently-used one.
        """
        if precompute_cache is None:
            try:
                precompute_cache = cast(
                    PrecomputeCacheType,
                    self._precompute_cache,  # type: ignore
                )
            except AttributeError:
                raise ValueError(
                    "You must pass precompute_cache explicitly (the cache had not been updated before)."
                )
        else:
            self._precompute_cache = precompute_cache

        if precompute_cache is PrecomputeCacheType.NOCACHE:
            self.alpha = self.Qinv = None

        elif precompute_cache is PrecomputeCacheType.TENSOR:
            self.alpha, self.Qinv = self._precompute()

        elif precompute_cache is PrecomputeCacheType.VARIABLE:
            alpha, Qinv = self._precompute()
            if isinstance(self.alpha, tf.Variable) and isinstance(self.Qinv, tf.Variable):
                # re-use existing variables
                self.alpha.assign(alpha)
                self.Qinv.assign(Qinv)
            else:  # create variables
                self.alpha = tf.Variable(alpha, trainable=False)
                self.Qinv = tf.Variable(Qinv, trainable=False)

    def _precompute(self):
        Kuu = covariances.Kuu(self.X_data, self.kernel, jitter=default_jitter())  # [(R), M, M]
        q_mu = self._q_dist.q_mu

        if Kuu.shape.ndims == 4:
            ML = tf.reduce_prod(tf.shape(Kuu)[:2])
            Kuu = tf.reshape(Kuu, [ML, ML])
        if Kuu.shape.ndims == 3:
            q_mu = tf.linalg.adjoint(self._q_dist.q_mu)[..., None]  # [..., R, M, 1]
        L = tf.linalg.cholesky(Kuu)

        if not self.whiten:
            # alpha = Kuu⁻¹ q_mu
            alpha = tf.linalg.cholesky_solve(L, q_mu)
        else:
            # alpha = L⁻ᵀ q_mu
            alpha = tf.linalg.triangular_solve(L, q_mu, adjoint=True)
        # predictive mean = Kfu alpha
        # predictive variance = Kff - Kfu Qinv Kuf
        # S = q_sqrt q_sqrtᵀ
        I = tf.eye(tf.shape(L)[-1], dtype=L.dtype)
        if isinstance(self._q_dist, _DeltaDist):
            B = I
        else:
            if not self.whiten:
                # Qinv = Kuu⁻¹ - Kuu⁻¹ S Kuu⁻¹
                #      = Kuu⁻¹ - L⁻ᵀ L⁻¹ S L⁻ᵀ L⁻¹
                #      = L⁻ᵀ (I - L⁻¹ S L⁻ᵀ) L⁻¹
                #      = L⁻ᵀ B L⁻¹
                if isinstance(self._q_dist, _DiagNormal):
                    q_sqrt = tf.linalg.diag(tf.linalg.adjoint(self._q_dist.q_sqrt))
                elif isinstance(self._q_dist, _MvNormal):
                    q_sqrt = self._q_dist.q_sqrt
                Linv_qsqrt = tf.linalg.triangular_solve(L, q_sqrt)
                Linv_cov_u_LinvT = tf.matmul(Linv_qsqrt, Linv_qsqrt, transpose_b=True)
            else:
                if isinstance(self._q_dist, _DiagNormal):
                    Linv_cov_u_LinvT = tf.linalg.diag(tf.linalg.adjoint(self._q_dist.q_sqrt ** 2))
                elif isinstance(self._q_dist, _MvNormal):
                    q_sqrt = self._q_dist.q_sqrt
                    Linv_cov_u_LinvT = tf.matmul(q_sqrt, q_sqrt, transpose_b=True)
                # Qinv = Kuu⁻¹ - L⁻ᵀ S L⁻¹
                # Linv = (L⁻¹ I) = solve(L, I)
                # Kinv = Linvᵀ @ Linv
            B = I - Linv_cov_u_LinvT
        LinvT_B = tf.linalg.triangular_solve(L, B, adjoint=True)
        B_Linv = tf.linalg.adjoint(LinvT_B)
        Qinv = tf.linalg.triangular_solve(L, B_Linv, adjoint=True)

        M, L = tf.unstack(tf.shape(self._q_dist.q_mu), num=2)
        Qinv = tf.broadcast_to(Qinv, [L, M, M])

        tf.debugging.assert_shapes(
            [
                (Qinv, ["L", "M", "M"]),
            ]
        )

        return alpha, Qinv


class IndependentPosterior(BasePosterior):
    def _post_process_mean_and_cov(self, mean, cov, full_cov, full_output_cov):
        return mean, expand_independent_outputs(cov, full_cov, full_output_cov)

    def _get_Kff(self, Xnew, full_cov):

        # TODO: this assumes that Xnew has shape [N, D] and no leading dims

        if isinstance(self.kernel, (kernels.SeparateIndependent, kernels.IndependentLatent)):
            # NOTE calling kernel(Xnew, full_cov=full_cov, full_output_cov=False) directly would return
            # if full_cov: [P, N, N] -- this is what we want
            # else: [N, P] instead of [P, N] as we get from the explicit stack below
            Kff = tf.stack([k(Xnew, full_cov=full_cov) for k in self.kernel.kernels], axis=0)
        elif isinstance(self.kernel, kernels.MultioutputKernel):
            # effectively, SharedIndependent path
            Kff = self.kernel.kernel(Xnew, full_cov=full_cov)
            # NOTE calling kernel(Xnew, full_cov=full_cov, full_output_cov=False) directly would return
            # if full_cov: [P, N, N] instead of [N, N]
            # else: [N, P] instead of [N]
        else:
            # standard ("single-output") kernels
            Kff = self.kernel(Xnew, full_cov=full_cov)  # [N, N] if full_cov else [N]

        return Kff

    def _conditional_with_precompute(
        self, Xnew, full_cov: bool = False, full_output_cov: bool = False
    ) -> MeanAndVariance:
        # Qinv: [L, M, M]
        # alpha: [M, L]

        Kuf = covariances.Kuf(self.X_data, self.kernel, Xnew)  # [(R), M, N]
        Kff = self._get_Kff(Xnew, full_cov)

        mean = tf.matmul(Kuf, self.alpha, transpose_a=True)
        if Kuf.shape.ndims == 3:
            mean = tf.linalg.adjoint(tf.squeeze(mean, axis=-1))

        if full_cov:
            Kfu_Qinv_Kuf = tf.matmul(Kuf, self.Qinv @ Kuf, transpose_a=True)
            cov = Kff - Kfu_Qinv_Kuf
        else:
            # [Aᵀ B]_ij = Aᵀ_ik B_kj = A_ki B_kj
            # TODO check whether einsum is faster now?
            Kfu_Qinv_Kuf = tf.reduce_sum(Kuf * tf.matmul(self.Qinv, Kuf), axis=-2)
            cov = Kff - Kfu_Qinv_Kuf
            cov = tf.linalg.adjoint(cov)

        return self._post_process_mean_and_cov(mean, cov, full_cov, full_output_cov)


class IndependentPosteriorSingleOutput(IndependentPosterior):
    # could almost be the same as IndependentPosteriorMultiOutput ...
    def _conditional_fused(
        self, Xnew, full_cov: bool = False, full_output_cov: bool = False
    ) -> MeanAndVariance:
        # same as IndependentPosteriorMultiOutput, Shared~/Shared~ branch, except for following line:
        Knn = self.kernel(Xnew, full_cov=full_cov)

        Kmm = covariances.Kuu(self.X_data, self.kernel, jitter=default_jitter())  # [M, M]
        Kmn = covariances.Kuf(self.X_data, self.kernel, Xnew)  # [M, N]

        fmean, fvar = base_conditional(
            Kmn, Kmm, Knn, self.q_mu, full_cov=full_cov, q_sqrt=self.q_sqrt, white=self.whiten
        )  # [N, P],  [P, N, N] or [N, P]
        return self._post_process_mean_and_cov(fmean, fvar, full_cov, full_output_cov)


class IndependentPosteriorMultiOutput(IndependentPosterior):
    def _conditional_fused(
        self, Xnew, full_cov: bool = False, full_output_cov: bool = False
    ) -> MeanAndVariance:
        if isinstance(self.X_data, SharedIndependentInducingVariables) and isinstance(
            self.kernel, kernels.SharedIndependent
        ):
            # same as IndependentPosteriorSingleOutput except for following line
            Knn = self.kernel.kernel(Xnew, full_cov=full_cov)
            # we don't call self.kernel() directly as that would do unnecessary tiling

            Kmm = covariances.Kuu(self.X_data, self.kernel, jitter=default_jitter())  # [M, M]
            Kmn = covariances.Kuf(self.X_data, self.kernel, Xnew)  # [M, N]

            fmean, fvar = base_conditional(
                Kmn, Kmm, Knn, self.q_mu, full_cov=full_cov, q_sqrt=self.q_sqrt, white=self.whiten
            )  # [N, P],  [P, N, N] or [N, P]
        else:
            # this is the messy thing with tf.map_fn, cleaned up by the st/clean_up_broadcasting_conditionals branch

            # Following are: [P, M, M]  -  [P, M, N]  -  [P, N](x N)
            Kmms = covariances.Kuu(self.X_data, self.kernel, jitter=default_jitter())  # [P, M, M]
            Kmns = covariances.Kuf(self.X_data, self.kernel, Xnew)  # [P, M, N]
            if isinstance(self.kernel, kernels.Combination):
                kernel_list = self.kernel.kernels
            else:
                kernel_list = [self.kernel.kernel] * len(self.X_data.inducing_variable_list)
            Knns = tf.stack(
                [k.K(Xnew) if full_cov else k.K_diag(Xnew) for k in kernel_list], axis=0
            )

            fmean, fvar = separate_independent_conditional_implementation(
                Kmns,
                Kmms,
                Knns,
                self.q_mu,
                q_sqrt=self.q_sqrt,
                full_cov=full_cov,
                white=self.whiten,
            )

        return self._post_process_mean_and_cov(fmean, fvar, full_cov, full_output_cov)


class LinearCoregionalizationPosterior(IndependentPosteriorMultiOutput):
    def _post_process_mean_and_cov(self, mean, cov, full_cov, full_output_cov):
        """
        mean: [N, L]
        cov: [L, N, N] or [N, L]
        """
        cov = expand_independent_outputs(cov, full_cov, full_output_cov=False)
        mean, cov = mix_latent_gp(self.kernel.W, mean, cov, full_cov, full_output_cov)
        return mean, cov


class FullyCorrelatedPosterior(BasePosterior):
    def _conditional_with_precompute(
        self, Xnew, full_cov: bool = False, full_output_cov: bool = False
    ) -> MeanAndVariance:
        # TODO: this assumes that Xnew has shape [N, D] and no leading dims

        # Qinv: [L, M, M]
        # alpha: [M, L]

        Kuf = covariances.Kuf(self.X_data, self.kernel, Xnew)
        assert Kuf.shape.ndims == 4
        M, L, N, K = tf.unstack(tf.shape(Kuf), num=Kuf.shape.ndims, axis=0)
        Kuf = tf.reshape(Kuf, (M * L, N * K))

        Kff = self.kernel(Xnew, full_cov=full_cov, full_output_cov=full_output_cov)
        # full_cov=True and full_output_cov=True: [N, P, N, P]
        # full_cov=True and full_output_cov=False: [P, N, N]
        # full_cov=False and full_output_cov=True: [N, P, P]
        # full_cov=False and full_output_cov=False: [N, P]
        if full_cov == full_output_cov:
            new_shape = (N * K, N * K) if full_cov else (N * K,)
            Kff = tf.reshape(Kff, new_shape)

        N = tf.shape(Xnew)[0]
        K = tf.shape(Kuf)[-1] // N

        mean = tf.matmul(Kuf, self.alpha, transpose_a=True)
        if Kuf.shape.ndims == 3:
            mean = tf.linalg.adjoint(tf.squeeze(mean, axis=-1))

        if not full_cov and not full_output_cov:
            # fully diagonal case in both inputs and outputs
            # [Aᵀ B]_ij = Aᵀ_ik B_kj = A_ki B_kj
            # TODO check whether einsum is faster now?
            Kfu_Qinv_Kuf = tf.reduce_sum(Kuf * tf.matmul(self.Qinv, Kuf), axis=-2)
        else:
            Kfu_Qinv_Kuf = tf.matmul(Kuf, self.Qinv @ Kuf, transpose_a=True)
            if not (full_cov and full_output_cov):
                # diagonal in either inputs or outputs
                new_shape = tf.concat([tf.shape(Kfu_Qinv_Kuf)[:-2], (N, K, N, K)], axis=0)
                Kfu_Qinv_Kuf = tf.reshape(Kfu_Qinv_Kuf, new_shape)
                if full_cov:
                    # diagonal in outputs: move outputs to end
                    tmp = tf.linalg.diag_part(tf.einsum("...ijkl->...ikjl", Kfu_Qinv_Kuf))
                elif full_output_cov:
                    # diagonal in inputs: move inputs to end
                    tmp = tf.linalg.diag_part(tf.einsum("...ijkl->...jlik", Kfu_Qinv_Kuf))
                Kfu_Qinv_Kuf = tf.einsum("...ijk->...kij", tmp)  # move diagonal dim to [-3]
        cov = Kff - Kfu_Qinv_Kuf

        if not full_cov and not full_output_cov:
            cov = tf.linalg.adjoint(cov)

        mean = tf.reshape(mean, (N, K))
        if full_cov == full_output_cov:
            cov_shape = (N, K, N, K) if full_cov else (N, K)
        else:
            cov_shape = (K, N, N) if full_cov else (N, K, K)
        cov = tf.reshape(cov, cov_shape)

        return mean, cov

    def _conditional_fused(
        self, Xnew, full_cov: bool = False, full_output_cov: bool = False
    ) -> MeanAndVariance:
        Kmm = covariances.Kuu(self.X_data, self.kernel, jitter=default_jitter())  # [M, L, M, L]
        Kmn = covariances.Kuf(self.X_data, self.kernel, Xnew)  # [M, L, N, P]
        Knn = self.kernel(
            Xnew, full_cov=full_cov, full_output_cov=full_output_cov
        )  # [N, P](x N)x P  or  [N, P](x P)

        M, L, N, K = tf.unstack(tf.shape(Kmn), num=Kmn.shape.ndims, axis=0)
        Kmm = tf.reshape(Kmm, (M * L, M * L))

        if full_cov == full_output_cov:
            Kmn = tf.reshape(Kmn, (M * L, N * K))
            Knn = tf.reshape(Knn, (N * K, N * K)) if full_cov else tf.reshape(Knn, (N * K,))
            mean, cov = base_conditional(
                Kmn, Kmm, Knn, self.q_mu, full_cov=full_cov, q_sqrt=self.q_sqrt, white=self.whiten
            )  # [K, 1], [1, K](x NK)
            mean = tf.reshape(mean, (N, K))
            cov = tf.reshape(cov, (N, K, N, K) if full_cov else (N, K))
        else:
            Kmn = tf.reshape(Kmn, (M * L, N, K))
            mean, cov = fully_correlated_conditional(
                Kmn,
                Kmm,
                Knn,
                self.q_mu,
                full_cov=full_cov,
                full_output_cov=full_output_cov,
                q_sqrt=self.q_sqrt,
                white=self.whiten,
            )
        return mean, cov


class FallbackIndependentLatentPosterior(FullyCorrelatedPosterior):  # XXX
    def _conditional_fused(
        self, Xnew, full_cov: bool = False, full_output_cov: bool = False
    ) -> MeanAndVariance:
        Kmm = covariances.Kuu(self.X_data, self.kernel, jitter=default_jitter())  # [L, M, M]
        Kmn = covariances.Kuf(self.X_data, self.kernel, Xnew)  # [M, L, N, P]
        Knn = self.kernel(
            Xnew, full_cov=full_cov, full_output_cov=full_output_cov
        )  # [N, P](x N)x P  or  [N, P](x P)

        return independent_interdomain_conditional(
            Kmn,
            Kmm,
            Knn,
            self.q_mu,
            full_cov=full_cov,
            full_output_cov=full_output_cov,
            q_sqrt=self.q_sqrt,
            white=self.whiten,
        )


get_posterior_class = Dispatcher("get_posterior_class")


@get_posterior_class.register(kernels.Kernel, InducingVariables)
def _get_posterior_base_case(kernel, inducing_variable):
    # independent single output
    return IndependentPosteriorSingleOutput


@get_posterior_class.register(kernels.MultioutputKernel, InducingPoints)
def _get_posterior_fully_correlated_mo(kernel, inducing_variable):
    return FullyCorrelatedPosterior


@get_posterior_class.register(
    (kernels.SharedIndependent, kernels.SeparateIndependent),
    (SeparateIndependentInducingVariables, SharedIndependentInducingVariables),
)
def _get_posterior_independent_mo(kernel, inducing_variable):
    # independent multi-output
    return IndependentPosteriorMultiOutput


@get_posterior_class.register(
    kernels.IndependentLatent,
    (FallbackSeparateIndependentInducingVariables, FallbackSharedIndependentInducingVariables),
)
def _get_posterior_independentlatent_mo_fallback(kernel, inducing_variable):
    return FallbackIndependentLatentPosterior


@get_posterior_class.register(
    kernels.LinearCoregionalization,
    (SeparateIndependentInducingVariables, SharedIndependentInducingVariables),
)
def _get_posterior_linearcoregionalization_mo_efficient(kernel, inducing_variable):
    # Linear mixing---efficient multi-output
    return LinearCoregionalizationPosterior


def create_posterior(
    kernel,
    inducing_variable,
    q_mu,
    q_sqrt,
    whiten,
    mean_function=None,
    precompute_cache: Union[PrecomputeCacheType, str, None] = PrecomputeCacheType.TENSOR,
):
    posterior_class = get_posterior_class(kernel, inducing_variable)
    precompute_cache = _validate_precompute_cache_type(precompute_cache)
    return posterior_class(
        kernel,
        inducing_variable,
        q_mu,
        q_sqrt,
        whiten,
        mean_function,
        precompute_cache=precompute_cache,
    )<|MERGE_RESOLUTION|>--- conflicted
+++ resolved
@@ -126,135 +126,6 @@
         self.X_data = X_data
         self.alpha = alpha
         self.Qinv = Qinv
-<<<<<<< HEAD
-        self.mean_function = mean_function
-
-    def _add_mean_function(self, Xnew, mean):
-        if self.mean_function is None:
-            return mean
-        else:
-            return mean + self.mean_function(Xnew)
-
-    def fused_predict_f(
-        self, Xnew, full_cov: bool = False, full_output_cov: bool = False
-    ) -> MeanAndVariance:
-        """
-        Computes predictive mean and (co)variance at Xnew, including mean_function
-        Does not make use of caching
-        """
-        mean, cov = self._conditional_fused(
-            Xnew, full_cov=full_cov, full_output_cov=full_output_cov
-        )
-        return self._add_mean_function(Xnew, mean), cov
-
-    @abstractmethod
-    def _conditional_fused(
-        self, Xnew, full_cov: bool = False, full_output_cov: bool = False
-    ) -> MeanAndVariance:
-        """
-        Computes predictive mean and (co)variance at Xnew, *excluding* mean_function
-        Does not make use of caching
-        """
-
-    def predict_f(
-        self, Xnew, full_cov: bool = False, full_output_cov: bool = False
-    ) -> MeanAndVariance:
-        """
-        Computes predictive mean and (co)variance at Xnew, including mean_function.
-        Relies on precomputed alpha and Qinv (see _precompute method)
-        """
-        if self.alpha is None or self.Qinv is None:
-            raise ValueError(
-                "Cache has not been precomputed yet. Call update_cache first or use fused_predict_f"
-            )
-        mean, cov = self._conditional_with_precompute(
-            Xnew, full_cov=full_cov, full_output_cov=full_output_cov
-        )
-        return self._add_mean_function(Xnew, mean), cov
-
-    @abstractmethod
-    def _conditional_with_precompute(
-        self, Xnew, full_cov: bool = False, full_output_cov: bool = False
-    ) -> MeanAndVariance:
-        """
-        Computes predictive mean and (co)variance at Xnew, *excluding* mean_function.
-        Relies on cached alpha and Qinv.
-        """
-        Kmn = self.kernel(self.X_data, Xnew)
-        Knn = self.kernel(Xnew, full_cov=full_cov)
-
-        return base_conditional(Kmn, self.Qinv, Knn, self.alpha, full_cov=full_cov)
-
-    def update_cache(self, precompute_cache: Optional[PrecomputeCacheType] = None):
-        """
-        Sets the cache depending on the value of `precompute_cache` to a
-        `tf.Tensor`, `tf.Variable`, or clears the cache. If `precompute_cache`
-        is not given, the setting defaults to the most-recently-used one.
-        """
-        if precompute_cache is None:
-            try:
-                precompute_cache = cast(
-                    PrecomputeCacheType, self._precompute_cache,  # type: ignore
-                )
-            except AttributeError:
-                raise ValueError(
-                    "You must pass precompute_cache explicitly (the cache had not been updated before)."
-                )
-        else:
-            self._precompute_cache = precompute_cache
-
-        if precompute_cache is PrecomputeCacheType.NOCACHE:
-            self.alpha = self.Qinv = None
-
-        elif precompute_cache is PrecomputeCacheType.TENSOR:
-            self.alpha, self.Qinv = self._precompute()
-
-        elif precompute_cache is PrecomputeCacheType.VARIABLE:
-            alpha, Qinv = self._precompute()
-            if isinstance(self.alpha, tf.Variable) and isinstance(self.Qinv, tf.Variable):
-                # re-use existing variables
-                self.alpha.assign(alpha)
-                self.Qinv.assign(Qinv)
-            else:  # create variables
-                self.alpha = tf.Variable(alpha, trainable=False)
-                self.Qinv = tf.Variable(Qinv, trainable=False)
-
-class GPRPosterior(AbstractPosterior):
-    def __init__(
-        self,
-        kernel,
-        X_data:tf.Tensor,
-        mean_function: Optional[mean_functions.MeanFunction] = None,
-        *,
-        precompute_cache: Optional[PrecomputeCacheType],
-    ):
-
-        super().__init__(kernel, X_data, mean_function=mean_function)
-        self.mean_function = mean_function
-
-        if precompute_cache is not None:
-            self.update_cache(precompute_cache)
-
-    def _precompute(self):
-        pass
-
-
-class BasePosterior(AbstractPosterior):
-    def __init__(
-        self,
-        kernel,
-        inducing_variable,
-        q_mu: tf.Tensor,
-        q_sqrt: tf.Tensor,
-        whiten: bool = True,
-        mean_function: Optional[mean_functions.MeanFunction] = None,
-        *,
-        precompute_cache: Optional[PrecomputeCacheType],
-    ):
-
-        super().__init__(kernel, inducing_variable, mean_function=mean_function)
-=======
->>>>>>> 268e315f
         self.mean_function = mean_function
 
     def _add_mean_function(self, Xnew, mean):
