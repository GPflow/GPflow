# Copyright 2016-2020 The GPflow Contributors. All Rights Reserved.
#
# Licensed under the Apache License, Version 2.0 (the "License");
# you may not use this file except in compliance with the License.
# You may obtain a copy of the License at
#
# http://www.apache.org/licenses/LICENSE-2.0
#
# Unless required by applicable law or agreed to in writing, software
# distributed under the License is distributed on an "AS IS" BASIS,
# WITHOUT WARRANTIES OR CONDITIONS OF ANY KIND, either express or implied.
# See the License for the specific language governing permissions and
# limitations under the License.

import enum
from abc import ABC, abstractmethod
from typing import Optional, Tuple, Union, cast

import tensorflow as tf

from . import covariances, kernels, mean_functions
from .base import Module, Parameter, TensorType
from .conditionals.util import (
    base_conditional,
    base_conditional_with_lm,
    expand_independent_outputs,
    fully_correlated_conditional,
    independent_interdomain_conditional,
    mix_latent_gp,
    separate_independent_conditional_implementation,
)
from .config import default_float, default_jitter
from .covariances import Kuf, Kuu
from .inducing_variables import (
    FallbackSeparateIndependentInducingVariables,
    FallbackSharedIndependentInducingVariables,
    InducingPoints,
    InducingVariables,
    SeparateIndependentInducingVariables,
    SharedIndependentInducingVariables,
)
from .likelihoods import Likelihood
from .types import MeanAndVariance
<<<<<<< HEAD
from .utilities import Dispatcher, add_noise_cov, add_linear_noise_cov
=======
from .utilities import Dispatcher, add_noise_cov
from .utilities.ops import leading_transpose
>>>>>>> 1a2c9d24


class _QDistribution(Module):
    """
    Base class for our parametrization of q(u) in the `AbstractPosterior`.
    Internal - do not rely on this outside of GPflow.
    """


class _DeltaDist(_QDistribution):
    def __init__(self, q_mu) -> None:
        self.q_mu = q_mu  # [M, L]

    @property
    def q_sqrt(self):
        return None


class _DiagNormal(_QDistribution):
    def __init__(self, q_mu, q_sqrt) -> None:
        self.q_mu = q_mu  # [M, L]
        self.q_sqrt = q_sqrt  # [M, L]


class _MvNormal(_QDistribution):
    def __init__(self, q_mu, q_sqrt) -> None:
        self.q_mu = q_mu  # [M, L]
        self.q_sqrt = q_sqrt  # [L, M, M], lower-triangular


class PrecomputeCacheType(enum.Enum):
    """
    - `PrecomputeCacheType.TENSOR` (or `"tensor"`): Precomputes the cached
      quantities and stores them as tensors (which allows differentiating
      through the prediction). This is the default.
    - `PrecomputeCacheType.VARIABLE` (or `"variable"`): Precomputes the cached
      quantities and stores them as variables, which allows for updating
      their values without changing the compute graph (relevant for AOT
      compilation).
    - `PrecomputeCacheType.NOCACHE` (or `"nocache"` or `None`): Avoids
      immediate cache computation. This is useful for avoiding extraneous
      computations when you only want to call the posterior's
      `fused_predict_f` method.
    """

    TENSOR = "tensor"
    VARIABLE = "variable"
    NOCACHE = "nocache"


def _validate_precompute_cache_type(value) -> PrecomputeCacheType:
    if value is None:
        return PrecomputeCacheType.NOCACHE
    elif isinstance(value, PrecomputeCacheType):
        return value
    elif isinstance(value, str):
        return PrecomputeCacheType(value.lower())
    else:
        raise ValueError(
            f"{value} is not a valid PrecomputeCacheType. Valid options: 'tensor', 'variable', 'nocache' (or None)."
        )


class AbstractPosterior(Module, ABC):
    def __init__(
        self,
        kernel,
        X_data: Union[tf.Tensor, InducingVariables],
        alpha: Optional[TensorType] = None,
        Qinv: Optional[TensorType] = None,
        mean_function: Optional[mean_functions.MeanFunction] = None,
    ) -> None:
        """
        Users should use `create_posterior` to create instances of concrete
        subclasses of this AbstractPosterior class instead of calling this
        constructor directly. For `create_posterior` to be able to correctly
        instantiate subclasses, developers need to ensure their subclasses
        don't change the constructor signature.
        """
        super().__init__()

        self.kernel = kernel
        self.X_data = X_data
        self.alpha = alpha
        self.Qinv = Qinv
        self.mean_function = mean_function

    def _add_mean_function(self, Xnew, mean) -> tf.Tensor:
        if self.mean_function is None:
            return mean
        else:
            return mean + self.mean_function(Xnew)

    def fused_predict_f(
        self, Xnew, full_cov: bool = False, full_output_cov: bool = False
    ) -> MeanAndVariance:
        """
        Computes predictive mean and (co)variance at Xnew, including mean_function
        Does not make use of caching
        """
        mean, cov = self._conditional_fused(
            Xnew, full_cov=full_cov, full_output_cov=full_output_cov
        )
        return self._add_mean_function(Xnew, mean), cov

    @abstractmethod
    def _conditional_fused(
        self, Xnew, full_cov: bool = False, full_output_cov: bool = False
    ) -> MeanAndVariance:
        """
        Computes predictive mean and (co)variance at Xnew, *excluding* mean_function
        Does not make use of caching
        """

    def predict_f(
        self, Xnew, full_cov: bool = False, full_output_cov: bool = False
    ) -> MeanAndVariance:
        """
        Computes predictive mean and (co)variance at Xnew, including mean_function.
        Relies on precomputed alpha and Qinv (see _precompute method)
        """
        if self.alpha is None or self.Qinv is None:
            raise ValueError(
                "Cache has not been precomputed yet. Call update_cache first or use fused_predict_f"
            )
        mean, cov = self._conditional_with_precompute(
            Xnew, full_cov=full_cov, full_output_cov=full_output_cov
        )
        return self._add_mean_function(Xnew, mean), cov

    @abstractmethod
    def _conditional_with_precompute(
        self, Xnew, full_cov: bool = False, full_output_cov: bool = False
    ) -> MeanAndVariance:
        """
        Computes predictive mean and (co)variance at Xnew, *excluding* mean_function.
        Relies on cached alpha and Qinv.
        """

    def update_cache(self, precompute_cache: Optional[PrecomputeCacheType] = None) -> None:
        """
        Sets the cache depending on the value of `precompute_cache` to a
        `tf.Tensor`, `tf.Variable`, or clears the cache. If `precompute_cache`
        is not given, the setting defaults to the most-recently-used one.
        """
        if precompute_cache is None:
            try:
                precompute_cache = cast(
                    PrecomputeCacheType,
                    self._precompute_cache,  # type: ignore
                )
            except AttributeError:
                raise ValueError(
                    "You must pass precompute_cache explicitly (the cache had not been updated before)."
                )
        else:
            self._precompute_cache = precompute_cache

        if precompute_cache is PrecomputeCacheType.NOCACHE:
            self.alpha = self.Qinv = None

        elif precompute_cache is PrecomputeCacheType.TENSOR:
            self.alpha, self.Qinv = self._precompute()

        elif precompute_cache is PrecomputeCacheType.VARIABLE:
            alpha, Qinv = self._precompute()
            if isinstance(self.alpha, tf.Variable) and isinstance(self.Qinv, tf.Variable):
                # re-use existing variables
                self.alpha.assign(alpha)
                self.Qinv.assign(Qinv)
            else:  # create variables
                self.alpha = tf.Variable(alpha, trainable=False)
                self.Qinv = tf.Variable(Qinv, trainable=False)


class GPRPosterior(AbstractPosterior):
    def __init__(
        self,
        kernel,
        data: Tuple[tf.Tensor, tf.Tensor],
        likelihood_variance: Parameter,
        mean_function: Optional[mean_functions.MeanFunction] = None,
        *,
        precompute_cache: Optional[PrecomputeCacheType],
    ) -> None:
        X, Y = data
        super().__init__(kernel, X, mean_function=mean_function)
        self.mean_function = mean_function
        self.Y_data = Y
        self.likelihood_variance = likelihood_variance

        if precompute_cache is not None:
            self.update_cache(precompute_cache)

    def _conditional_with_precompute(
        self, Xnew, full_cov: bool = False, full_output_cov: bool = False
    ) -> MeanAndVariance:
        """
        Computes predictive mean and (co)variance at Xnew, *excluding* mean_function.
        Relies on cached alpha and Qinv.
        """

        Kmn = self.kernel(self.X_data, Xnew)
        # compute kernel stuff
        num_func = tf.shape(self.Y_data)[-1]  # R
        N = tf.shape(Kmn)[-1]

        # get the leading dims in Kmn to the front of the tensor Kmn
        K = tf.rank(Kmn)
        perm = tf.concat(
            [
                tf.reshape(tf.range(1, K - 1), [K - 2]),  # leading dims (...)
                tf.reshape(0, [1]),  # [M]
                tf.reshape(K - 1, [1]),
            ],
            0,
        )  # [N]
        Kmn = tf.transpose(Kmn, perm)  # [..., M, N]
        leading_dims = tf.shape(Kmn)[:-2]

        # get the leading dims in Knm to the front of the tensor Knm
        Knm = leading_transpose(Kmn, [..., -1, -2])

        Knn = self.kernel(Xnew, full_cov=full_cov)
        err = self.Y_data - self.mean_function(self.X_data)  # type: ignore

        mean = Knm @ self.alpha @ err

        # The GPR model only has a single latent GP.
        if full_cov:
            cov = Knn - Knm @ self.Qinv @ Kmn  # [..., N, N]
            cov_shape = tf.concat([leading_dims, [num_func, N, N]], 0)
            cov = tf.broadcast_to(tf.expand_dims(cov, -3), cov_shape)  # [..., R, N, N]

        else:
            cov = Knn - tf.linalg.diag_part(Knm @ self.Qinv @ Kmn)  # [..., N]
            cov_shape = tf.concat([leading_dims, [num_func, N]], 0)  # [..., R, N]
            cov = tf.broadcast_to(tf.expand_dims(cov, -2), cov_shape)  # [..., R, N]
            cov = tf.linalg.adjoint(cov)

        return mean, cov

    def _precompute(self) -> Tuple[tf.Tensor, tf.Tensor]:
        Kmm = self.kernel(self.X_data)
        Kmm_plus_s = self.add_noise(Kmm, self.X_data)

        Lm = tf.linalg.cholesky(Kmm_plus_s)
        Kmm_plus_s_inv = tf.linalg.cholesky_solve(Lm, tf.eye(self.X_data.shape[0], dtype=Lm.dtype))

        tf.debugging.assert_shapes(
            [
                (Kmm_plus_s_inv, ["M", "M"]),
                (Kmm, ["M", "M"]),
            ]
        )
        return Kmm_plus_s_inv, Kmm_plus_s_inv

    def _conditional_fused(
        self, Xnew, full_cov: bool = False, full_output_cov: bool = False
    ) -> MeanAndVariance:
        """
        Computes predictive mean and (co)variance at Xnew, *excluding* mean_function
        Does not make use of caching
        """

        # taken directly from the deprecated GPR implementation
        err = self.Y_data - self.mean_function(self.X_data)  # type: ignore

        Kmm = self.kernel(self.X_data)
        Knn = self.kernel(Xnew, full_cov=full_cov)
        Kmn = self.kernel(self.X_data, Xnew)
        Kmm_plus_s = self.add_noise(Kmm, self.X_data)

        return base_conditional(
            Kmn, Kmm_plus_s, Knn, err, full_cov=full_cov, white=False
        )  # [N, P], [N, P] or [P, N, N]

    def add_noise(self, K: tf.Tensor, X: tf.Tensor):
        return add_noise_cov(K, self.likelihood_variance)


class HeteroskedasticGPRPosterior(GPRPosterior):

    def __init__(self,
                 kernel,
                 X_data: tf.Tensor,
                 Y_data: tf.Tensor,
                 likelihood: Likelihood,
                 mean_function: Optional[mean_functions.MeanFunction] = None,
                 *,
                 precompute_cache: Optional[PrecomputeCacheType],
                 ):

        self.likelihood = likelihood
        super().__init__(kernel, X_data, Y_data, likelihood.constant_variance, mean_function=mean_function, precompute_cache=precompute_cache)

    def evaluate_linear_noise_variance(self, X: tf.Tensor):
        """ Noise variance contribution. """

        return self.likelihood.scale_transform(X)

    def add_noise(self, K: tf.Tensor, X: tf.Tensor):

        noise_variance = self.evaluate_linear_noise_variance(X) + self.likelihood_variance
        return add_linear_noise_cov(K, noise_variance)


class SGPRPosterior(AbstractPosterior):
    """
    This class represents posteriors which can be derived from SGPR
    models to compute faster predictions on unseen points.
    """

    def __init__(
        self,
        kernel,
        data: Tuple[tf.Tensor, tf.Tensor],
        inducing_variable: InducingPoints,
        likelihood_variance: Parameter,
        num_latent_gps: int,
        mean_function: Optional[mean_functions.MeanFunction] = None,
        *,
        precompute_cache: Optional[PrecomputeCacheType],
    ) -> None:
        X, Y = data
        super().__init__(kernel, X, mean_function=mean_function)
        self.mean_function = mean_function
        self.Y_data = Y
        self.likelihood_variance = likelihood_variance
        self.inducing_variable = inducing_variable
        self.num_latent_gps = num_latent_gps

        if precompute_cache is not None:
            self.update_cache(precompute_cache)

    def _precompute(self) -> Tuple[tf.Tensor, tf.Tensor]:
        # taken directly from the deprecated SGPR implementation
        num_inducing = self.inducing_variable.num_inducing
        err = self.Y_data - self.mean_function(self.X_data)  # type:ignore
        kuf = Kuf(self.inducing_variable, self.kernel, self.X_data)
        kuu = Kuu(self.inducing_variable, self.kernel, jitter=default_jitter())
        sigma = tf.sqrt(self.likelihood_variance)
        L = tf.linalg.cholesky(kuu)  # cache alpha, qinv
        A = tf.linalg.triangular_solve(L, kuf, lower=True) / sigma
        B = tf.linalg.matmul(A, A, transpose_b=True) + tf.eye(
            num_inducing, dtype=default_float()
        )  # cache qinv
        LB = tf.linalg.cholesky(B)  # cache alpha
        Aerr = tf.linalg.matmul(A, err)
        c = tf.linalg.triangular_solve(LB, Aerr, lower=True) / sigma  # cache alpha

        # get intermediate variables
        Linv = tf.linalg.triangular_solve(L, tf.eye(num_inducing, dtype=default_float()))
        LBinv = tf.linalg.triangular_solve(LB, tf.eye(num_inducing, dtype=default_float()))
        Binv = tf.linalg.inv(B)  # naive...can do better?
        tmp = tf.eye(num_inducing, dtype=default_float()) - Binv

        # calculate cached values
        LinvT = tf.transpose(Linv)
        alpha = LinvT @ tf.transpose(LBinv) @ c
        Qinv = LinvT @ tmp @ Linv

        return alpha, Qinv

    def _conditional_with_precompute(
        self, Xnew, full_cov: bool = False, full_output_cov: bool = False
    ) -> MeanAndVariance:
        """
        Computes predictive mean and (co)variance at Xnew, *excluding* mean_function.
        Relies on cached alpha and Qinv.
        """
        Kus = Kuf(self.inducing_variable, self.kernel, Xnew)
        Knn = self.kernel(Xnew, full_cov=full_cov)

        Ksu = tf.transpose(Kus)
        mean = Ksu @ self.alpha

        if full_cov:
            var = Knn - Ksu @ self.Qinv @ Kus
            var = tf.tile(var[None, ...], [self.num_latent_gps, 1, 1])  # [P, N, N]
        else:
            Kfu_Qinv_Kuf = tf.reduce_sum(Kus * tf.matmul(self.Qinv, Kus), axis=-2)
            var = Knn - Kfu_Qinv_Kuf
            var = tf.tile(var[:, None], [1, self.num_latent_gps])

        return mean, var

    def _conditional_fused(
        self, Xnew, full_cov: bool = False, full_output_cov: bool = False
    ) -> MeanAndVariance:
        """
        Compute the mean and variance of the latent function at some new points
        Xnew. Does not make use of caching
        """

        # taken directly from the deprecated SGPR implementation
        num_inducing = self.inducing_variable.num_inducing
        err = self.Y_data - self.mean_function(self.X_data)  # type: ignore
        kuf = Kuf(self.inducing_variable, self.kernel, self.X_data)
        kuu = Kuu(self.inducing_variable, self.kernel, jitter=default_jitter())
        Kus = Kuf(self.inducing_variable, self.kernel, Xnew)
        sigma = tf.sqrt(self.likelihood_variance)  # type: ignore
        L = tf.linalg.cholesky(kuu)  # cache alpha, qinv
        A = tf.linalg.triangular_solve(L, kuf, lower=True) / sigma
        B = tf.linalg.matmul(A, A, transpose_b=True) + tf.eye(
            num_inducing, dtype=default_float()
        )  # cache qinv
        LB = tf.linalg.cholesky(B)  # cache alpha
        Aerr = tf.linalg.matmul(A, err)
        c = tf.linalg.triangular_solve(LB, Aerr, lower=True) / sigma  # cache alpha
        tmp1 = tf.linalg.triangular_solve(L, Kus, lower=True)
        tmp2 = tf.linalg.triangular_solve(LB, tmp1, lower=True)
        mean = tf.linalg.matmul(tmp2, c, transpose_a=True)
        if full_cov:
            var = (
                self.kernel(Xnew)
                + tf.linalg.matmul(tmp2, tmp2, transpose_a=True)
                - tf.linalg.matmul(tmp1, tmp1, transpose_a=True)
            )
            var = tf.tile(var[None, ...], [self.num_latent_gps, 1, 1])  # [P, N, N]
        else:
            var = (
                self.kernel(Xnew, full_cov=False)
                + tf.reduce_sum(tf.square(tmp2), 0)
                - tf.reduce_sum(tf.square(tmp1), 0)
            )
            var = tf.tile(var[:, None], [1, self.num_latent_gps])

        return mean, var


class BasePosterior(AbstractPosterior):
    def __init__(
        self,
        kernel,
        inducing_variable,
        q_mu: tf.Tensor,
        q_sqrt: tf.Tensor,
        whiten: bool = True,
        mean_function: Optional[mean_functions.MeanFunction] = None,
        *,
        precompute_cache: Optional[PrecomputeCacheType],
    ):

        super().__init__(kernel, inducing_variable, mean_function=mean_function)
        self.whiten = whiten
        self._set_qdist(q_mu, q_sqrt)

        if precompute_cache is not None:
            self.update_cache(precompute_cache)

    @property
    def q_mu(self):
        return self._q_dist.q_mu

    @property
    def q_sqrt(self):
        return self._q_dist.q_sqrt

    def _set_qdist(self, q_mu, q_sqrt):
        if q_sqrt is None:
            self._q_dist = _DeltaDist(q_mu)
        elif len(q_sqrt.shape) == 2:  # q_diag
            self._q_dist = _DiagNormal(q_mu, q_sqrt)
        else:
            self._q_dist = _MvNormal(q_mu, q_sqrt)

    def _precompute(self):
        Kuu = covariances.Kuu(self.X_data, self.kernel, jitter=default_jitter())  # [(R), M, M]
        q_mu = self._q_dist.q_mu

        if Kuu.shape.ndims == 4:
            ML = tf.reduce_prod(tf.shape(Kuu)[:2])
            Kuu = tf.reshape(Kuu, [ML, ML])
        if Kuu.shape.ndims == 3:
            q_mu = tf.linalg.adjoint(self._q_dist.q_mu)[..., None]  # [..., R, M, 1]
        L = tf.linalg.cholesky(Kuu)

        if not self.whiten:
            # alpha = Kuu⁻¹ q_mu
            alpha = tf.linalg.cholesky_solve(L, q_mu)
        else:
            # alpha = L⁻ᵀ q_mu
            alpha = tf.linalg.triangular_solve(L, q_mu, adjoint=True)
        # predictive mean = Kfu alpha
        # predictive variance = Kff - Kfu Qinv Kuf
        # S = q_sqrt q_sqrtᵀ
        I = tf.eye(tf.shape(L)[-1], dtype=L.dtype)
        if isinstance(self._q_dist, _DeltaDist):
            B = I
        else:
            if not self.whiten:
                # Qinv = Kuu⁻¹ - Kuu⁻¹ S Kuu⁻¹
                #      = Kuu⁻¹ - L⁻ᵀ L⁻¹ S L⁻ᵀ L⁻¹
                #      = L⁻ᵀ (I - L⁻¹ S L⁻ᵀ) L⁻¹
                #      = L⁻ᵀ B L⁻¹
                if isinstance(self._q_dist, _DiagNormal):
                    q_sqrt = tf.linalg.diag(tf.linalg.adjoint(self._q_dist.q_sqrt))
                elif isinstance(self._q_dist, _MvNormal):
                    q_sqrt = self._q_dist.q_sqrt
                Linv_qsqrt = tf.linalg.triangular_solve(L, q_sqrt)
                Linv_cov_u_LinvT = tf.matmul(Linv_qsqrt, Linv_qsqrt, transpose_b=True)
            else:
                if isinstance(self._q_dist, _DiagNormal):
                    Linv_cov_u_LinvT = tf.linalg.diag(tf.linalg.adjoint(self._q_dist.q_sqrt ** 2))
                elif isinstance(self._q_dist, _MvNormal):
                    q_sqrt = self._q_dist.q_sqrt
                    Linv_cov_u_LinvT = tf.matmul(q_sqrt, q_sqrt, transpose_b=True)
                # Qinv = Kuu⁻¹ - L⁻ᵀ S L⁻¹
                # Linv = (L⁻¹ I) = solve(L, I)
                # Kinv = Linvᵀ @ Linv
            B = I - Linv_cov_u_LinvT
        LinvT_B = tf.linalg.triangular_solve(L, B, adjoint=True)
        B_Linv = tf.linalg.adjoint(LinvT_B)
        Qinv = tf.linalg.triangular_solve(L, B_Linv, adjoint=True)

        M, L = tf.unstack(tf.shape(self._q_dist.q_mu), num=2)
        Qinv = tf.broadcast_to(Qinv, [L, M, M])

        tf.debugging.assert_shapes(
            [
                (Qinv, ["L", "M", "M"]),
            ]
        )

        return alpha, Qinv


class IndependentPosterior(BasePosterior):
    def _post_process_mean_and_cov(self, mean, cov, full_cov, full_output_cov):
        return mean, expand_independent_outputs(cov, full_cov, full_output_cov)

    def _get_Kff(self, Xnew, full_cov):

        # TODO: this assumes that Xnew has shape [N, D] and no leading dims

        if isinstance(self.kernel, (kernels.SeparateIndependent, kernels.IndependentLatent)):
            # NOTE calling kernel(Xnew, full_cov=full_cov, full_output_cov=False) directly would return
            # if full_cov: [P, N, N] -- this is what we want
            # else: [N, P] instead of [P, N] as we get from the explicit stack below
            Kff = tf.stack([k(Xnew, full_cov=full_cov) for k in self.kernel.kernels], axis=0)
        elif isinstance(self.kernel, kernels.MultioutputKernel):
            # effectively, SharedIndependent path
            Kff = self.kernel.kernel(Xnew, full_cov=full_cov)
            # NOTE calling kernel(Xnew, full_cov=full_cov, full_output_cov=False) directly would return
            # if full_cov: [P, N, N] instead of [N, N]
            # else: [N, P] instead of [N]
        else:
            # standard ("single-output") kernels
            Kff = self.kernel(Xnew, full_cov=full_cov)  # [N, N] if full_cov else [N]

        return Kff

    def _conditional_with_precompute(
        self, Xnew, full_cov: bool = False, full_output_cov: bool = False
    ) -> MeanAndVariance:
        # Qinv: [L, M, M]
        # alpha: [M, L]

        Kuf = covariances.Kuf(self.X_data, self.kernel, Xnew)  # [(R), M, N]
        Kff = self._get_Kff(Xnew, full_cov)

        mean = tf.matmul(Kuf, self.alpha, transpose_a=True)
        if Kuf.shape.ndims == 3:
            mean = tf.linalg.adjoint(tf.squeeze(mean, axis=-1))

        if full_cov:
            Kfu_Qinv_Kuf = tf.matmul(Kuf, self.Qinv @ Kuf, transpose_a=True)
            cov = Kff - Kfu_Qinv_Kuf
        else:
            # [Aᵀ B]_ij = Aᵀ_ik B_kj = A_ki B_kj
            # TODO check whether einsum is faster now?
            Kfu_Qinv_Kuf = tf.reduce_sum(Kuf * tf.matmul(self.Qinv, Kuf), axis=-2)
            cov = Kff - Kfu_Qinv_Kuf
            cov = tf.linalg.adjoint(cov)

        return self._post_process_mean_and_cov(mean, cov, full_cov, full_output_cov)


class IndependentPosteriorSingleOutput(IndependentPosterior):
    # could almost be the same as IndependentPosteriorMultiOutput ...
    def _conditional_fused(
        self, Xnew, full_cov: bool = False, full_output_cov: bool = False
    ) -> MeanAndVariance:
        # same as IndependentPosteriorMultiOutput, Shared~/Shared~ branch, except for following line:
        Knn = self.kernel(Xnew, full_cov=full_cov)

        Kmm = covariances.Kuu(self.X_data, self.kernel, jitter=default_jitter())  # [M, M]
        Kmn = covariances.Kuf(self.X_data, self.kernel, Xnew)  # [M, N]

        fmean, fvar = base_conditional(
            Kmn, Kmm, Knn, self.q_mu, full_cov=full_cov, q_sqrt=self.q_sqrt, white=self.whiten
        )  # [N, P],  [P, N, N] or [N, P]
        return self._post_process_mean_and_cov(fmean, fvar, full_cov, full_output_cov)


class IndependentPosteriorMultiOutput(IndependentPosterior):
    def _conditional_fused(
        self, Xnew, full_cov: bool = False, full_output_cov: bool = False
    ) -> MeanAndVariance:
        if isinstance(self.X_data, SharedIndependentInducingVariables) and isinstance(
            self.kernel, kernels.SharedIndependent
        ):
            # same as IndependentPosteriorSingleOutput except for following line
            Knn = self.kernel.kernel(Xnew, full_cov=full_cov)
            # we don't call self.kernel() directly as that would do unnecessary tiling

            Kmm = covariances.Kuu(self.X_data, self.kernel, jitter=default_jitter())  # [M, M]
            Kmn = covariances.Kuf(self.X_data, self.kernel, Xnew)  # [M, N]

            fmean, fvar = base_conditional(
                Kmn, Kmm, Knn, self.q_mu, full_cov=full_cov, q_sqrt=self.q_sqrt, white=self.whiten
            )  # [N, P],  [P, N, N] or [N, P]
        else:
            # this is the messy thing with tf.map_fn, cleaned up by the st/clean_up_broadcasting_conditionals branch

            # Following are: [P, M, M]  -  [P, M, N]  -  [P, N](x N)
            Kmms = covariances.Kuu(self.X_data, self.kernel, jitter=default_jitter())  # [P, M, M]
            Kmns = covariances.Kuf(self.X_data, self.kernel, Xnew)  # [P, M, N]
            if isinstance(self.kernel, kernels.Combination):
                kernel_list = self.kernel.kernels
            else:
                kernel_list = [self.kernel.kernel] * len(self.X_data.inducing_variable_list)
            Knns = tf.stack(
                [k.K(Xnew) if full_cov else k.K_diag(Xnew) for k in kernel_list], axis=0
            )

            fmean, fvar = separate_independent_conditional_implementation(
                Kmns,
                Kmms,
                Knns,
                self.q_mu,
                q_sqrt=self.q_sqrt,
                full_cov=full_cov,
                white=self.whiten,
            )

        return self._post_process_mean_and_cov(fmean, fvar, full_cov, full_output_cov)


class LinearCoregionalizationPosterior(IndependentPosteriorMultiOutput):
    def _post_process_mean_and_cov(self, mean, cov, full_cov, full_output_cov):
        """
        mean: [N, L]
        cov: [L, N, N] or [N, L]
        """
        cov = expand_independent_outputs(cov, full_cov, full_output_cov=False)
        mean, cov = mix_latent_gp(self.kernel.W, mean, cov, full_cov, full_output_cov)
        return mean, cov


class FullyCorrelatedPosterior(BasePosterior):
    def _conditional_with_precompute(
        self, Xnew, full_cov: bool = False, full_output_cov: bool = False
    ) -> MeanAndVariance:
        # TODO: this assumes that Xnew has shape [N, D] and no leading dims

        # Qinv: [L, M, M]
        # alpha: [M, L]

        Kuf = covariances.Kuf(self.X_data, self.kernel, Xnew)
        assert Kuf.shape.ndims == 4
        M, L, N, K = tf.unstack(tf.shape(Kuf), num=Kuf.shape.ndims, axis=0)
        Kuf = tf.reshape(Kuf, (M * L, N * K))

        Kff = self.kernel(Xnew, full_cov=full_cov, full_output_cov=full_output_cov)
        # full_cov=True and full_output_cov=True: [N, P, N, P]
        # full_cov=True and full_output_cov=False: [P, N, N]
        # full_cov=False and full_output_cov=True: [N, P, P]
        # full_cov=False and full_output_cov=False: [N, P]
        if full_cov == full_output_cov:
            new_shape = (N * K, N * K) if full_cov else (N * K,)
            Kff = tf.reshape(Kff, new_shape)

        N = tf.shape(Xnew)[0]
        K = tf.shape(Kuf)[-1] // N

        mean = tf.matmul(Kuf, self.alpha, transpose_a=True)
        if Kuf.shape.ndims == 3:
            mean = tf.linalg.adjoint(tf.squeeze(mean, axis=-1))

        if not full_cov and not full_output_cov:
            # fully diagonal case in both inputs and outputs
            # [Aᵀ B]_ij = Aᵀ_ik B_kj = A_ki B_kj
            # TODO check whether einsum is faster now?
            Kfu_Qinv_Kuf = tf.reduce_sum(Kuf * tf.matmul(self.Qinv, Kuf), axis=-2)
        else:
            Kfu_Qinv_Kuf = tf.matmul(Kuf, self.Qinv @ Kuf, transpose_a=True)
            if not (full_cov and full_output_cov):
                # diagonal in either inputs or outputs
                new_shape = tf.concat([tf.shape(Kfu_Qinv_Kuf)[:-2], (N, K, N, K)], axis=0)
                Kfu_Qinv_Kuf = tf.reshape(Kfu_Qinv_Kuf, new_shape)
                if full_cov:
                    # diagonal in outputs: move outputs to end
                    tmp = tf.linalg.diag_part(tf.einsum("...ijkl->...ikjl", Kfu_Qinv_Kuf))
                elif full_output_cov:
                    # diagonal in inputs: move inputs to end
                    tmp = tf.linalg.diag_part(tf.einsum("...ijkl->...jlik", Kfu_Qinv_Kuf))
                Kfu_Qinv_Kuf = tf.einsum("...ijk->...kij", tmp)  # move diagonal dim to [-3]
        cov = Kff - Kfu_Qinv_Kuf

        if not full_cov and not full_output_cov:
            cov = tf.linalg.adjoint(cov)

        mean = tf.reshape(mean, (N, K))
        if full_cov == full_output_cov:
            cov_shape = (N, K, N, K) if full_cov else (N, K)
        else:
            cov_shape = (K, N, N) if full_cov else (N, K, K)
        cov = tf.reshape(cov, cov_shape)

        return mean, cov

    def _conditional_fused(
        self, Xnew, full_cov: bool = False, full_output_cov: bool = False
    ) -> MeanAndVariance:
        Kmm = covariances.Kuu(self.X_data, self.kernel, jitter=default_jitter())  # [M, L, M, L]
        Kmn = covariances.Kuf(self.X_data, self.kernel, Xnew)  # [M, L, N, P]
        Knn = self.kernel(
            Xnew, full_cov=full_cov, full_output_cov=full_output_cov
        )  # [N, P](x N)x P  or  [N, P](x P)

        M, L, N, K = tf.unstack(tf.shape(Kmn), num=Kmn.shape.ndims, axis=0)
        Kmm = tf.reshape(Kmm, (M * L, M * L))

        if full_cov == full_output_cov:
            Kmn = tf.reshape(Kmn, (M * L, N * K))
            Knn = tf.reshape(Knn, (N * K, N * K)) if full_cov else tf.reshape(Knn, (N * K,))
            mean, cov = base_conditional(
                Kmn, Kmm, Knn, self.q_mu, full_cov=full_cov, q_sqrt=self.q_sqrt, white=self.whiten
            )  # [K, 1], [1, K](x NK)
            mean = tf.reshape(mean, (N, K))
            cov = tf.reshape(cov, (N, K, N, K) if full_cov else (N, K))
        else:
            Kmn = tf.reshape(Kmn, (M * L, N, K))
            mean, cov = fully_correlated_conditional(
                Kmn,
                Kmm,
                Knn,
                self.q_mu,
                full_cov=full_cov,
                full_output_cov=full_output_cov,
                q_sqrt=self.q_sqrt,
                white=self.whiten,
            )
        return mean, cov


class FallbackIndependentLatentPosterior(FullyCorrelatedPosterior):  # XXX
    def _conditional_fused(
        self, Xnew, full_cov: bool = False, full_output_cov: bool = False
    ) -> MeanAndVariance:
        Kmm = covariances.Kuu(self.X_data, self.kernel, jitter=default_jitter())  # [L, M, M]
        Kmn = covariances.Kuf(self.X_data, self.kernel, Xnew)  # [M, L, N, P]
        Knn = self.kernel(
            Xnew, full_cov=full_cov, full_output_cov=full_output_cov
        )  # [N, P](x N)x P  or  [N, P](x P)

        return independent_interdomain_conditional(
            Kmn,
            Kmm,
            Knn,
            self.q_mu,
            full_cov=full_cov,
            full_output_cov=full_output_cov,
            q_sqrt=self.q_sqrt,
            white=self.whiten,
        )


get_posterior_class = Dispatcher("get_posterior_class")


@get_posterior_class.register(kernels.Kernel, InducingVariables)
def _get_posterior_base_case(kernel, inducing_variable):
    # independent single output
    return IndependentPosteriorSingleOutput


@get_posterior_class.register(kernels.MultioutputKernel, InducingPoints)
def _get_posterior_fully_correlated_mo(kernel, inducing_variable):
    return FullyCorrelatedPosterior


@get_posterior_class.register(
    (kernels.SharedIndependent, kernels.SeparateIndependent),
    (SeparateIndependentInducingVariables, SharedIndependentInducingVariables),
)
def _get_posterior_independent_mo(kernel, inducing_variable):
    # independent multi-output
    return IndependentPosteriorMultiOutput


@get_posterior_class.register(
    kernels.IndependentLatent,
    (FallbackSeparateIndependentInducingVariables, FallbackSharedIndependentInducingVariables),
)
def _get_posterior_independentlatent_mo_fallback(kernel, inducing_variable):
    return FallbackIndependentLatentPosterior


@get_posterior_class.register(
    kernels.LinearCoregionalization,
    (SeparateIndependentInducingVariables, SharedIndependentInducingVariables),
)
def _get_posterior_linearcoregionalization_mo_efficient(kernel, inducing_variable):
    # Linear mixing---efficient multi-output
    return LinearCoregionalizationPosterior


def create_posterior(
    kernel,
    inducing_variable,
    q_mu,
    q_sqrt,
    whiten,
    mean_function=None,
    precompute_cache: Union[PrecomputeCacheType, str, None] = PrecomputeCacheType.TENSOR,
):
    posterior_class = get_posterior_class(kernel, inducing_variable)
    precompute_cache = _validate_precompute_cache_type(precompute_cache)
    return posterior_class(
        kernel,
        inducing_variable,
        q_mu,
        q_sqrt,
        whiten,
        mean_function,
        precompute_cache=precompute_cache,
    )<|MERGE_RESOLUTION|>--- conflicted
+++ resolved
@@ -41,12 +41,8 @@
 )
 from .likelihoods import Likelihood
 from .types import MeanAndVariance
-<<<<<<< HEAD
 from .utilities import Dispatcher, add_noise_cov, add_linear_noise_cov
-=======
-from .utilities import Dispatcher, add_noise_cov
 from .utilities.ops import leading_transpose
->>>>>>> 1a2c9d24
 
 
 class _QDistribution(Module):
