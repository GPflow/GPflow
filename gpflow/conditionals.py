--- conflicted
+++ resolved
@@ -403,13 +403,8 @@
         raise NotImplementedError  # pragma: no cover
 
     if num_samples is None:
-<<<<<<< HEAD
-        return samples[..., 0, : , :]  # [..., N, D]
+        return samples[..., 0, :, :]  # [..., N, D]
     return samples  # [..., S, N, D]
-=======
-        return samples[..., 0, :, :]  # [..., N, D]
-    return samples  # [S, ..., N, D]
->>>>>>> 00f64f50
 
 
 def _expand_independent_outputs(fvar, full_cov, full_output_cov):
