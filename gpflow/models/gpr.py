--- conflicted
+++ resolved
@@ -73,13 +73,7 @@
         log_prob = multivariate_normal(y, m, L)
         return tf.reduce_sum(log_prob)
 
-<<<<<<< HEAD
     def predict_f(self, Xnew: tf.Tensor, full_cov: bool = False, full_output_cov: bool = False):
-=======
-    def predict_f(
-        self, predict_at: tf.Tensor, full_cov: bool = False, full_output_cov: bool = False
-    ):
->>>>>>> 46809a1f
         r"""
         This method computes predictions at X \in R^{N \x D} input points
 
@@ -99,14 +93,8 @@
         s = tf.linalg.diag(tf.fill([num_data], self.likelihood.variance))
 
         conditional = gpflow.conditionals.base_conditional
-<<<<<<< HEAD
-        f_mean_zero, f_var = conditional(kmn, kmm + s, knn, err, full_cov=full_cov,
-                                         white=False)  # [N, P], [N, P] or [P, N, N]
-        f_mean = f_mean_zero + self.mean_function(Xnew)
-=======
         f_mean_zero, f_var = conditional(
             kmn, kmm + s, knn, err, full_cov=full_cov, white=False
         )  # [N, P], [N, P] or [P, N, N]
-        f_mean = f_mean_zero + self.mean_function(predict_at)
->>>>>>> 46809a1f
+        f_mean = f_mean_zero + self.mean_function(Xnew)
         return f_mean, f_var