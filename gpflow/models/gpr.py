--- conflicted
+++ resolved
@@ -85,15 +85,9 @@
         X_data, Y_data = self.data
         err = Y_data - self.mean_function(X_data)
 
-<<<<<<< HEAD
         kmm = self.kernel(X_data)
-        knn = self.kernel(Xnew, full=full_cov)
+        knn = self.kernel(Xnew, full_cov=full_cov)
         kmn = self.kernel(X_data, Xnew)
-=======
-        kmm = self.kernel(x_data)
-        knn = self.kernel(predict_at, full_cov=full_cov)
-        kmn = self.kernel(x_data, predict_at)
->>>>>>> 87045146
 
         num_data = X_data.shape[0]
         s = tf.linalg.diag(tf.fill([num_data], self.likelihood.variance))
