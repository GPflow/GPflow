# Copyright 2016 James Hensman, Valentine Svensson, alexggmatthews, fujiisoup
#
# Licensed under the Apache License, Version 2.0 (the "License");
# you may not use this file except in compliance with the License.
# You may obtain a copy of the License at
#
# http://www.apache.org/licenses/LICENSE-2.0
#
# Unless required by applicable law or agreed to in writing, software
# distributed under the License is distributed on an "AS IS" BASIS,
# WITHOUT WARRANTIES OR CONDITIONS OF ANY KIND, either express or implied.
# See the License for the specific language governing permissions and
# limitations under the License.

from typing import Optional, Tuple

import tensorflow as tf

import gpflow
from .model import GPModel
from ..kernels import Kernel
from ..logdensities import multivariate_normal
from ..mean_functions import MeanFunction

Data = Tuple[tf.Tensor, tf.Tensor]


class GPR(GPModel):
    r"""
    Gaussian Process Regression.

    This is a vanilla implementation of GP regression with a Gaussian
    likelihood.  Multiple columns of Y are treated independently.

    The log likelihood of this model is sometimes referred to as the 'log
    marginal likelihood', and is given by

    .. math::
       \log p(\mathbf y \,|\, \mathbf f) =
            \mathcal N(\mathbf{y} \,|\, 0, \mathbf{K} + \sigma_n \mathbf{I})
    """

    def __init__(
        self,
        data: Data,
        kernel: Kernel,
        mean_function: Optional[MeanFunction] = None,
        noise_variance: float = 1.0,
    ):
        likelihood = gpflow.likelihoods.Gaussian(noise_variance)
<<<<<<< HEAD
        _, Y_data = data
        super().__init__(kernel, likelihood, mean_function, num_latent=Y_data.shape[-1])
=======
        _, y_data = data
        super().__init__(kernel, likelihood, mean_function, num_latent_gps=y_data.shape[-1])
>>>>>>> 3f6ac639
        self.data = data

    def log_likelihood(self):
        r"""
        Computes the log marginal likelihood.

        .. math::
            \log p(Y | \theta).

        """
        X, Y = self.data
        K = self.kernel(X)
        num_data = X.shape[0]
        k_diag = tf.linalg.diag_part(K)
        s_diag = tf.fill([num_data], self.likelihood.variance)
        ks = tf.linalg.set_diag(K, k_diag + s_diag)
        L = tf.linalg.cholesky(ks)
        m = self.mean_function(X)

        # [R,] log-likelihoods for each independent dimension of Y
        log_prob = multivariate_normal(Y, m, L)
        return tf.reduce_sum(log_prob)

    def predict_f(self, Xnew: tf.Tensor, full_cov: bool = False, full_output_cov: bool = False):
        r"""
        This method computes predictions at X \in R^{N \x D} input points

        .. math::
            p(F* | Y)

        where F* are points on the GP at new data points, Y are noisy observations at training data points.
        """
        X_data, Y_data = self.data
        err = Y_data - self.mean_function(X_data)

        kmm = self.kernel(X_data)
        knn = self.kernel(Xnew, full=full_cov)
        kmn = self.kernel(X_data, Xnew)

        num_data = X_data.shape[0]
        s = tf.linalg.diag(tf.fill([num_data], self.likelihood.variance))

        conditional = gpflow.conditionals.base_conditional
        f_mean_zero, f_var = conditional(
            kmn, kmm + s, knn, err, full_cov=full_cov, white=False
        )  # [N, P], [N, P] or [P, N, N]
        f_mean = f_mean_zero + self.mean_function(Xnew)
        return f_mean, f_var<|MERGE_RESOLUTION|>--- conflicted
+++ resolved
@@ -48,13 +48,8 @@
         noise_variance: float = 1.0,
     ):
         likelihood = gpflow.likelihoods.Gaussian(noise_variance)
-<<<<<<< HEAD
         _, Y_data = data
-        super().__init__(kernel, likelihood, mean_function, num_latent=Y_data.shape[-1])
-=======
-        _, y_data = data
-        super().__init__(kernel, likelihood, mean_function, num_latent_gps=y_data.shape[-1])
->>>>>>> 3f6ac639
+        super().__init__(kernel, likelihood, mean_function, num_latent_gps=Y_data.shape[-1])
         self.data = data
 
     def log_likelihood(self):
