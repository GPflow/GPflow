--- conflicted
+++ resolved
@@ -23,12 +23,8 @@
 from ..inducing_variables import InducingPoints
 from ..mean_functions import Zero, MeanFunction
 from ..utilities import to_default_float
-<<<<<<< HEAD
-from .model import MeanAndVariance, RegressionData, GPModel
+from .model import GPModel, InputData, RegressionData, MeanAndVariance
 from .mixins import InternalDataTrainingLossMixin
-=======
-from .model import GPModel, InputData, RegressionData, MeanAndVariance
->>>>>>> 310dfefc
 from .util import inducingpoint_wrapper
 
 
@@ -153,14 +149,10 @@
 
     """
 
-<<<<<<< HEAD
-    def maximum_likelihood_objective(self):
+    def maximum_likelihood_objective(self) -> tf.Tensor:
         return self.elbo()
 
-    def elbo(self):
-=======
-    def log_likelihood(self) -> tf.Tensor:
->>>>>>> 310dfefc
+    def elbo(self) -> tf.Tensor:
         """
         Construct a tensorflow function to compute the bound on the marginal
         likelihood. For a derivation of the terms in here, see the associated
@@ -312,14 +304,10 @@
 
         return err, nu, Luu, L, alpha, beta, gamma
 
-<<<<<<< HEAD
-    def maximum_likelihood_objective(self):
+    def maximum_likelihood_objective(self) -> tf.Tensor:
         return self.fitc_log_marginal_likelihood()
 
-    def fitc_log_marginal_likelihood(self):
-=======
-    def log_likelihood(self) -> tf.Tensor:
->>>>>>> 310dfefc
+    def fitc_log_marginal_likelihood(self) -> tf.Tensor:
         """
         Construct a tensorflow function to compute the bound on the marginal
         likelihood.
@@ -371,13 +359,8 @@
         Compute the mean and variance of the latent function at some new points
         Xnew.
         """
-<<<<<<< HEAD
-        _, _, Luu, L, _, _, gamma = self.common_terms(self.data)
-        Kus = Kuf(self.inducing_variable, self.kernel, X)  # size  [M, X]new
-=======
         _, _, Luu, L, _, _, gamma = self.common_terms()
         Kus = Kuf(self.inducing_variable, self.kernel, Xnew)  # [M, N]
->>>>>>> 310dfefc
 
         w = tf.linalg.triangular_solve(Luu, Kus, lower=True)  # [M, N]
 
