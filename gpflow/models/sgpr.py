# Copyright 2016-2020 The GPflow Contributors. All Rights Reserved.
#
# Licensed under the Apache License, Version 2.0 (the "License");
# you may not use this file except in compliance with the License.
# You may obtain a copy of the License at
#
# http://www.apache.org/licenses/LICENSE-2.0
#
# Unless required by applicable law or agreed to in writing, software
# distributed under the License is distributed on an "AS IS" BASIS,
# WITHOUT WARRANTIES OR CONDITIONS OF ANY KIND, either express or implied.
# See the License for the specific language governing permissions and
# limitations under the License.

from typing import NamedTuple, Optional, Tuple

import numpy as np
import tensorflow as tf

from .. import posteriors
from ..base import InputData, MeanAndVariance, RegressionData
from ..config import default_float, default_jitter
from ..covariances.dispatch import Kuf, Kuu
from ..experimental.check_shapes import check_shapes, inherit_check_shapes
from ..inducing_variables import InducingPoints
from ..kernels import Kernel
from ..likelihoods import Gaussian
from ..mean_functions import MeanFunction
from ..utilities import add_noise_cov, assert_params_false, to_default_float
from .model import GPModel
from .training_mixins import InternalDataTrainingLossMixin
from .util import InducingPointsLike, data_input_to_tensor, inducingpoint_wrapper


class SGPRBase_deprecated(GPModel, InternalDataTrainingLossMixin):
    """
    Common base class for SGPR and GPRFITC that provides the common __init__
    and upper_bound() methods.
    """

    @check_shapes(
        "data[0]: [N, D]",
        "data[1]: [N, P]",
    )
    def __init__(
        self,
        data: RegressionData,
        kernel: Kernel,
        inducing_variable: InducingPointsLike,
        *,
        mean_function: Optional[MeanFunction] = None,
        num_latent_gps: Optional[int] = None,
        noise_variance: Optional[float] = None,
        likelihood: Optional[Gaussian] = None,
    ):
        """
        This method only works with a Gaussian likelihood, its variance is
        initialized to `noise_variance`.

        :param data: a tuple of (X, Y), where the inputs X has shape [N, D]
            and the outputs Y has shape [N, R].
        :param inducing_variable:  an InducingPoints instance or a matrix of
            the pseudo inputs Z, of shape [M, D].
        :param kernel: An appropriate GPflow kernel object.
        :param mean_function: An appropriate GPflow mean function object.
        """
        assert (noise_variance is None) or (
            likelihood is None
        ), "Cannot set both `noise_variance` and `likelihood`."
        if likelihood is None:
            if noise_variance is None:
                noise_variance = 1.0
            likelihood = Gaussian(noise_variance)
        X_data, Y_data = data_input_to_tensor(data)
        num_latent_gps = Y_data.shape[-1] if num_latent_gps is None else num_latent_gps
        super().__init__(kernel, likelihood, mean_function, num_latent_gps=num_latent_gps)

        self.data = X_data, Y_data
        self.num_data = X_data.shape[0]

        self.inducing_variable: InducingPoints = inducingpoint_wrapper(inducing_variable)

    @check_shapes(
        "return: []",
    )
    def upper_bound(self) -> tf.Tensor:
        """
        Upper bound for the sparse GP regression marginal likelihood.  Note that
        the same inducing points are used for calculating the upper bound, as are
        used for computing the likelihood approximation. This may not lead to the
        best upper bound. The upper bound can be tightened by optimising Z, just
        like the lower bound. This is especially important in FITC, as FITC is
        known to produce poor inducing point locations. An optimisable upper bound
        can be found in https://github.com/markvdw/gp_upper.

        The key reference is :cite:t:`titsias_2014`.

        The key quantity, the trace term, can be computed via

        >>> _, v = conditionals.conditional(X, model.inducing_variable.Z, model.kernel,
        ...                                 np.zeros((model.inducing_variable.num_inducing, 1)))

        which computes each individual element of the trace term.
        """
        X_data, Y_data = self.data

        sigma_sq = tf.squeeze(self.likelihood.variance_at(X_data), axis=-1)  # [N]
        sigma = tf.sqrt(sigma_sq)  # [N]

        Kdiag = self.kernel(X_data, full_cov=False)
        kuu = Kuu(self.inducing_variable, self.kernel, jitter=default_jitter())
        kuf = Kuf(self.inducing_variable, self.kernel, X_data)

        I = tf.eye(tf.shape(kuu)[0], dtype=default_float())

        L = tf.linalg.cholesky(kuu)
        A = tf.linalg.triangular_solve(L, kuf, lower=True)

        A_sigma = tf.linalg.triangular_solve(L, kuf / sigma, lower=True)
        AAT_sigma = tf.linalg.matmul(A_sigma, A_sigma, transpose_b=True)
        B = I + AAT_sigma
        LB = tf.linalg.cholesky(B)

        # Using the Trace bound, from Titsias' presentation
        c = tf.reduce_sum(Kdiag) - tf.reduce_sum(tf.square(A))

        # Alternative bound on max eigenval:
        cn_var = sigma_sq + c
        cn_std = tf.sqrt(cn_var)

        const = -0.5 * tf.reduce_sum(tf.math.log(2 * np.pi * sigma_sq))
        logdet = -tf.reduce_sum(tf.math.log(tf.linalg.diag_part(LB)))

        A_cn = tf.linalg.triangular_solve(L, kuf / cn_std, lower=True)
        AAT_cn = tf.linalg.matmul(A_cn, A_cn, transpose_b=True)

        err = Y_data - self.mean_function(X_data)
        LC = tf.linalg.cholesky(I + AAT_cn)
        v = tf.linalg.triangular_solve(
            LC, tf.linalg.matmul(A_cn, err / cn_std[:, None]), lower=True
        )
        quad = -0.5 * tf.reduce_sum(tf.square(err / cn_std[:, None])) + 0.5 * tf.reduce_sum(
            tf.square(v)
        )

        return const + logdet + quad


class SGPR_deprecated(SGPRBase_deprecated):
    """
    Sparse Variational GP regression.

    The key reference is :cite:t:`titsias2009variational`.
    """

    class CommonTensors(NamedTuple):
        sigma_sq: tf.Tensor
        sigma: tf.Tensor
        A: tf.Tensor
        B: tf.Tensor
        LB: tf.Tensor
        AAT: tf.Tensor
        L: tf.Tensor

    # type-ignore is because of changed method signature:
    @inherit_check_shapes
    def maximum_log_likelihood_objective(self) -> tf.Tensor:  # type: ignore[override]
        return self.elbo()

    @check_shapes(
        "return.sigma_sq: [N]",
        "return.sigma: [N]",
        "return.A: [M, N]",
        "return.B: [M, M]",
        "return.LB: [M, M]",
        "return.AAT: [M, M]",
    )
    def _common_calculation(self) -> "SGPR.CommonTensors":
        r"""
        Matrices used in log-det calculation

        :return:
<<<<<<< HEAD
            * :math:`\sigma^2`,
            * :math:`\sigma`,
=======
            * :math:`σ²`,
            * :math:`σ`,
>>>>>>> 995dc828
            * :math:`A = L⁻¹K_{uf}/σ`, where :math:`LLᵀ = Kᵤᵤ`,
            * :math:`B = AAT+I`,
            * :math:`LB` where :math`LBLBᵀ = B`,
            * :math:`AAT = AAᵀ`,
        """
        x, _ = self.data  # [N]
        iv = self.inducing_variable  # [M]

        sigma_sq = tf.squeeze(self.likelihood.variance_at(x), axis=-1)  # [N]
        sigma = tf.sqrt(sigma_sq)  # [N]

        kuf = Kuf(iv, self.kernel, x)  # [M, N]
        kuu = Kuu(iv, self.kernel, jitter=default_jitter())  # [M, M]
        L = tf.linalg.cholesky(kuu)  # [M, M]

        # Compute intermediate matrices
        A = tf.linalg.triangular_solve(L, kuf / sigma, lower=True)
        AAT = tf.linalg.matmul(A, A, transpose_b=True)
        B = add_noise_cov(AAT, tf.cast(1.0, AAT.dtype))
        LB = tf.linalg.cholesky(B)

        return self.CommonTensors(sigma_sq, sigma, A, B, LB, AAT, L)

    @check_shapes(
        "return: []",
    )
    def logdet_term(self, common: "SGPR.CommonTensors") -> tf.Tensor:
        r"""
        Bound from Jensen's Inequality:

        .. math::
            \log |K + σ²I| <= \log |Q + σ²I| + N * \log (1 + \textrm{tr}(K - Q)/(σ²N))

        :param common: A named tuple containing matrices that will be used
        :return: log_det, lower bound on :math:`-.5 * \textrm{output_dim} * \log |K + σ²I|`
        """
        sigma_sq = common.sigma_sq
        LB = common.LB
        AAT = common.AAT

        x, y = self.data
        outdim = to_default_float(tf.shape(y)[1])
        kdiag = self.kernel(x, full_cov=False)

        # tr(K) / σ²
        trace_k = tf.reduce_sum(kdiag / sigma_sq)
        # tr(Q) / σ²
        trace_q = tf.reduce_sum(tf.linalg.diag_part(AAT))
        # tr(K - Q) / σ²
        trace = trace_k - trace_q

        # 0.5 * log(det(B))
        half_logdet_b = tf.reduce_sum(tf.math.log(tf.linalg.diag_part(LB)))

        # sum log(σ²)
        log_sigma_sq = tf.reduce_sum(tf.math.log(sigma_sq))

        logdet_k = -outdim * (half_logdet_b + 0.5 * log_sigma_sq + 0.5 * trace)
        return logdet_k

    @check_shapes(
        "return: []",
    )
    def quad_term(self, common: "SGPR.CommonTensors") -> tf.Tensor:
        """
        :param common: A named tuple containing matrices that will be used
        :return: Lower bound on -.5 yᵀ(K + σ²I)⁻¹y
        """
        sigma = common.sigma
        A = common.A
        LB = common.LB

        x, y = self.data
        err = (y - self.mean_function(x)) / sigma[..., None]

        Aerr = tf.linalg.matmul(A, err)
        c = tf.linalg.triangular_solve(LB, Aerr, lower=True)

        # σ⁻² yᵀy
        err_inner_prod = tf.reduce_sum(tf.square(err))
        c_inner_prod = tf.reduce_sum(tf.square(c))

        quad = -0.5 * (err_inner_prod - c_inner_prod)
        return quad

    @check_shapes(
        "return: []",
    )
    def elbo(self) -> tf.Tensor:
        """
        Construct a tensorflow function to compute the bound on the marginal
        likelihood. For a derivation of the terms in here, see the associated
        SGPR notebook.
        """
        common = self._common_calculation()
        output_shape = tf.shape(self.data[-1])
        num_data = to_default_float(output_shape[0])
        output_dim = to_default_float(output_shape[1])
        const = -0.5 * num_data * output_dim * np.log(2 * np.pi)
        logdet = self.logdet_term(common)
        quad = self.quad_term(common)
        return const + logdet + quad

    @inherit_check_shapes
    def predict_f(
        self, Xnew: InputData, full_cov: bool = False, full_output_cov: bool = False
    ) -> MeanAndVariance:
        """
        Compute the mean and variance of the latent function at some new points
        Xnew. For a derivation of the terms in here, see the associated SGPR
        notebook.
        """
        # could copy into posterior into a fused version

        assert_params_false(self.predict_f, full_output_cov=full_output_cov)

        X_data, Y_data = self.data
        num_inducing = self.inducing_variable.num_inducing
        err = Y_data - self.mean_function(X_data)
        kuf = Kuf(self.inducing_variable, self.kernel, X_data)
        kuu = Kuu(self.inducing_variable, self.kernel, jitter=default_jitter())
        Kus = Kuf(self.inducing_variable, self.kernel, Xnew)

        sigma_sq = tf.squeeze(self.likelihood.variance_at(X_data), axis=-1)
        sigma = tf.sqrt(sigma_sq)

        L = tf.linalg.cholesky(kuu)  # cache alpha, qinv
        A = tf.linalg.triangular_solve(L, kuf / sigma, lower=True)
        B = tf.linalg.matmul(A, A, transpose_b=True) + tf.eye(
            num_inducing, dtype=default_float()
        )  # cache qinv
        LB = tf.linalg.cholesky(B)  # cache alpha
        Aerr = tf.linalg.matmul(A, err / sigma[..., None])
<<<<<<< HEAD
        c = tf.linalg.triangular_solve(LB, Aerr, lower=True)  # cache alpha
=======
        c = tf.linalg.triangular_solve(LB, Aerr, lower=True)
>>>>>>> 995dc828
        tmp1 = tf.linalg.triangular_solve(L, Kus, lower=True)
        tmp2 = tf.linalg.triangular_solve(LB, tmp1, lower=True)
        mean = tf.linalg.matmul(tmp2, c, transpose_a=True)
        if full_cov:
            var = (
                self.kernel(Xnew)
                + tf.linalg.matmul(tmp2, tmp2, transpose_a=True)
                - tf.linalg.matmul(tmp1, tmp1, transpose_a=True)
            )
            var = tf.tile(var[None, ...], [self.num_latent_gps, 1, 1])  # [P, N, N]
        else:
            var = (
                self.kernel(Xnew, full_cov=False)
                + tf.reduce_sum(tf.square(tmp2), 0)
                - tf.reduce_sum(tf.square(tmp1), 0)
            )
            var = tf.tile(var[:, None], [1, self.num_latent_gps])

        return mean + self.mean_function(Xnew), var

    @check_shapes(
        "return[0]: [M, P]",
        "return[1]: [M, M]",
    )
    def compute_qu(self) -> Tuple[tf.Tensor, tf.Tensor]:
        """
        Computes the mean and variance of q(u) = N(mu, cov), the variational distribution on
        inducing outputs.

        SVGP with this q(u) should predict identically to SGPR.

        :return: mu, cov
        """
        X_data, Y_data = self.data

        kuf = Kuf(self.inducing_variable, self.kernel, X_data)
        kuu = Kuu(self.inducing_variable, self.kernel, jitter=default_jitter())

        var = tf.squeeze(self.likelihood.variance_at(X_data), axis=-1)
        std = tf.sqrt(var)
        scaled_kuf = kuf / std
        sig = kuu + tf.matmul(scaled_kuf, scaled_kuf, transpose_b=True)
        sig_sqrt = tf.linalg.cholesky(sig)

        sig_sqrt_kuu = tf.linalg.triangular_solve(sig_sqrt, kuu)

        cov = tf.linalg.matmul(sig_sqrt_kuu, sig_sqrt_kuu, transpose_a=True)
        err = Y_data - self.mean_function(X_data)
        scaled_err = err / std[..., None]
        mu = tf.linalg.matmul(
            sig_sqrt_kuu,
            tf.linalg.triangular_solve(sig_sqrt, tf.linalg.matmul(scaled_kuf, scaled_err)),
            transpose_a=True,
        )

        return mu, cov


class GPRFITC(SGPRBase_deprecated):
    """
    This implements GP regression with the FITC approximation.

    The key reference is :cite:t:`Snelson06sparsegaussian`.

    Implementation loosely based on code from GPML matlab library although
    obviously gradients are automatic in GPflow.
    """

    @check_shapes(
        "return[0]: [N, R]",
        "return[1]: [N]",
        "return[2]: [M, M]",
        "return[3]: [M, M]",
        "return[4]: [M, R]",
        "return[5]: [N, R]",
        "return[6]: [M, R]",
    )
    def common_terms(
        self,
    ) -> Tuple[tf.Tensor, tf.Tensor, tf.Tensor, tf.Tensor, tf.Tensor, tf.Tensor, tf.Tensor]:
        X_data, Y_data = self.data
        num_inducing = self.inducing_variable.num_inducing
        err = Y_data - self.mean_function(X_data)  # size [N, R]
        Kdiag = self.kernel(X_data, full_cov=False)
        kuf = Kuf(self.inducing_variable, self.kernel, X_data)
        kuu = Kuu(self.inducing_variable, self.kernel, jitter=default_jitter())

        sigma_sq = tf.squeeze(self.likelihood.variance_at(X_data), axis=-1)

        Luu = tf.linalg.cholesky(kuu)  # => Luu Luu^T = kuu
        V = tf.linalg.triangular_solve(Luu, kuf)  # => V^T V = Qff = kuf^T kuu^-1 kuf

        diagQff = tf.reduce_sum(tf.square(V), 0)
        nu = Kdiag - diagQff + sigma_sq

        B = tf.eye(num_inducing, dtype=default_float()) + tf.linalg.matmul(
            V / nu, V, transpose_b=True
        )
        L = tf.linalg.cholesky(B)
        beta = err / tf.expand_dims(nu, 1)  # size [N, R]
        alpha = tf.linalg.matmul(V, beta)  # size [M, R]

        gamma = tf.linalg.triangular_solve(L, alpha, lower=True)  # size [M, R]

        return err, nu, Luu, L, alpha, beta, gamma

    # type-ignore is because of changed method signature:
    @inherit_check_shapes
    def maximum_log_likelihood_objective(self) -> tf.Tensor:  # type: ignore[override]
        return self.fitc_log_marginal_likelihood()

    @check_shapes(
        "return: []",
    )
    def fitc_log_marginal_likelihood(self) -> tf.Tensor:
        """
        Construct a tensorflow function to compute the bound on the marginal
        likelihood.
        """

        # FITC approximation to the log marginal likelihood is
        # log ( normal( y | mean, K_fitc ) )
        # where K_fitc = Qff + diag( \nu )
        # where Qff = Kfu kuu^{-1} kuf
        # with \nu_i = Kff_{i,i} - Qff_{i,i} + \sigma^2

        # We need to compute the Mahalanobis term -0.5* err^T K_fitc^{-1} err
        # (summed over functions).

        # We need to deal with the matrix inverse term.
        # K_fitc^{-1} = ( Qff + \diag( \nu ) )^{-1}
        #             = ( V^T V + \diag( \nu ) )^{-1}
        # Applying the Woodbury identity we obtain
        #             = \diag( \nu^{-1} )
        #                 - \diag( \nu^{-1} ) V^T ( I + V \diag( \nu^{-1} ) V^T )^{-1}
        #                     V \diag(\nu^{-1} )
        # Let \beta =  \diag( \nu^{-1} ) err
        # and let \alpha = V \beta
        # then Mahalanobis term = -0.5* (
        #    \beta^T err - \alpha^T Solve( I + V \diag( \nu^{-1} ) V^T, alpha )
        # )

        err, nu, _Luu, L, _alpha, _beta, gamma = self.common_terms()

        mahalanobisTerm = -0.5 * tf.reduce_sum(
            tf.square(err) / tf.expand_dims(nu, 1)
        ) + 0.5 * tf.reduce_sum(tf.square(gamma))

        # We need to compute the log normalizing term -N/2 \log 2 pi - 0.5 \log \det( K_fitc )

        # We need to deal with the log determinant term.
        # \log \det( K_fitc ) = \log \det( Qff + \diag( \nu ) )
        #                     = \log \det( V^T V + \diag( \nu ) )
        # Applying the determinant lemma we obtain
        #                     = \log [ \det \diag( \nu ) \det( I + V \diag( \nu^{-1} ) V^T ) ]
        #                     = \log [
        #                        \det \diag( \nu ) ] + \log [ \det( I + V \diag( \nu^{-1} ) V^T )
        #                     ]

        constantTerm = -0.5 * self.num_data * tf.math.log(tf.constant(2.0 * np.pi, default_float()))
        logDeterminantTerm = -0.5 * tf.reduce_sum(tf.math.log(nu)) - tf.reduce_sum(
            tf.math.log(tf.linalg.diag_part(L))
        )
        logNormalizingTerm = constantTerm + logDeterminantTerm

        return mahalanobisTerm + logNormalizingTerm * self.num_latent_gps

    @inherit_check_shapes
    def predict_f(
        self, Xnew: InputData, full_cov: bool = False, full_output_cov: bool = False
    ) -> MeanAndVariance:
        """
        Compute the mean and variance of the latent function at some new points
        Xnew.
        """
        assert_params_false(self.predict_f, full_output_cov=full_output_cov)

        _, _, Luu, L, _, _, gamma = self.common_terms()
        Kus = Kuf(self.inducing_variable, self.kernel, Xnew)  # [M, N]

        w = tf.linalg.triangular_solve(Luu, Kus, lower=True)  # [M, N]

        tmp = tf.linalg.triangular_solve(tf.transpose(L), gamma, lower=False)
        mean = tf.linalg.matmul(w, tmp, transpose_a=True) + self.mean_function(Xnew)
        intermediateA = tf.linalg.triangular_solve(L, w, lower=True)

        if full_cov:
            var = (
                self.kernel(Xnew)
                - tf.linalg.matmul(w, w, transpose_a=True)
                + tf.linalg.matmul(intermediateA, intermediateA, transpose_a=True)
            )
            var = tf.tile(var[None, ...], [self.num_latent_gps, 1, 1])  # [P, N, N]
        else:
            var = (
                self.kernel(Xnew, full_cov=False)
                - tf.reduce_sum(tf.square(w), 0)
                + tf.reduce_sum(tf.square(intermediateA), 0)
            )  # [N, P]
            var = tf.tile(var[:, None], [1, self.num_latent_gps])

        return mean, var


class SGPR_with_posterior(SGPR_deprecated):
    """
    This is an implementation of GPR that provides a posterior() method that
    enables caching for faster subsequent predictions.
    """

    def posterior(
        self,
        precompute_cache: posteriors.PrecomputeCacheType = posteriors.PrecomputeCacheType.TENSOR,
    ) -> posteriors.SGPRPosterior:
        """
        Create the Posterior object which contains precomputed matrices for
        faster prediction.

        precompute_cache has three settings:

        - `PrecomputeCacheType.TENSOR` (or `"tensor"`): Precomputes the cached
          quantities and stores them as tensors (which allows differentiating
          through the prediction). This is the default.
        - `PrecomputeCacheType.VARIABLE` (or `"variable"`): Precomputes the cached
          quantities and stores them as variables, which allows for updating
          their values without changing the compute graph (relevant for AOT
          compilation).
        - `PrecomputeCacheType.NOCACHE` (or `"nocache"` or `None`): Avoids
          immediate cache computation. This is useful for avoiding extraneous
          computations when you only want to call the posterior's
          `fused_predict_f` method.
        """

        return posteriors.SGPRPosterior(
            kernel=self.kernel,
            data=self.data,
            inducing_variable=self.inducing_variable,
            likelihood=self.likelihood,
            num_latent_gps=self.num_latent_gps,
            mean_function=self.mean_function,
            precompute_cache=precompute_cache,
        )

    @inherit_check_shapes
    def predict_f(
        self, Xnew: InputData, full_cov: bool = False, full_output_cov: bool = False
    ) -> MeanAndVariance:
        """
        For backwards compatibility, GPR's predict_f uses the fused (no-cache)
        computation, which is more efficient during training.

        For faster (cached) prediction, predict directly from the posterior object, i.e.,:
            model.posterior().predict_f(Xnew, ...)
        """
        return self.posterior(posteriors.PrecomputeCacheType.NOCACHE).fused_predict_f(
            Xnew, full_cov=full_cov, full_output_cov=full_output_cov
        )


class SGPR(SGPR_with_posterior):
    # subclassed to ensure __class__ == "SGPR"
    pass<|MERGE_RESOLUTION|>--- conflicted
+++ resolved
@@ -176,17 +176,12 @@
         "return.AAT: [M, M]",
     )
     def _common_calculation(self) -> "SGPR.CommonTensors":
-        r"""
+        """
         Matrices used in log-det calculation
 
         :return:
-<<<<<<< HEAD
-            * :math:`\sigma^2`,
-            * :math:`\sigma`,
-=======
             * :math:`σ²`,
             * :math:`σ`,
->>>>>>> 995dc828
             * :math:`A = L⁻¹K_{uf}/σ`, where :math:`LLᵀ = Kᵤᵤ`,
             * :math:`B = AAT+I`,
             * :math:`LB` where :math`LBLBᵀ = B`,
@@ -320,11 +315,7 @@
         )  # cache qinv
         LB = tf.linalg.cholesky(B)  # cache alpha
         Aerr = tf.linalg.matmul(A, err / sigma[..., None])
-<<<<<<< HEAD
-        c = tf.linalg.triangular_solve(LB, Aerr, lower=True)  # cache alpha
-=======
         c = tf.linalg.triangular_solve(LB, Aerr, lower=True)
->>>>>>> 995dc828
         tmp1 = tf.linalg.triangular_solve(L, Kus, lower=True)
         tmp2 = tf.linalg.triangular_solve(LB, tmp1, lower=True)
         mean = tf.linalg.matmul(tmp2, c, transpose_a=True)
