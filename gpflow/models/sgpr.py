# Copyright 2016 James Hensman, alexggmatthews, Mark van der Wilk
#
# Licensed under the Apache License, Version 2.0 (the "License");
# you may not use this file except in compliance with the License.
# You may obtain a copy of the License at
#
# http://www.apache.org/licenses/LICENSE-2.0
#
# Unless required by applicable law or agreed to in writing, software
# distributed under the License is distributed on an "AS IS" BASIS,
# WITHOUT WARRANTIES OR CONDITIONS OF ANY KIND, either express or implied.
# See the License for the specific language governing permissions and
# limitations under the License.


from __future__ import absolute_import
import tensorflow as tf
import numpy as np

from .. import settings
from .. import likelihoods

<<<<<<< HEAD
from gpflow.models.model import GPModel
from gpflow.decors import autoflow
from gpflow.decors import params_as_tensors
from gpflow.params import Parameter, DataHolder
from gpflow.mean_functions import Zero
from gpflow import features
=======
from ..decors import autoflow
from ..decors import params_as_tensors
from ..params import Parameter, DataHolder
from ..mean_functions import Zero
>>>>>>> a382def2

from .model import GPModel

class SGPRUpperMixin(object):
    """
    Upper bound for the GP regression marginal likelihood.
    It is implemented here as a Mixin class which works with SGPR and GPRFITC.
    Note that the same inducing points are used for calculating the upper bound,
    as are used for computing the likelihood approximation. This may not lead to
    the best upper bound. The upper bound can be tightened by optimising Z, just
    as just like the lower bound. This is especially important in FITC, as FITC
    is known to produce poor inducing point locations. An optimisable upper bound
    can be found in https://github.com/markvdw/gp_upper.

    The key reference is

    ::

      @misc{titsias_2014,
        title={Variational Inference for Gaussian and Determinantal Point Processes},
        url={http://www2.aueb.gr/users/mtitsias/papers/titsiasNipsVar14.pdf},
        publisher={Workshop on Advances in Variational Inference (NIPS 2014)},
        author={Titsias, Michalis K.},
        year={2014},
        month={Dec}
      }
    """

    @autoflow()
    @params_as_tensors
    def compute_upper_bound(self):
        num_inducing = tf.shape(self.Z)[0]
        num_data = tf.cast(tf.shape(self.Y)[0], settings.tf_float)

        Kdiag = self.kern.Kdiag(self.X)
        Kuu = self.feat.Kuu(self.kern, jitter=settings.numerics.jitter_level)
        Kuf = self.feat.Kuf(self.kern, self.X)

        L = tf.cholesky(Kuu)
        LB = tf.cholesky(Kuu + self.likelihood.variance ** -1.0 * tf.matmul(Kuf, Kuf, transpose_b=True))

        LinvKuf = tf.matrix_triangular_solve(L, Kuf, lower=True)
        # Using the Trace bound, from Titsias' presentation
        c = tf.reduce_sum(Kdiag) - tf.reduce_sum(LinvKuf ** 2.0)
        # Kff = self.kern.K(self.X)
        # Qff = tf.matmul(Kuf, LinvKuf, transpose_a=True)

        # Alternative bound on max eigenval:
        # c = tf.reduce_max(tf.reduce_sum(tf.abs(Kff - Qff), 0))
        corrected_noise = self.likelihood.variance + c

        const = -0.5 * num_data * tf.log(2 * np.pi * self.likelihood.variance)
        logdet = tf.reduce_sum(tf.log(tf.diag_part(L))) - tf.reduce_sum(tf.log(tf.diag_part(LB)))

        LC = tf.cholesky(Kuu + corrected_noise ** -1.0 * tf.matmul(Kuf, Kuf, transpose_b=True))
        v = tf.matrix_triangular_solve(LC, corrected_noise ** -1.0 * tf.matmul(Kuf, self.Y), lower=True)
        quad = -0.5 * corrected_noise ** -1.0 * tf.reduce_sum(self.Y ** 2.0) + 0.5 * tf.reduce_sum(v ** 2.0)

        return const + logdet + quad


class SGPR(GPModel, SGPRUpperMixin):
    """
    Sparse Variational GP regression. The key reference is

    ::

      @inproceedings{titsias2009variational,
        title={Variational learning of inducing variables in
               sparse Gaussian processes},
        author={Titsias, Michalis K},
        booktitle={International Conference on
                   Artificial Intelligence and Statistics},
        pages={567--574},
        year={2009}
      }



    """

    def __init__(self, X, Y, kern, feat=None, mean_function=None, Z=None, **kwargs):
        """
        X is a data matrix, size N x D
        Y is a data matrix, size N x R
        Z is a matrix of pseudo inputs, size M x D
        kern, mean_function are appropriate GPflow objects

        This method only works with a Gaussian likelihood.
        """
        X = DataHolder(X)
        Y = DataHolder(Y)
        likelihood = likelihoods.Gaussian()
        GPModel.__init__(self, X, Y, kern, likelihood, mean_function, **kwargs)
        self.feat = features.inducingpoint_wrapper(feat, Z)
        self.num_data = X.shape[0]
        self.num_latent = Y.shape[1]

    @params_as_tensors
    def _build_likelihood(self):
        """
        Construct a tensorflow function to compute the bound on the marginal
        likelihood. For a derivation of the terms in here, see the associated
        SGPR notebook.
        """

        num_inducing = len(self.feat)
        num_data = tf.cast(tf.shape(self.Y)[0], settings.tf_float)
        output_dim = tf.cast(tf.shape(self.Y)[1], settings.tf_float)

        err = self.Y - self.mean_function(self.X)
        Kdiag = self.kern.Kdiag(self.X)
        Kuf = self.feat.Kuf(self.kern, self.X)
        Kuu = self.feat.Kuu(self.kern, jitter=settings.numerics.jitter_level)
        L = tf.cholesky(Kuu)
        sigma = tf.sqrt(self.likelihood.variance)

        # Compute intermediate matrices
        A = tf.matrix_triangular_solve(L, Kuf, lower=True) / sigma
        AAT = tf.matmul(A, A, transpose_b=True)
        B = AAT + tf.eye(num_inducing, dtype=settings.tf_float)
        LB = tf.cholesky(B)
        Aerr = tf.matmul(A, err)
        c = tf.matrix_triangular_solve(LB, Aerr, lower=True) / sigma

        # compute log marginal bound
        bound = -0.5 * num_data * output_dim * np.log(2 * np.pi)
        bound += tf.negative(output_dim) * tf.reduce_sum(tf.log(tf.matrix_diag_part(LB)))
        bound -= 0.5 * num_data * output_dim * tf.log(self.likelihood.variance)
        bound += -0.5 * tf.reduce_sum(tf.square(err)) / self.likelihood.variance
        bound += 0.5 * tf.reduce_sum(tf.square(c))
        bound += -0.5 * output_dim * tf.reduce_sum(Kdiag) / self.likelihood.variance
        bound += 0.5 * output_dim * tf.reduce_sum(tf.matrix_diag_part(AAT))

        return bound

    @params_as_tensors
    def _build_predict(self, Xnew, full_cov=False):
        """
        Compute the mean and variance of the latent function at some new points
        Xnew. For a derivation of the terms in here, see the associated SGPR
        notebook.
        """
        jitter_level = settings.numerics.jitter_level
        num_inducing = len(self.feat)
        err = self.Y - self.mean_function(self.X)
        Kuf = self.feat.Kuf(self.kern, self.X)
        Kuu = self.feat.Kuu(self.kern, jitter=settings.numerics.jitter_level)
        Kus = self.feat.Kuf(self.kern, Xnew)
        sigma = tf.sqrt(self.likelihood.variance)
        L = tf.cholesky(Kuu)
        A = tf.matrix_triangular_solve(L, Kuf, lower=True) / sigma
        B = tf.matmul(A, A, transpose_b=True) + tf.eye(num_inducing, dtype=settings.tf_float)
        LB = tf.cholesky(B)
        Aerr = tf.matmul(A, err)
        c = tf.matrix_triangular_solve(LB, Aerr, lower=True) / sigma
        tmp1 = tf.matrix_triangular_solve(L, Kus, lower=True)
        tmp2 = tf.matrix_triangular_solve(LB, tmp1, lower=True)
        mean = tf.matmul(tmp2, c, transpose_a=True)
        if full_cov:
            var = self.kern.K(Xnew) + tf.matmul(tmp2, tmp2, transpose_a=True) \
                  - tf.matmul(tmp1, tmp1, transpose_a=True)
            shape = tf.stack([1, 1, tf.shape(self.Y)[1]])
            var = tf.tile(tf.expand_dims(var, 2), shape)
        else:
            var = self.kern.Kdiag(Xnew) + tf.reduce_sum(tf.square(tmp2), 0) \
                  - tf.reduce_sum(tf.square(tmp1), 0)
            shape = tf.stack([1, tf.shape(self.Y)[1]])
            var = tf.tile(tf.expand_dims(var, 1), shape)
        return mean + self.mean_function(Xnew), var


class GPRFITC(GPModel, SGPRUpperMixin):
<<<<<<< HEAD
    def __init__(self, X, Y, kern, feat=None, mean_function=Zero(), Z=None, **kwargs):
=======
    def __init__(self, X, Y, kern, Z, mean_function=None, **kwargs):
>>>>>>> a382def2
        """
        This implements GP regression with the FITC approximation.
        The key reference is

        @inproceedings{Snelson06sparsegaussian,
        author = {Edward Snelson and Zoubin Ghahramani},
        title = {Sparse Gaussian Processes using Pseudo-inputs},
        booktitle = {Advances In Neural Information Processing Systems },
        year = {2006},
        pages = {1257--1264},
        publisher = {MIT press}
        }

        Implementation loosely based on code from GPML matlab library although
        obviously gradients are automatic in GPflow.

        X is a data matrix, size N x D
        Y is a data matrix, size N x R
        Z is a matrix of pseudo inputs, size M x D
        kern, mean_function are appropriate GPflow objects

        This method only works with a Gaussian likelihood.

        """

        mean_function = Zero() if mean_function is None else mean_function

        X = DataHolder(X)
        Y = DataHolder(Y)
        likelihood = likelihoods.Gaussian()
        GPModel.__init__(self, X, Y, kern, likelihood, mean_function, **kwargs)
        self.feat = features.inducingpoint_wrapper(feat, Z)
        self.num_data = X.shape[0]
        self.num_latent = Y.shape[1]

    @params_as_tensors
    def _build_common_terms(self):
        num_inducing = len(self.feat)
        err = self.Y - self.mean_function(self.X)  # size N x R
        Kdiag = self.kern.Kdiag(self.X)
        Kuf = self.feat.Kuf(self.kern, self.X)
        Kuu = self.feat.Kuu(self.kern, jitter=settings.numerics.jitter_level)

        Luu = tf.cholesky(Kuu)  # => Luu Luu^T = Kuu
        V = tf.matrix_triangular_solve(Luu, Kuf)  # => V^T V = Qff = Kuf^T Kuu^-1 Kuf

        diagQff = tf.reduce_sum(tf.square(V), 0)
        nu = Kdiag - diagQff + self.likelihood.variance

        B = tf.eye(num_inducing, dtype=settings.tf_float) + tf.matmul(V / nu, V, transpose_b=True)
        L = tf.cholesky(B)
        beta = err / tf.expand_dims(nu, 1)  # size N x R
        alpha = tf.matmul(V, beta)  # size N x R

        gamma = tf.matrix_triangular_solve(L, alpha, lower=True)  # size N x R

        return err, nu, Luu, L, alpha, beta, gamma

    def _build_likelihood(self):
        """
        Construct a tensorflow function to compute the bound on the marginal
        likelihood.
        """

        # FITC approximation to the log marginal likelihood is
        # log ( normal( y | mean, K_fitc ) )
        # where K_fitc = Qff + diag( \nu )
        # where Qff = Kfu Kuu^{-1} Kuf
        # with \nu_i = Kff_{i,i} - Qff_{i,i} + \sigma^2

        # We need to compute the Mahalanobis term -0.5* err^T K_fitc^{-1} err
        # (summed over functions).

        # We need to deal with the matrix inverse term.
        # K_fitc^{-1} = ( Qff + \diag( \nu ) )^{-1}
        #            = ( V^T V + \diag( \nu ) )^{-1}
        # Applying the Woodbury identity we obtain
        #            = \diag( \nu^{-1} ) - \diag( \nu^{-1} ) V^T ( I + V \diag( \nu^{-1} ) V^T )^{-1) V \diag(\nu^{-1} )
        # Let \beta =  \diag( \nu^{-1} ) err
        # and let \alpha = V \beta
        # then Mahalanobis term = -0.5* ( \beta^T err - \alpha^T Solve( I + V \diag( \nu^{-1} ) V^T, alpha ) )

        err, nu, Luu, L, alpha, beta, gamma = self._build_common_terms()

        mahalanobisTerm = -0.5 * tf.reduce_sum(tf.square(err) / tf.expand_dims(nu, 1)) \
                          + 0.5 * tf.reduce_sum(tf.square(gamma))

        # We need to compute the log normalizing term -N/2 \log 2 pi - 0.5 \log \det( K_fitc )

        # We need to deal with the log determinant term.
        # \log \det( K_fitc ) = \log \det( Qff + \diag( \nu ) )
        #                    = \log \det( V^T V + \diag( \nu ) )
        # Applying the determinant lemma we obtain
        #                    = \log [ \det \diag( \nu ) \det( I + V \diag( \nu^{-1} ) V^T ) ]
        #                    = \log [ \det \diag( \nu ) ] + \log [ \det( I + V \diag( \nu^{-1} ) V^T ) ]

        constantTerm = -0.5 * self.num_data * tf.log(tf.constant(2. * np.pi, settings.tf_float))
        logDeterminantTerm = -0.5 * tf.reduce_sum(tf.log(nu)) - tf.reduce_sum(tf.log(tf.matrix_diag_part(L)))
        logNormalizingTerm = constantTerm + logDeterminantTerm

        return mahalanobisTerm + logNormalizingTerm * self.num_latent

    @params_as_tensors
    def _build_predict(self, Xnew, full_cov=False):
        """
        Compute the mean and variance of the latent function at some new points
        Xnew.
        """
        _, _, Luu, L, _, _, gamma = self._build_common_terms()
        Kus = self.feat.Kuf(self.kern, Xnew)  # size  M x Xnew

        w = tf.matrix_triangular_solve(Luu, Kus, lower=True)  # size M x Xnew

        tmp = tf.matrix_triangular_solve(tf.transpose(L), gamma, lower=False)
        mean = tf.matmul(w, tmp, transpose_a=True) + self.mean_function(Xnew)
        intermediateA = tf.matrix_triangular_solve(L, w, lower=True)

        if full_cov:
            var = self.kern.K(Xnew) - tf.matmul(w, w, transpose_a=True) \
                  + tf.matmul(intermediateA, intermediateA, transpose_a=True)
            var = tf.tile(tf.expand_dims(var, 2), tf.stack([1, 1, tf.shape(self.Y)[1]]))
        else:
            var = self.kern.Kdiag(Xnew) - tf.reduce_sum(tf.square(w), 0) \
                  + tf.reduce_sum(tf.square(intermediateA), 0)  # size Xnew,
            var = tf.tile(tf.expand_dims(var, 1), tf.stack([1, tf.shape(self.Y)[1]]))

        return mean, var<|MERGE_RESOLUTION|>--- conflicted
+++ resolved
@@ -19,20 +19,12 @@
 
 from .. import settings
 from .. import likelihoods
-
-<<<<<<< HEAD
-from gpflow.models.model import GPModel
-from gpflow.decors import autoflow
-from gpflow.decors import params_as_tensors
-from gpflow.params import Parameter, DataHolder
-from gpflow.mean_functions import Zero
-from gpflow import features
-=======
+from .. import features
+
 from ..decors import autoflow
 from ..decors import params_as_tensors
 from ..params import Parameter, DataHolder
 from ..mean_functions import Zero
->>>>>>> a382def2
 
 from .model import GPModel
 
@@ -206,11 +198,7 @@
 
 
 class GPRFITC(GPModel, SGPRUpperMixin):
-<<<<<<< HEAD
-    def __init__(self, X, Y, kern, feat=None, mean_function=Zero(), Z=None, **kwargs):
-=======
-    def __init__(self, X, Y, kern, Z, mean_function=None, **kwargs):
->>>>>>> a382def2
+    def __init__(self, X, Y, kern, feat=None, mean_function=None, Z=None, **kwargs):
         """
         This implements GP regression with the FITC approximation.
         The key reference is
