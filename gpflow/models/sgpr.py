# Copyright 2016 James Hensman, alexggmatthews, Mark van der Wilk
#
# Licensed under the Apache License, Version 2.0 (the "License");
# you may not use this file except in compliance with the License.
# You may obtain a copy of the License at
#
# http://www.apache.org/licenses/LICENSE-2.0
#
# Unless required by applicable law or agreed to in writing, software
# distributed under the License is distributed on an "AS IS" BASIS,
# WITHOUT WARRANTIES OR CONDITIONS OF ANY KIND, either express or implied.
# See the License for the specific language governing permissions and
# limitations under the License.
from typing import Optional

import numpy as np
import tensorflow as tf

from gpflow.kernels import Kernel
from .model import MeanAndVariance, GPModel, RegressionData
from .util import inducingpoint_wrapper
from .. import likelihoods
from ..config import default_float, default_jitter
from ..covariances.dispatch import Kuf, Kuu
from ..inducing_variables import InducingPoints
from ..mean_functions import Zero, MeanFunction


class SGPRBase(GPModel):
    """
    Common base class for SGPR and GPRFITC that provides the common __init__
    and upper_bound() methods.
    """

    def __init__(self,
                 data: Data,
                 kernel: Kernel,
                 mean_function: Optional[MeanFunction] = None,
                 inducing_variable: Optional[InducingPoints] = None,
                 num_latent: Optional[int] = None,
                 noise_variance: float = 1.0,
                 ):
        """
        `data`:  a tuple of (X, Y), where the inputs X has shape [N, D]
            and the outputs Y has shape [N, R].
        `inducing_variable`:  an InducingPoints instance or a matrix of
            the pseudo inputs Z, of shape [M, D].
        `kernel`, `mean_function` are appropriate GPflow objects

        This method only works with a Gaussian likelihood, its variance is
        initialized to `noise_variance`.
        """
        likelihood = likelihoods.Gaussian(noise_variance)
        x_data, y_data = data
        num_latent = y_data.shape[-1] if num_latent is None else num_latent
        super().__init__(kernel, likelihood, mean_function, num_latent=num_latent)

        self.data = data
        self.num_data = x_data.shape[0]

        self.inducing_variable = inducingpoint_wrapper(inducing_variable)

    def upper_bound(self):
        """
        Upper bound for the sparse GP regression marginal likelihood.  Note that
        the same inducing points are used for calculating the upper bound, as are
        used for computing the likelihood approximation. This may not lead to the
        best upper bound. The upper bound can be tightened by optimising Z, just
        like the lower bound. This is especially important in FITC, as FITC is
        known to produce poor inducing point locations. An optimisable upper bound
        can be found in https://github.com/markvdw/gp_upper.

        The key reference is

        ::

          @misc{titsias_2014,
            title={Variational Inference for Gaussian and Determinantal Point Processes},
            url={http://www2.aueb.gr/users/mtitsias/papers/titsiasNipsVar14.pdf},
            publisher={Workshop on Advances in Variational Inference (NIPS 2014)},
            author={Titsias, Michalis K.},
            year={2014},
            month={Dec}
          }

        The key quantity, the trace term, can be computed via

        >>> _, v = conditionals.conditional(X, model.inducing_variable.Z, model.kernel,
        ...                                 np.zeros((len(model.inducing_variable), 1)))

        which computes each individual element of the trace term.
        """
        x_data, y_data = self.data
        num_data = tf.cast(tf.shape(y_data)[0], default_float())

        Kdiag = self.kernel(x_data, full=False)
        kuu = Kuu(self.inducing_variable, self.kernel, jitter=default_jitter())
        kuf = Kuf(self.inducing_variable, self.kernel, x_data)

        I = tf.eye(tf.shape(kuu)[0], dtype=default_float())

        L = tf.linalg.cholesky(kuu)
        A = tf.linalg.triangular_solve(L, kuf, lower=True)
        AAT = tf.linalg.matmul(A, A, transpose_b=True)
        B = I + AAT / self.likelihood.variance
        LB = tf.linalg.cholesky(B)

        # Using the Trace bound, from Titsias' presentation
        c = tf.reduce_sum(Kdiag) - tf.reduce_sum(tf.square(A))

        # Alternative bound on max eigenval:
        corrected_noise = self.likelihood.variance + c

        const = -0.5 * num_data * tf.math.log(
            2 * np.pi * self.likelihood.variance)
        logdet = - tf.reduce_sum(tf.math.log(tf.linalg.diag_part(LB)))

        LC = tf.linalg.cholesky(I + AAT / corrected_noise)
        v = tf.linalg.triangular_solve(LC,
                                       tf.linalg.matmul(A, y_data) / corrected_noise,
                                       lower=True)
        quad = (-0.5 * tf.reduce_sum(tf.square(y_data)) / corrected_noise
                + 0.5 * tf.reduce_sum(tf.square(v)))

        return const + logdet + quad


class SGPR(SGPRBase):
    """
    Sparse Variational GP regression. The key reference is

    ::

      @inproceedings{titsias2009variational,
        title={Variational learning of inducing variables in
               sparse Gaussian processes},
        author={Titsias, Michalis K},
        booktitle={International Conference on
                   Artificial Intelligence and Statistics},
        pages={567--574},
        year={2009}
      }



    """

<<<<<<< HEAD
    def __init__(self,
                 data: RegressionData,
                 kernel: Kernel,
                 mean_function: Optional[MeanFunction] = None,
                 inducing_variable: Optional[InducingPoints] = None,
                 num_latent: Optional[int] = None,
                 noise_variance: float = 1.0,
                 ):
        """
        X is a data matrix, size [N, D]
        Y is a data matrix, size [N, R]
        Z is a matrix of pseudo inputs, size [M, D]
        kernel, mean_function are appropriate GPflow objects

        This method only works with a Gaussian likelihood.
        """
        likelihood = likelihoods.Gaussian(noise_variance)
        x_data, y_data = data
        num_latent = y_data.shape[-1] if num_latent is None else num_latent
        super().__init__(kernel, likelihood, mean_function, num_latent)
        self.data = data
        self.num_data = x_data.shape[0]

        self.inducing_variable = inducingpoint_wrapper(inducing_variable)

    @property
    def has_own_data(self):
        return True

    def training_loss(self, data: Optional[RegressionData] = None):
        return - (self.elbo(data) + self.log_prior())

    def elbo(self, data: Optional[RegressionData] = None):
=======
    def log_likelihood(self):
>>>>>>> 5f798446
        """
        Construct a tensorflow function to compute the bound on the marginal
        likelihood. For a derivation of the terms in here, see the associated
        SGPR notebook.
        """
        if data is None:
            data = self.data
        x_data, y_data = data

        num_inducing = len(self.inducing_variable)
        num_data = tf.cast(tf.shape(y_data)[0], default_float())
        output_dim = tf.cast(tf.shape(y_data)[1], default_float())

        err = y_data - self.mean_function(x_data)
        Kdiag = self.kernel(x_data, full=False)
        kuf = Kuf(self.inducing_variable, self.kernel, x_data)
        kuu = Kuu(self.inducing_variable, self.kernel, jitter=default_jitter())
        L = tf.linalg.cholesky(kuu)
        sigma = tf.sqrt(self.likelihood.variance)

        # Compute intermediate matrices
        A = tf.linalg.triangular_solve(L, kuf, lower=True) / sigma
        AAT = tf.linalg.matmul(A, A, transpose_b=True)
        B = AAT + tf.eye(num_inducing, dtype=default_float())
        LB = tf.linalg.cholesky(B)
        Aerr = tf.linalg.matmul(A, err)
        c = tf.linalg.triangular_solve(LB, Aerr, lower=True) / sigma

        # compute log marginal bound
        bound = -0.5 * num_data * output_dim * np.log(2 * np.pi)
        bound += tf.negative(output_dim) * tf.reduce_sum(
            tf.math.log(tf.linalg.diag_part(LB)))
        bound -= 0.5 * num_data * output_dim * tf.math.log(
            self.likelihood.variance)
        bound += -0.5 * tf.reduce_sum(
            tf.square(err)) / self.likelihood.variance
        bound += 0.5 * tf.reduce_sum(tf.square(c))
        bound += -0.5 * output_dim * tf.reduce_sum(
            Kdiag) / self.likelihood.variance
        bound += 0.5 * output_dim * tf.reduce_sum(tf.linalg.diag_part(AAT))

        return bound

    def predict_f(self, X: tf.Tensor, full_cov=False,
                  full_output_cov=False) -> MeanAndVariance:
        """
        Compute the mean and variance of the latent function at some new points
        Xnew. For a derivation of the terms in here, see the associated SGPR
        notebook.
        """
        x_data, y_data = self.data
        num_inducing = len(self.inducing_variable)
        err = y_data - self.mean_function(x_data)
        kuf = Kuf(self.inducing_variable, self.kernel, x_data)
        kuu = Kuu(self.inducing_variable, self.kernel, jitter=default_jitter())
        Kus = Kuf(self.inducing_variable, self.kernel, X)
        sigma = tf.sqrt(self.likelihood.variance)
        L = tf.linalg.cholesky(kuu)
        A = tf.linalg.triangular_solve(L, kuf, lower=True) / sigma
        B = tf.linalg.matmul(A, A, transpose_b=True) + tf.eye(
            num_inducing, dtype=default_float())
        LB = tf.linalg.cholesky(B)
        Aerr = tf.linalg.matmul(A, err)
        c = tf.linalg.triangular_solve(LB, Aerr, lower=True) / sigma
        tmp1 = tf.linalg.triangular_solve(L, Kus, lower=True)
        tmp2 = tf.linalg.triangular_solve(LB, tmp1, lower=True)
        mean = tf.linalg.matmul(tmp2, c, transpose_a=True)
        if full_cov:
            var = self.kernel(X) + tf.linalg.matmul(tmp2, tmp2, transpose_a=True) \
                  - tf.linalg.matmul(tmp1, tmp1, transpose_a=True)
            var = tf.tile(var[None, ...], [self.num_latent, 1, 1])  # [P, N, N]
        else:
            var = self.kernel(X, full=False) + tf.reduce_sum(tf.square(tmp2), 0) \
                  - tf.reduce_sum(tf.square(tmp1), 0)
            var = tf.tile(var[:, None], [1, self.num_latent])
        return mean + self.mean_function(X), var

    def compute_qu(self):
        """
        Computes the mean and variance of q(u) = N(mu, cov), the variational distribution on
        inducing outputs. SVGP with this q(u) should predict identically to
        SGPR.
        :return: mu, cov
        """
        x_data, y_data = self.data

        kuf = Kuf(self.inducing_variable, self.kernel, x_data)
        kuu = Kuu(self.inducing_variable, self.kernel, jitter=default_jitter())

        sig = kuu + (self.likelihood.variance ** -1) * tf.matmul(kuf, kuf, transpose_b=True)
        sig_sqrt = tf.linalg.cholesky(sig)

        sig_sqrt_kuu = tf.linalg.triangular_solve(sig_sqrt, kuu)

        cov = tf.linalg.matmul(sig_sqrt_kuu, sig_sqrt_kuu, transpose_a=True)
        err = y_data - self.mean_function(x_data)
        mu = tf.linalg.matmul(
            sig_sqrt_kuu, tf.linalg.triangular_solve(sig_sqrt, tf.linalg.matmul(kuf, err)),
            transpose_a=True) / self.likelihood.variance

        return mu, cov


<<<<<<< HEAD
class GPRFITC(SGPRUpperMixin):
    def __init__(self,
                 data: RegressionData,
                 kernel: Kernel,
                 mean_function: Optional[MeanFunction] = None,
                 inducing_variable: Optional[InducingPoints] = None,
                 noise_variance: float = 1.0,
                 ):
        """
        This implements GP regression with the FITC approximation.
        The key reference is
=======
class GPRFITC(SGPRBase):
    """
    This implements GP regression with the FITC approximation.
    The key reference is
>>>>>>> 5f798446

    ::

      @inproceedings{Snelson06sparsegaussian,
        author = {Edward Snelson and Zoubin Ghahramani},
        title = {Sparse Gaussian Processes using Pseudo-inputs},
        booktitle = {Advances In Neural Information Processing Systems},
        year = {2006},
        pages = {1257--1264},
        publisher = {MIT press}
      }

    Implementation loosely based on code from GPML matlab library although
    obviously gradients are automatic in GPflow.
    """

    def common_terms(self, data):
        x_data, y_data = data
        num_inducing = len(self.inducing_variable)
        err = y_data - self.mean_function(x_data)  # size [N, R]
        Kdiag = self.kernel(x_data, full=False)
        kuf = Kuf(self.inducing_variable, self.kernel, x_data)
        kuu = Kuu(self.inducing_variable, self.kernel, jitter=default_jitter())

        Luu = tf.linalg.cholesky(kuu)  # => Luu Luu^T = kuu
        V = tf.linalg.triangular_solve(
            Luu, kuf)  # => V^T V = Qff = kuf^T kuu^-1 kuf

        diagQff = tf.reduce_sum(tf.square(V), 0)
        nu = Kdiag - diagQff + self.likelihood.variance

        B = tf.eye(num_inducing, dtype=default_float()) + tf.linalg.matmul(
            V / nu, V, transpose_b=True)
        L = tf.linalg.cholesky(B)
        beta = err / tf.expand_dims(nu, 1)  # size [N, R]
        alpha = tf.linalg.matmul(V, beta)  # size [N, R]

        gamma = tf.linalg.triangular_solve(L, alpha, lower=True)  # size [N, R]

        return err, nu, Luu, L, alpha, beta, gamma

    @property
    def has_own_data(self):
        return True

    def training_loss(self, data: Optional[RegressionData] = None):
        return - (self.fitc_log_marginal_likelihood(data) + self.log_prior())

    def fitc_log_marginal_likelihood(self, data: Optional[RegressionData] = None):
        """
        Construct a tensorflow function to compute the bound on the marginal
        likelihood.
        """

        # FITC approximation to the log marginal likelihood is
        # log ( normal( y | mean, K_fitc ) )
        # where K_fitc = Qff + diag( \nu )
        # where Qff = Kfu kuu^{-1} kuf
        # with \nu_i = Kff_{i,i} - Qff_{i,i} + \sigma^2

        # We need to compute the Mahalanobis term -0.5* err^T K_fitc^{-1} err
        # (summed over functions).

        # We need to deal with the matrix inverse term.
        # K_fitc^{-1} = ( Qff + \diag( \nu ) )^{-1}
        #            = ( V^T V + \diag( \nu ) )^{-1}
        # Applying the Woodbury identity we obtain
        #            = \diag( \nu^{-1} ) - \diag( \nu^{-1} ) V^T ( I + V \diag( \nu^{-1} ) V^T )^{-1) V \diag(\nu^{-1} )
        # Let \beta =  \diag( \nu^{-1} ) err
        # and let \alpha = V \beta
        # then Mahalanobis term = -0.5* ( \beta^T err - \alpha^T Solve( I + V \diag( \nu^{-1} ) V^T, alpha ) )

        if data is None:
            data = self.data

        err, nu, Luu, L, alpha, beta, gamma = self.common_terms(data)

        mahalanobisTerm = -0.5 * tf.reduce_sum(tf.square(err) / tf.expand_dims(nu, 1)) \
                          + 0.5 * tf.reduce_sum(tf.square(gamma))

        # We need to compute the log normalizing term -N/2 \log 2 pi - 0.5 \log \det( K_fitc )

        # We need to deal with the log determinant term.
        # \log \det( K_fitc ) = \log \det( Qff + \diag( \nu ) )
        #                    = \log \det( V^T V + \diag( \nu ) )
        # Applying the determinant lemma we obtain
        #                    = \log [ \det \diag( \nu ) \det( I + V \diag( \nu^{-1} ) V^T ) ]
        #                    = \log [ \det \diag( \nu ) ] + \log [ \det( I + V \diag( \nu^{-1} ) V^T ) ]

        constantTerm = -0.5 * self.num_data * tf.math.log(
            tf.constant(2. * np.pi, default_float()))
        logDeterminantTerm = -0.5 * tf.reduce_sum(
            tf.math.log(nu)) - tf.reduce_sum(
            tf.math.log(tf.linalg.diag_part(L)))
        logNormalizingTerm = constantTerm + logDeterminantTerm

        return mahalanobisTerm + logNormalizingTerm * self.num_latent

    def predict_f(self, X: tf.Tensor, full_cov=False,
                  full_output_cov=False) -> MeanAndVariance:
        """
        Compute the mean and variance of the latent function at some new points
        Xnew.
        """
        _, _, Luu, L, _, _, gamma = self.common_terms(self.data)
        Kus = Kuf(self.inducing_variable, self.kernel, X)  # size  [M, X]new

        w = tf.linalg.triangular_solve(Luu, Kus, lower=True)  # size [M, X]new

        tmp = tf.linalg.triangular_solve(tf.transpose(L), gamma, lower=False)
        mean = tf.linalg.matmul(w, tmp,
                                transpose_a=True) + self.mean_function(X)
        intermediateA = tf.linalg.triangular_solve(L, w, lower=True)

        if full_cov:
            var = self.kernel(X) - tf.linalg.matmul(w, w, transpose_a=True) \
                  + tf.linalg.matmul(intermediateA, intermediateA, transpose_a=True)
            var = tf.tile(var[None, ...], [self.num_latent, 1, 1])  # [P, N, N]
        else:
            var = self.kernel(X, full=False) - tf.reduce_sum(tf.square(w), 0) \
                  + tf.reduce_sum(tf.square(intermediateA), 0)  # size Xnew,
            var = tf.tile(var[:, None], [1, self.num_latent])

        return mean, var<|MERGE_RESOLUTION|>--- conflicted
+++ resolved
@@ -33,7 +33,7 @@
     """
 
     def __init__(self,
-                 data: Data,
+                 data: RegressionData,
                  kernel: Kernel,
                  mean_function: Optional[MeanFunction] = None,
                  inducing_variable: Optional[InducingPoints] = None,
@@ -145,32 +145,6 @@
 
     """
 
-<<<<<<< HEAD
-    def __init__(self,
-                 data: RegressionData,
-                 kernel: Kernel,
-                 mean_function: Optional[MeanFunction] = None,
-                 inducing_variable: Optional[InducingPoints] = None,
-                 num_latent: Optional[int] = None,
-                 noise_variance: float = 1.0,
-                 ):
-        """
-        X is a data matrix, size [N, D]
-        Y is a data matrix, size [N, R]
-        Z is a matrix of pseudo inputs, size [M, D]
-        kernel, mean_function are appropriate GPflow objects
-
-        This method only works with a Gaussian likelihood.
-        """
-        likelihood = likelihoods.Gaussian(noise_variance)
-        x_data, y_data = data
-        num_latent = y_data.shape[-1] if num_latent is None else num_latent
-        super().__init__(kernel, likelihood, mean_function, num_latent)
-        self.data = data
-        self.num_data = x_data.shape[0]
-
-        self.inducing_variable = inducingpoint_wrapper(inducing_variable)
-
     @property
     def has_own_data(self):
         return True
@@ -179,9 +153,6 @@
         return - (self.elbo(data) + self.log_prior())
 
     def elbo(self, data: Optional[RegressionData] = None):
-=======
-    def log_likelihood(self):
->>>>>>> 5f798446
         """
         Construct a tensorflow function to compute the bound on the marginal
         likelihood. For a derivation of the terms in here, see the associated
@@ -285,24 +256,10 @@
         return mu, cov
 
 
-<<<<<<< HEAD
-class GPRFITC(SGPRUpperMixin):
-    def __init__(self,
-                 data: RegressionData,
-                 kernel: Kernel,
-                 mean_function: Optional[MeanFunction] = None,
-                 inducing_variable: Optional[InducingPoints] = None,
-                 noise_variance: float = 1.0,
-                 ):
-        """
-        This implements GP regression with the FITC approximation.
-        The key reference is
-=======
 class GPRFITC(SGPRBase):
     """
     This implements GP regression with the FITC approximation.
     The key reference is
->>>>>>> 5f798446
 
     ::
 
