# Copyright 2016 James Hensman, Mark van der Wilk, Valentine Svensson, alexggmatthews, fujiisoup
#
# Licensed under the Apache License, Version 2.0 (the "License");
# you may not use this file except in compliance with the License.
# You may obtain a copy of the License at
#
# http://www.apache.org/licenses/LICENSE-2.0
#
# Unless required by applicable law or agreed to in writing, software
# distributed under the License is distributed on an "AS IS" BASIS,
# WITHOUT WARRANTIES OR CONDITIONS OF ANY KIND, either express or implied.
# See the License for the specific language governing permissions and
# limitations under the License.

import abc
import warnings
from typing import Optional, Tuple, TypeVar

import numpy as np
import tensorflow as tf

from ..base import Module
from ..config import default_float, default_jitter
from ..kernels import Kernel
from ..likelihoods import Likelihood
from ..mean_functions import MeanFunction, Zero
from ..utilities import ops

Data = TypeVar("Data", Tuple[tf.Tensor, tf.Tensor], tf.Tensor)
DataPoint = tf.Tensor
MeanAndVariance = Tuple[tf.Tensor, tf.Tensor]


class BayesianModel(Module):
    """ Bayesian model. """

    def neg_log_marginal_likelihood(self, *args, **kwargs) -> tf.Tensor:
        msg = (
            "`BayesianModel.neg_log_marginal_likelihood` is deprecated and "
            " and will be removed in a future release. Please update your code "
            " to use `BayesianModel.log_marginal_likelihood`."
        )
        warnings.warn(msg, category=DeprecationWarning)
        return -self.log_marginal_likelihood(*args, **kwargs)

    def log_marginal_likelihood(self, *args, **kwargs) -> tf.Tensor:
        return self.log_likelihood(*args, **kwargs) + self.log_prior()

    def log_prior(self) -> tf.Tensor:
        log_priors = [p.log_prior() for p in self.trainable_parameters]
        if log_priors:
            return tf.add_n(log_priors)
        else:
            return tf.convert_to_tensor(0.0, dtype=default_float())

    @abc.abstractmethod
    def log_likelihood(self, *args, **kwargs) -> tf.Tensor:
        raise NotImplementedError


class GPModel(BayesianModel):
    r"""
    A stateless base class for Gaussian process models, that is, those of the
    form

    .. math::
       :nowrap:

       \begin{align}
           \theta        & \sim p(\theta) \\
           f             & \sim \mathcal{GP}(m(x), k(x, x'; \theta)) \\
           f_i           & = f(x_i) \\
           y_i \,|\, f_i & \sim p(y_i|f_i)
       \end{align}

    This class mostly adds functionality for predictions. To use it, inheriting
    classes must define a predict_f function, which computes the means and
    variances of the latent function.

    These predictions are then pushed through the likelihood to obtain means
    and variances of held out data, self.predict_y.

    The predictions can also be used to compute the (log) density of held-out
    data via self.predict_log_density.

    It is also possible to draw samples from the latent GPs using
    self.predict_f_samples.
    """

    def __init__(
        self,
        kernel: Kernel,
        likelihood: Likelihood,
        mean_function: Optional[MeanFunction] = None,
        num_latent: int = 1,
    ):
        super().__init__()
        self.num_latent = num_latent
        # TODO(@awav): Why is this here when MeanFunction does not have a __len__ method
        if mean_function is None:
            mean_function = Zero()
        self.mean_function = mean_function
        self.kernel = kernel
        self.likelihood = likelihood

    @abc.abstractmethod
<<<<<<< HEAD
    def predict_f(self, Xnew: DataPoint, full_cov: bool = False,
                  full_output_cov: bool = False) -> MeanAndVariance:
        raise NotImplementedError

    def predict_f_samples(self,
                          Xnew: DataPoint,
                          num_samples: int = 1,
                          full_cov: bool = True,
                          full_output_cov: bool = False) -> tf.Tensor:
=======
    def predict_f(
        self, predict_at: DataPoint, full_cov: bool = False, full_output_cov: bool = False
    ) -> MeanAndVariance:
        raise NotImplementedError

    def predict_f_samples(
        self,
        predict_at: DataPoint,
        num_samples: int = 1,
        full_cov: bool = True,
        full_output_cov: bool = False,
    ) -> tf.Tensor:
>>>>>>> 46809a1f
        """
        Produce samples from the posterior latent function(s) at the input points.
        """
        mu, var = self.predict_f(Xnew, full_cov=full_cov)  # [N, P], [P, N, N]
        num_latent = var.shape[0]
        num_elems = tf.shape(var)[1]
        var_jitter = ops.add_to_diagonal(var, default_jitter())
        L = tf.linalg.cholesky(var_jitter)  # [P, N, N]
        V = tf.random.normal([num_latent, num_elems, num_samples], dtype=mu.dtype)  # [P, N, S]
        LV = L @ V  # [P, N, S]
        mu_t = tf.linalg.adjoint(mu)  # [P, N]
        return tf.transpose(mu_t[..., np.newaxis] + LV)  # [S, N, P]

<<<<<<< HEAD
    def predict_y(self, Xnew: DataPoint, full_cov: bool = False,
                  full_output_cov: bool = False) -> MeanAndVariance:
        """
        Compute the mean and variance of the held-out data at the input points.
        """
        f_mean, f_var = self.predict_f(Xnew, full_cov=full_cov, full_output_cov=full_output_cov)
=======
    def predict_y(
        self, predict_at: DataPoint, full_cov: bool = False, full_output_cov: bool = False
    ) -> MeanAndVariance:
        """
        Compute the mean and variance of the held-out data at the input points.
        """
        f_mean, f_var = self.predict_f(
            predict_at, full_cov=full_cov, full_output_cov=full_output_cov
        )
>>>>>>> 46809a1f
        return self.likelihood.predict_mean_and_var(f_mean, f_var)

    def predict_log_density(
        self, data: Data, full_cov: bool = False, full_output_cov: bool = False
    ):
        """
        Compute the log density of the data at the new data points.
        """
        X, Y = data
        f_mean, f_var = self.predict_f(X, full_cov=full_cov, full_output_cov=full_output_cov)
        return self.likelihood.predict_density(f_mean, f_var, Y)<|MERGE_RESOLUTION|>--- conflicted
+++ resolved
@@ -104,30 +104,18 @@
         self.likelihood = likelihood
 
     @abc.abstractmethod
-<<<<<<< HEAD
-    def predict_f(self, Xnew: DataPoint, full_cov: bool = False,
-                  full_output_cov: bool = False) -> MeanAndVariance:
-        raise NotImplementedError
-
-    def predict_f_samples(self,
-                          Xnew: DataPoint,
-                          num_samples: int = 1,
-                          full_cov: bool = True,
-                          full_output_cov: bool = False) -> tf.Tensor:
-=======
     def predict_f(
-        self, predict_at: DataPoint, full_cov: bool = False, full_output_cov: bool = False
+        self, Xnew: DataPoint, full_cov: bool = False, full_output_cov: bool = False
     ) -> MeanAndVariance:
         raise NotImplementedError
 
     def predict_f_samples(
         self,
-        predict_at: DataPoint,
+        Xnew: DataPoint,
         num_samples: int = 1,
         full_cov: bool = True,
         full_output_cov: bool = False,
     ) -> tf.Tensor:
->>>>>>> 46809a1f
         """
         Produce samples from the posterior latent function(s) at the input points.
         """
@@ -141,24 +129,15 @@
         mu_t = tf.linalg.adjoint(mu)  # [P, N]
         return tf.transpose(mu_t[..., np.newaxis] + LV)  # [S, N, P]
 
-<<<<<<< HEAD
-    def predict_y(self, Xnew: DataPoint, full_cov: bool = False,
-                  full_output_cov: bool = False) -> MeanAndVariance:
-        """
-        Compute the mean and variance of the held-out data at the input points.
-        """
-        f_mean, f_var = self.predict_f(Xnew, full_cov=full_cov, full_output_cov=full_output_cov)
-=======
     def predict_y(
-        self, predict_at: DataPoint, full_cov: bool = False, full_output_cov: bool = False
+        self, Xnew: DataPoint, full_cov: bool = False, full_output_cov: bool = False
     ) -> MeanAndVariance:
         """
         Compute the mean and variance of the held-out data at the input points.
         """
         f_mean, f_var = self.predict_f(
-            predict_at, full_cov=full_cov, full_output_cov=full_output_cov
+            Xnew, full_cov=full_cov, full_output_cov=full_output_cov
         )
->>>>>>> 46809a1f
         return self.likelihood.predict_mean_and_var(f_mean, f_var)
 
     def predict_log_density(
