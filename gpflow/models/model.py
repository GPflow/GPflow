# Copyright 2016 James Hensman, Mark van der Wilk, Valentine Svensson, alexggmatthews, fujiisoup
#
# Licensed under the Apache License, Version 2.0 (the "License");
# you may not use this file except in compliance with the License.
# You may obtain a copy of the License at
#
# http://www.apache.org/licenses/LICENSE-2.0
#
# Unless required by applicable law or agreed to in writing, software
# distributed under the License is distributed on an "AS IS" BASIS,
# WITHOUT WARRANTIES OR CONDITIONS OF ANY KIND, either express or implied.
# See the License for the specific language governing permissions and
# limitations under the License.

import abc
import warnings
from typing import Callable, Optional, Tuple, TypeVar

import numpy as np
import tensorflow as tf

from ..base import Module
from ..conditionals.util import sample_mvn
from ..config import default_float, default_jitter
from ..kernels import Kernel
from ..likelihoods import Likelihood
from ..mean_functions import MeanFunction, Zero
from ..utilities import ops

InputData = tf.Tensor
OutputData = tf.Tensor
RegressionData = Tuple[InputData, OutputData]
Data = TypeVar("Data", RegressionData, InputData)
MeanAndVariance = Tuple[tf.Tensor, tf.Tensor]


class BayesianModel(Module, metaclass=abc.ABCMeta):
    """ Bayesian model. """

    def log_prior_density(self) -> tf.Tensor:
        log_priors = [p.log_prior() for p in self.trainable_parameters]
        if log_priors:
            return tf.add_n(log_priors)
        else:
            return tf.convert_to_tensor(0.0, dtype=default_float())

    def log_posterior_density(self, data: Optional[Data] = None) -> tf.Tensor:
        """
        This may be the posterior with respect to the hyperparameters (e.g. for
        GPR) or the posterior with respect to the function (e.g. for GPMC and
        SGPMC). It assumes that maximum_likelihood_objective() is defined
        sensibly.
        """
        return self._call_maximum_likelihood_objective(data) + self.log_prior_density()

    def training_loss(self, data: Optional[Data] = None) -> tf.Tensor:
        """
        Minimization objective for TensorFlow optimizers (including
        gpflow.optimizers.Scipy). Includes the log prior density for maximum
        a-posteriori (MAP) estimation.
        """
        return -(self._call_maximum_likelihood_objective(data) + self.log_prior_density())

    def training_loss_closure(self, data: Optional[Data] = None) -> Callable[[], tf.Tensor]:
        def training_loss_closure():
            return self.training_loss(data)

        return training_loss_closure

    def _call_maximum_likelihood_objective(self, data: Optional[Data] = None) -> tf.Tensor:
        """
        Helper function so that a user's model will still work even if they
        implement maximum_likelihood_objective() without any arguments
        """
        if data is None:
            return self.maximum_likelihood_objective()
        else:
            return self.maximum_likelihood_objective(data)

    @abc.abstractmethod
    def maximum_likelihood_objective(self, data: Optional[Data] = None) -> tf.Tensor:
        """
        Objective for maximum likelihood estimation. Should be maximized. E.g.
        log-marginal likelihood (hyperparameter likelihood) for GPR, or lower
        bound to the log-marginal likelihood (ELBO) for sparse and variational
        GPs.
        """
        raise NotImplementedError


class GPModel(BayesianModel):
    r"""
    A stateless base class for Gaussian process models, that is, those of the
    form

    .. math::
       :nowrap:

       \begin{align}
           \theta        & \sim p(\theta) \\
           f             & \sim \mathcal{GP}(m(x), k(x, x'; \theta)) \\
           f_i           & = f(x_i) \\
           y_i \,|\, f_i & \sim p(y_i|f_i)
       \end{align}

    This class mostly adds functionality for predictions. To use it, inheriting
    classes must define a predict_f function, which computes the means and
    variances of the latent function.

    These predictions are then pushed through the likelihood to obtain means
    and variances of held out data, self.predict_y.

    The predictions can also be used to compute the (log) density of held-out
    data via self.predict_log_density.

    It is also possible to draw samples from the latent GPs using
    self.predict_f_samples.
    """

    def __init__(
        self,
        kernel: Kernel,
        likelihood: Likelihood,
        mean_function: Optional[MeanFunction] = None,
        num_latent_gps: int = 1,
    ):
        super().__init__()
        self.num_latent_gps = num_latent_gps
        # TODO(@awav): Why is this here when MeanFunction does not have a __len__ method
        if mean_function is None:
            mean_function = Zero()
        self.mean_function = mean_function
        self.kernel = kernel
        self.likelihood = likelihood

    @abc.abstractmethod
    def predict_f(
        self, Xnew: InputData, full_cov: bool = False, full_output_cov: bool = False
    ) -> MeanAndVariance:
        raise NotImplementedError

    def predict_f_samples(
        self,
<<<<<<< HEAD
        Xnew: InputData,
        num_samples: int = 1,
=======
        Xnew: DataPoint,
        num_samples: Optional[int] = None,
>>>>>>> bb099e4c
        full_cov: bool = True,
        full_output_cov: bool = False,
    ) -> tf.Tensor:
        """
        Produce samples from the posterior latent function(s) at the input points.

        :param Xnew: DataPoint
            Input locations at which to draw samples
        :param num_samples:
            Number of samples to draw.
            If `None`, a single sample is drawn and the return shape is [..., N, P],
            for any positive integer the return shape contains an extra batch
            dimension, [..., S, N, P], with S = num_samples.
        :param full_cov:
            If True, draw correlated samples over the inputs. Computes the Cholesky over the
            dense covariance matrix of size [num_data, num_data].
            If False, draw samples that are uncorrelated over the inputs.
        :param full_output_cov:
            If True, draw correlated samples over the outputs.
            If False, draw samples that are uncorrelated over the outputs.

        Currently, the method does not support `full_output_cov=True` and `full_cov=True`.
        """
        if full_cov and full_output_cov:
            raise NotImplementedError(
                "The combination of both `full_cov` and `full_output_cov` is not supported."
            )

        # check below for shape info
        mean, cov = self.predict_f(Xnew, full_cov=full_cov, full_output_cov=full_output_cov)
        if full_cov:
            # mean: [..., N, P]
            # cov: [..., P, N, N]
            mean_for_sample = tf.linalg.adjoint(mean)  # [..., P, N]
            samples = sample_mvn(
                mean_for_sample, cov, "full", num_samples=num_samples
            )  # [..., (S), P, N]
            samples = tf.linalg.adjoint(samples)  # [..., (S), N, P]
        else:
            # mean: [..., N, P]
            # cov: [..., N, P] or [..., N, P, P]
            cov_structure = "full" if full_output_cov else "diag"
            samples = sample_mvn(
                mean, cov, cov_structure, num_samples=num_samples
            )  # [..., (S), N, P]
        return samples  # [..., (S), N, P]

    def predict_y(
        self, Xnew: InputData, full_cov: bool = False, full_output_cov: bool = False
    ) -> MeanAndVariance:
        """
        Compute the mean and variance of the held-out data at the input points.
        """
        f_mean, f_var = self.predict_f(Xnew, full_cov=full_cov, full_output_cov=full_output_cov)
        return self.likelihood.predict_mean_and_var(f_mean, f_var)

    def predict_log_density(
        self, data: RegressionData, full_cov: bool = False, full_output_cov: bool = False
    ):
        """
        Compute the log density of the data at the new data points.
        """
        X, Y = data
        f_mean, f_var = self.predict_f(X, full_cov=full_cov, full_output_cov=full_output_cov)
        return self.likelihood.predict_density(f_mean, f_var, Y)<|MERGE_RESOLUTION|>--- conflicted
+++ resolved
@@ -141,13 +141,8 @@
 
     def predict_f_samples(
         self,
-<<<<<<< HEAD
         Xnew: InputData,
-        num_samples: int = 1,
-=======
-        Xnew: DataPoint,
         num_samples: Optional[int] = None,
->>>>>>> bb099e4c
         full_cov: bool = True,
         full_output_cov: bool = False,
     ) -> tf.Tensor:
