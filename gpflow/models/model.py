--- conflicted
+++ resolved
@@ -37,12 +37,6 @@
 from ..mean_functions import MeanFunction, Zero
 from ..utilities import ops, to_default_float
 
-<<<<<<< HEAD
-=======
-InputData = tf.Tensor
-OutputData = tf.Tensor
-RegressionData = Tuple[InputData, OutputData]
->>>>>>> 310dfefc
 MeanAndVariance = Tuple[tf.Tensor, tf.Tensor]
 
 
@@ -234,11 +228,7 @@
         return self.likelihood.predict_mean_and_var(f_mean, f_var)
 
     def predict_log_density(
-<<<<<<< HEAD
-        self, data: RegressionData, full_cov: bool = False, full_output_cov: bool = False,
-=======
         self, data: RegressionData, full_cov: bool = False, full_output_cov: bool = False
->>>>>>> 310dfefc
     ):
         """
         Compute the log density of the data at the new data points.
