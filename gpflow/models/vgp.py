# Copyright 2016 James Hensman, Valentine Svensson, alexggmatthews, fujiisoup
#
# Licensed under the Apache License, Version 2.0 (the "License");
# you may not use this file except in compliance with the License.
# You may obtain a copy of the License at
#
# http://www.apache.org/licenses/LICENSE-2.0
#
# Unless required by applicable law or agreed to in writing, software
# distributed under the License is distributed on an "AS IS" BASIS,
# WITHOUT WARRANTIES OR CONDITIONS OF ANY KIND, either express or implied.
# See the License for the specific language governing permissions and
# limitations under the License.

from typing import Optional

import numpy as np
import tensorflow as tf

import gpflow

from ..base import Parameter
from ..conditionals import conditional
from ..config import default_float, default_jitter
from ..kernels import Kernel
from ..kullback_leiblers import gauss_kl
from ..likelihoods import Likelihood
from ..mean_functions import MeanFunction, Zero
from ..utilities import triangular
<<<<<<< HEAD
from .model import RegressionData, InputData, MeanAndVariance, GPModel
from .mixins import InternalDataTrainingLossMixin
=======
from .model import GPModel, InputData, RegressionData, MeanAndVariance
>>>>>>> 310dfefc


class VGP(GPModel, InternalDataTrainingLossMixin):
    r"""
    This method approximates the Gaussian process posterior using a multivariate Gaussian.

    The idea is that the posterior over the function-value vector F is
    approximated by a Gaussian, and the KL divergence is minimised between
    the approximation and the posterior.

    This implementation is equivalent to SVGP with X=Z, but is more efficient.
    The whitened representation is used to aid optimization.

    The posterior approximation is

    .. math::

       q(\mathbf f) = N(\mathbf f \,|\, \boldsymbol \mu, \boldsymbol \Sigma)

    """

    def __init__(
        self,
        data: RegressionData,
        kernel: Kernel,
        likelihood: Likelihood,
        mean_function: Optional[MeanFunction] = None,
        num_latent_gps: Optional[int] = None,
    ):
        """
        data = (X, Y) contains the input points [N, D] and the observations [N, P]
        kernel, likelihood, mean_function are appropriate GPflow objects
        """
        if num_latent_gps is None:
            num_latent_gps = self.calc_num_latent_gps_from_data(data, kernel, likelihood)
        super().__init__(kernel, likelihood, mean_function, num_latent_gps)

        X_data, Y_data = data
        num_data = X_data.shape[0]
        self.num_data = num_data
        self.data = data

        self.q_mu = Parameter(np.zeros((num_data, self.num_latent_gps)))
        q_sqrt = np.array([np.eye(num_data) for _ in range(self.num_latent_gps)])
        self.q_sqrt = Parameter(q_sqrt, transform=triangular())

<<<<<<< HEAD
    def maximum_likelihood_objective(self) -> tf.Tensor:
        return self.elbo()

    def elbo(self):
=======
    def log_likelihood(self) -> tf.Tensor:
>>>>>>> 310dfefc
        r"""
        This method computes the variational lower bound on the likelihood,
        which is:

            E_{q(F)} [ \log p(Y|F) ] - KL[ q(F) || p(F)]

        with

            q(\mathbf f) = N(\mathbf f \,|\, \boldsymbol \mu, \boldsymbol \Sigma)

        """
        X_data, Y_data = self.data
        # Get prior KL.
        KL = gauss_kl(self.q_mu, self.q_sqrt)

        # Get conditionals
        K = self.kernel(X_data) + tf.eye(self.num_data, dtype=default_float()) * default_jitter()
        L = tf.linalg.cholesky(K)
        fmean = tf.linalg.matmul(L, self.q_mu) + self.mean_function(X_data)  # [NN, ND] -> ND
        q_sqrt_dnn = tf.linalg.band_part(self.q_sqrt, -1, 0)  # [D, N, N]
        L_tiled = tf.tile(tf.expand_dims(L, 0), tf.stack([self.num_latent_gps, 1, 1]))
        LTA = tf.linalg.matmul(L_tiled, q_sqrt_dnn)  # [D, N, N]
        fvar = tf.reduce_sum(tf.square(LTA), 2)

        fvar = tf.transpose(fvar)

        # Get variational expectations.
        var_exp = self.likelihood.variational_expectations(fmean, fvar, Y_data)

        return tf.reduce_sum(var_exp) - KL

    def predict_f(
        self, Xnew: InputData, full_cov: bool = False, full_output_cov: bool = False
    ) -> MeanAndVariance:
        X_data, _ = self.data
        mu, var = conditional(
            Xnew, X_data, self.kernel, self.q_mu, q_sqrt=self.q_sqrt, full_cov=full_cov, white=True,
        )
        return mu + self.mean_function(Xnew), var


class VGPOpperArchambeau(GPModel, InternalDataTrainingLossMixin):
    r"""
    This method approximates the Gaussian process posterior using a multivariate Gaussian.
    The key reference is:
    ::
      @article{Opper:2009,
          title = {The Variational Gaussian Approximation Revisited},
          author = {Opper, Manfred and Archambeau, Cedric},
          journal = {Neural Comput.},
          year = {2009},
          pages = {786--792},
      }
    The idea is that the posterior over the function-value vector F is
    approximated by a Gaussian, and the KL divergence is minimised between
    the approximation and the posterior. It turns out that the optimal
    posterior precision shares off-diagonal elements with the prior, so
    only the diagonal elements of the precision need be adjusted.
    The posterior approximation is
    .. math::
       q(\mathbf f) = N(\mathbf f \,|\, \mathbf K \boldsymbol \alpha,
                         [\mathbf K^{-1} + \textrm{diag}(\boldsymbol \lambda))^2]^{-1})

    This approach has only 2ND parameters, rather than the N + N^2 of vgp,
    but the optimization is non-convex and in practice may cause difficulty.

    """

    def __init__(
        self,
        data: RegressionData,
        kernel: Kernel,
        likelihood: Likelihood,
        mean_function: Optional[MeanFunction] = None,
        num_latent_gps: Optional[int] = None,
    ):
        """
        data = (X, Y) contains the input points [N, D] and the observations [N, P]
        kernel, likelihood, mean_function are appropriate GPflow objects
        """
        if num_latent_gps is None:
            num_latent_gps = self.calc_num_latent_gps_from_data(data, kernel, likelihood)
        super().__init__(kernel, likelihood, mean_function, num_latent_gps)

        X_data, Y_data = data
        self.data = data
        self.num_data = X_data.shape[0]
        self.q_alpha = Parameter(np.zeros((self.num_data, self.num_latent_gps)))
        self.q_lambda = Parameter(
            np.ones((self.num_data, self.num_latent_gps)), transform=gpflow.utilities.positive()
        )

<<<<<<< HEAD
    def maximum_likelihood_objective(self) -> tf.Tensor:
        return self.elbo()

    def elbo(self):
=======
    def log_likelihood(self) -> tf.Tensor:
>>>>>>> 310dfefc
        r"""
        q_alpha, q_lambda are variational parameters, size [N, R]
        This method computes the variational lower bound on the likelihood,
        which is:
            E_{q(F)} [ \log p(Y|F) ] - KL[ q(F) || p(F)]
        with
            q(f) = N(f | K alpha + mean, [K^-1 + diag(square(lambda))]^-1) .
        """
        X_data, Y_data = self.data

        K = self.kernel(X_data)
        K_alpha = tf.linalg.matmul(K, self.q_alpha)
        f_mean = K_alpha + self.mean_function(X_data)

        # compute the variance for each of the outputs
        I = tf.tile(
            tf.eye(self.num_data, dtype=default_float())[None, ...], [self.num_latent_gps, 1, 1]
        )
        A = (
            I
            + tf.transpose(self.q_lambda)[:, None, ...]
            * tf.transpose(self.q_lambda)[:, :, None, ...]
            * K
        )
        L = tf.linalg.cholesky(A)
        Li = tf.linalg.triangular_solve(L, I)
        tmp = Li / tf.transpose(self.q_lambda)[:, None, ...]
        f_var = 1.0 / tf.square(self.q_lambda) - tf.transpose(tf.reduce_sum(tf.square(tmp), 1))

        # some statistics about A are used in the KL
        A_logdet = 2.0 * tf.reduce_sum(tf.math.log(tf.linalg.diag_part(L)))
        trAi = tf.reduce_sum(tf.square(Li))

        KL = 0.5 * (
            A_logdet
            + trAi
            - self.num_data * self.num_latent_gps
            + tf.reduce_sum(K_alpha * self.q_alpha)
        )

        v_exp = self.likelihood.variational_expectations(f_mean, f_var, Y_data)
        return tf.reduce_sum(v_exp) - KL

<<<<<<< HEAD
    def predict_f(self, Xnew: InputData, full_cov: bool = False, full_output_cov: bool = False):
=======
    def predict_f(
        self, Xnew: InputData, full_cov: bool = False, full_output_cov: bool = False
    ) -> MeanAndVariance:
>>>>>>> 310dfefc
        r"""
        The posterior variance of F is given by
            q(f) = N(f | K alpha + mean, [K^-1 + diag(lambda**2)]^-1)
        Here we project this to F*, the values of the GP at Xnew which is given
        by
           q(F*) = N ( F* | K_{*F} alpha + mean, K_{**} - K_{*f}[K_{ff} +
                                           diag(lambda**-2)]^-1 K_{f*} )

        Note: This model currently does not allow full output covariances
        """
        if full_output_cov:
            raise NotImplementedError

        X_data, _ = self.data
        # compute kernel things
        Kx = self.kernel(X_data, Xnew)
        K = self.kernel(X_data)

        # predictive mean
        f_mean = tf.linalg.matmul(Kx, self.q_alpha, transpose_a=True) + self.mean_function(Xnew)

        # predictive var
        A = K + tf.linalg.diag(tf.transpose(1.0 / tf.square(self.q_lambda)))
        L = tf.linalg.cholesky(A)
        Kx_tiled = tf.tile(Kx[None, ...], [self.num_latent_gps, 1, 1])
        LiKx = tf.linalg.triangular_solve(L, Kx_tiled)
        if full_cov:
            f_var = self.kernel(Xnew) - tf.linalg.matmul(LiKx, LiKx, transpose_a=True)
        else:
            f_var = self.kernel(Xnew, full_cov=False) - tf.reduce_sum(tf.square(LiKx), axis=1)
        return f_mean, tf.transpose(f_var)<|MERGE_RESOLUTION|>--- conflicted
+++ resolved
@@ -27,12 +27,8 @@
 from ..likelihoods import Likelihood
 from ..mean_functions import MeanFunction, Zero
 from ..utilities import triangular
-<<<<<<< HEAD
 from .model import RegressionData, InputData, MeanAndVariance, GPModel
 from .mixins import InternalDataTrainingLossMixin
-=======
-from .model import GPModel, InputData, RegressionData, MeanAndVariance
->>>>>>> 310dfefc
 
 
 class VGP(GPModel, InternalDataTrainingLossMixin):
@@ -79,14 +75,10 @@
         q_sqrt = np.array([np.eye(num_data) for _ in range(self.num_latent_gps)])
         self.q_sqrt = Parameter(q_sqrt, transform=triangular())
 
-<<<<<<< HEAD
     def maximum_likelihood_objective(self) -> tf.Tensor:
         return self.elbo()
 
-    def elbo(self):
-=======
-    def log_likelihood(self) -> tf.Tensor:
->>>>>>> 310dfefc
+    def elbo(self) -> tf.Tensor:
         r"""
         This method computes the variational lower bound on the likelihood,
         which is:
@@ -179,14 +171,10 @@
             np.ones((self.num_data, self.num_latent_gps)), transform=gpflow.utilities.positive()
         )
 
-<<<<<<< HEAD
     def maximum_likelihood_objective(self) -> tf.Tensor:
         return self.elbo()
 
-    def elbo(self):
-=======
-    def log_likelihood(self) -> tf.Tensor:
->>>>>>> 310dfefc
+    def elbo(self) -> tf.Tensor:
         r"""
         q_alpha, q_lambda are variational parameters, size [N, R]
         This method computes the variational lower bound on the likelihood,
@@ -230,13 +218,9 @@
         v_exp = self.likelihood.variational_expectations(f_mean, f_var, Y_data)
         return tf.reduce_sum(v_exp) - KL
 
-<<<<<<< HEAD
-    def predict_f(self, Xnew: InputData, full_cov: bool = False, full_output_cov: bool = False):
-=======
     def predict_f(
         self, Xnew: InputData, full_cov: bool = False, full_output_cov: bool = False
     ) -> MeanAndVariance:
->>>>>>> 310dfefc
         r"""
         The posterior variance of F is given by
             q(f) = N(f | K alpha + mean, [K^-1 + diag(lambda**2)]^-1)
