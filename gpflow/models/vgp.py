--- conflicted
+++ resolved
@@ -68,11 +68,7 @@
         X_data, Y_data = data
         num_data = X_data.shape[0]
         self.num_data = num_data
-<<<<<<< HEAD
-        self.num_latent = num_latent or Y_data.shape[1]
-=======
-        self.num_latent_gps = num_latent_gps or y_data.shape[1]
->>>>>>> 3f6ac639
+        self.num_latent_gps = num_latent_gps or Y_data.shape[1]
         self.data = data
 
         self.q_mu = Parameter(np.zeros((num_data, self.num_latent_gps)))
@@ -168,15 +164,9 @@
 
         X_data, Y_data = data
         self.data = data
-<<<<<<< HEAD
         self.num_data = X_data.shape[0]
-        self.num_latent = num_latent or Y_data.shape[1]
-        self.q_alpha = Parameter(np.zeros((self.num_data, self.num_latent)))
-=======
-        self.num_data = x_data.shape[0]
-        self.num_latent_gps = num_latent_gps or y_data.shape[1]
+        self.num_latent_gps = num_latent_gps or Y_data.shape[1]
         self.q_alpha = Parameter(np.zeros((self.num_data, self.num_latent_gps)))
->>>>>>> 3f6ac639
         self.q_lambda = Parameter(
             np.ones((self.num_data, self.num_latent_gps)), transform=gpflow.utilities.positive()
         )
