--- conflicted
+++ resolved
@@ -108,34 +108,20 @@
 
         return tf.reduce_sum(var_exp) - KL
 
-<<<<<<< HEAD
-    def predict_f(self, Xnew: DataPoint, full_cov: bool = False,
-                  full_output_cov: bool = False) -> MeanAndVariance:
+    def predict_f(
+        self, Xnew: DataPoint, full_cov: bool = False, full_output_cov: bool = False
+    ) -> MeanAndVariance:
         X_data, _Y_data = self.data
-        mu, var = conditional(Xnew,
-                              X_data,
-                              self.kernel,
-                              self.q_mu,
-                              q_sqrt=self.q_sqrt,
-                              full_cov=full_cov,
-                              white=True)
-        return mu + self.mean_function(Xnew), var
-=======
-    def predict_f(
-        self, predict_at: DataPoint, full_cov: bool = False, full_output_cov: bool = False
-    ) -> MeanAndVariance:
-        x_data, _y_data = self.data
         mu, var = conditional(
-            predict_at,
-            x_data,
+            Xnew,
+            X_data,
             self.kernel,
             self.q_mu,
             q_sqrt=self.q_sqrt,
             full_cov=full_cov,
             white=True,
         )
-        return mu + self.mean_function(predict_at), var
->>>>>>> 46809a1f
+        return mu + self.mean_function(Xnew), var
 
 
 class VGPOpperArchambeau(GPModel):
@@ -234,13 +220,9 @@
         v_exp = self.likelihood.variational_expectations(f_mean, f_var, y_data)
         return tf.reduce_sum(v_exp) - KL
 
-<<<<<<< HEAD
-    def predict_f(self, Xnew: DataPoint, full_cov: bool = False, full_output_cov: bool = False):
-=======
     def predict_f(
-        self, predict_at: DataPoint, full_cov: bool = False, full_output_cov: bool = False
+        self, Xnew: DataPoint, full_cov: bool = False, full_output_cov: bool = False
     ):
->>>>>>> 46809a1f
         r"""
         The posterior variance of F is given by
             q(f) = N(f | K alpha + mean, [K^-1 + diag(lambda**2)]^-1)
@@ -260,13 +242,7 @@
         K = self.kernel(x_data)
 
         # predictive mean
-<<<<<<< HEAD
         f_mean = tf.linalg.matmul(Kx, self.q_alpha, transpose_a=True) + self.mean_function(Xnew)
-=======
-        f_mean = tf.linalg.matmul(Kx, self.q_alpha, transpose_a=True) + self.mean_function(
-            predict_at
-        )
->>>>>>> 46809a1f
 
         # predictive var
         A = K + tf.linalg.diag(tf.transpose(1.0 / tf.square(self.q_lambda)))
