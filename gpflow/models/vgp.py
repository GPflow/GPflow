# Copyright 2016 James Hensman, Valentine Svensson, alexggmatthews, fujiisoup
#
# Licensed under the Apache License, Version 2.0 (the "License");
# you may not use this file except in compliance with the License.
# You may obtain a copy of the License at
#
# http://www.apache.org/licenses/LICENSE-2.0
#
# Unless required by applicable law or agreed to in writing, software
# distributed under the License is distributed on an "AS IS" BASIS,
# WITHOUT WARRANTIES OR CONDITIONS OF ANY KIND, either express or implied.
# See the License for the specific language governing permissions and
# limitations under the License.

from typing import Optional

import numpy as np
import tensorflow as tf

import gpflow

from ..base import Parameter
from ..conditionals import conditional
from ..config import default_float, default_jitter
from ..kernels import Kernel
from ..kullback_leiblers import gauss_kl
from ..likelihoods import Likelihood
from ..mean_functions import MeanFunction, Zero
from ..models.model import Data, DataPoint, GPModel, MeanAndVariance
from ..utilities import triangular


class VGP(GPModel):
    r"""
    This method approximates the Gaussian process posterior using a multivariate Gaussian.

    The idea is that the posterior over the function-value vector F is
    approximated by a Gaussian, and the KL divergence is minimised between
    the approximation and the posterior.

    This implementation is equivalent to svgp with X=Z, but is more efficient.
    The whitened representation is used to aid optimization.

    The posterior approximation is

    .. math::

       q(\mathbf f) = N(\mathbf f \,|\, \boldsymbol \mu, \boldsymbol \Sigma)

    """

    def __init__(
        self,
        data: Data,
        kernel: Kernel,
        likelihood: Likelihood,
        mean_function: Optional[MeanFunction] = None,
        num_latent_gps: Optional[int] = None,
    ):
        """
        X is a data matrix, size [N, D]
        Y is a data matrix, size [N, R]
        kernel, likelihood, mean_function are appropriate GPflow objects

        """
        super().__init__(kernel, likelihood, mean_function, num_latent_gps)

        X_data, Y_data = data
        num_data = X_data.shape[0]
        self.num_data = num_data
        self.num_latent_gps = num_latent_gps or Y_data.shape[1]
        self.data = data

        self.q_mu = Parameter(np.zeros((num_data, self.num_latent_gps)))
        q_sqrt = np.array([np.eye(num_data) for _ in range(self.num_latent_gps)])
        self.q_sqrt = Parameter(q_sqrt, transform=triangular())

    def log_likelihood(self):
        r"""
        This method computes the variational lower bound on the likelihood,
        which is:

            E_{q(F)} [ \log p(Y|F) ] - KL[ q(F) || p(F)]

        with

            q(\mathbf f) = N(\mathbf f \,|\, \boldsymbol \mu, \boldsymbol \Sigma)

        """

        X_data, Y_data = self.data
        # Get prior KL.
        KL = gauss_kl(self.q_mu, self.q_sqrt)

        # Get conditionals
        K = self.kernel(X_data) + tf.eye(self.num_data, dtype=default_float()) * default_jitter()
        L = tf.linalg.cholesky(K)
        fmean = tf.linalg.matmul(L, self.q_mu) + self.mean_function(X_data)  # [NN, ND] -> ND
        q_sqrt_dnn = tf.linalg.band_part(self.q_sqrt, -1, 0)  # [D, N, N]
        L_tiled = tf.tile(tf.expand_dims(L, 0), tf.stack([self.num_latent_gps, 1, 1]))
        LTA = tf.linalg.matmul(L_tiled, q_sqrt_dnn)  # [D, N, N]
        fvar = tf.reduce_sum(tf.square(LTA), 2)

        fvar = tf.transpose(fvar)

        # Get variational expectations.
        var_exp = self.likelihood.variational_expectations(fmean, fvar, Y_data)

        return tf.reduce_sum(var_exp) - KL

    def predict_f(
        self, Xnew: DataPoint, full_cov: bool = False, full_output_cov: bool = False
    ) -> MeanAndVariance:
        X_data, _Y_data = self.data
        mu, var = conditional(
            Xnew, X_data, self.kernel, self.q_mu, q_sqrt=self.q_sqrt, full_cov=full_cov, white=True,
        )
        return mu + self.mean_function(Xnew), var


class VGPOpperArchambeau(GPModel):
    r"""
    This method approximates the Gaussian process posterior using a multivariate Gaussian.
    The key reference is:
    ::
      @article{Opper:2009,
          title = {The Variational Gaussian Approximation Revisited},
          author = {Opper, Manfred and Archambeau, Cedric},
          journal = {Neural Comput.},
          year = {2009},
          pages = {786--792},
      }
    The idea is that the posterior over the function-value vector F is
    approximated by a Gaussian, and the KL divergence is minimised between
    the approximation and the posterior. It turns out that the optimal
    posterior precision shares off-diagonal elements with the prior, so
    only the diagonal elements of the precision need be adjusted.
    The posterior approximation is
    .. math::
       q(\mathbf f) = N(\mathbf f \,|\, \mathbf K \boldsymbol \alpha,
                         [\mathbf K^{-1} + \textrm{diag}(\boldsymbol \lambda))^2]^{-1})

    This approach has only 2ND parameters, rather than the N + N^2 of vgp,
    but the optimization is non-convex and in practice may cause difficulty.

    """

    def __init__(
        self,
        data: Data,
        kernel: Kernel,
        likelihood: Likelihood,
        mean_function: MeanFunction = None,
        num_latent_gps: Optional[int] = None,
    ):
        """
        X is a data matrix, size [N, D]
        Y is a data matrix, size [N, R]
        kernel, likelihood, mean_function are appropriate GPflow objects
        """
        mean_function = Zero() if mean_function is None else mean_function

        super().__init__(kernel, likelihood, mean_function, num_latent_gps)

        X_data, Y_data = data
        self.data = data
        self.num_data = X_data.shape[0]
        self.num_latent_gps = num_latent_gps or Y_data.shape[1]
        self.q_alpha = Parameter(np.zeros((self.num_data, self.num_latent_gps)))
        self.q_lambda = Parameter(
            np.ones((self.num_data, self.num_latent_gps)), transform=gpflow.utilities.positive()
        )

    def log_likelihood(self):
        r"""
        q_alpha, q_lambda are variational parameters, size [N, R]
        This method computes the variational lower bound on the likelihood,
        which is:
            E_{q(F)} [ \log p(Y|F) ] - KL[ q(F) || p(F)]
        with
            q(f) = N(f | K alpha + mean, [K^-1 + diag(square(lambda))]^-1) .
        """
        X_data, Y_data = self.data
        K = self.kernel(X_data)
        K_alpha = tf.linalg.matmul(K, self.q_alpha)
        f_mean = K_alpha + self.mean_function(X_data)

        # compute the variance for each of the outputs
        I = tf.tile(
            tf.eye(self.num_data, dtype=default_float())[None, ...], [self.num_latent_gps, 1, 1]
        )
        A = (
            I
            + tf.transpose(self.q_lambda)[:, None, ...]
            * tf.transpose(self.q_lambda)[:, :, None, ...]
            * K
        )
        L = tf.linalg.cholesky(A)
        Li = tf.linalg.triangular_solve(L, I)
        tmp = Li / tf.transpose(self.q_lambda)[:, None, ...]
        f_var = 1.0 / tf.square(self.q_lambda) - tf.transpose(tf.reduce_sum(tf.square(tmp), 1))

        # some statistics about A are used in the KL
        A_logdet = 2.0 * tf.reduce_sum(tf.math.log(tf.linalg.diag_part(L)))
        trAi = tf.reduce_sum(tf.square(Li))

        KL = 0.5 * (
            A_logdet
            + trAi
            - self.num_data * self.num_latent_gps
            + tf.reduce_sum(K_alpha * self.q_alpha)
        )

        v_exp = self.likelihood.variational_expectations(f_mean, f_var, Y_data)
        return tf.reduce_sum(v_exp) - KL

    def predict_f(self, Xnew: DataPoint, full_cov: bool = False, full_output_cov: bool = False):
        r"""
        The posterior variance of F is given by
            q(f) = N(f | K alpha + mean, [K^-1 + diag(lambda**2)]^-1)
        Here we project this to F*, the values of the GP at Xnew which is given
        by
           q(F*) = N ( F* | K_{*F} alpha + mean, K_{**} - K_{*f}[K_{ff} +
                                           diag(lambda**-2)]^-1 K_{f*} )

        Note: This model currently does not allow full output covariances
        """
        if full_output_cov:
            raise NotImplementedError

        X_data, _Y_data = self.data
        # compute kernel things
        Kx = self.kernel(X_data, Xnew)
        K = self.kernel(X_data)

        # predictive mean
        f_mean = tf.linalg.matmul(Kx, self.q_alpha, transpose_a=True) + self.mean_function(Xnew)

        # predictive var
        A = K + tf.linalg.diag(tf.transpose(1.0 / tf.square(self.q_lambda)))
        L = tf.linalg.cholesky(A)
        Kx_tiled = tf.tile(Kx[None, ...], [self.num_latent_gps, 1, 1])
        LiKx = tf.linalg.triangular_solve(L, Kx_tiled)
        if full_cov:
            f_var = self.kernel(Xnew) - tf.linalg.matmul(LiKx, LiKx, transpose_a=True)
        else:
<<<<<<< HEAD
            f_var = self.kernel(Xnew, full=False) - tf.reduce_sum(tf.square(LiKx), 1)
=======
            f_var = self.kernel(predict_at, full_cov=False) - tf.reduce_sum(tf.square(LiKx), 1)
>>>>>>> 87045146
        return f_mean, tf.transpose(f_var)<|MERGE_RESOLUTION|>--- conflicted
+++ resolved
@@ -244,9 +244,5 @@
         if full_cov:
             f_var = self.kernel(Xnew) - tf.linalg.matmul(LiKx, LiKx, transpose_a=True)
         else:
-<<<<<<< HEAD
-            f_var = self.kernel(Xnew, full=False) - tf.reduce_sum(tf.square(LiKx), 1)
-=======
-            f_var = self.kernel(predict_at, full_cov=False) - tf.reduce_sum(tf.square(LiKx), 1)
->>>>>>> 87045146
+            f_var = self.kernel(Xnew, full_cov=False) - tf.reduce_sum(tf.square(LiKx), axis=1)
         return f_mean, tf.transpose(f_var)