--- conflicted
+++ resolved
@@ -90,14 +90,7 @@
             q(\mathbf f) = N(\mathbf f \,|\, \boldsymbol \mu, \boldsymbol \Sigma)
 
         """
-<<<<<<< HEAD
-        x_data, y_data = self.data
-=======
-        if data is None:
-            data = self.data
-
-        X_data, Y_data = data
->>>>>>> e745e688
+        X_data, Y_data = self.data
         # Get prior KL.
         KL = gauss_kl(self.q_mu, self.q_sqrt)
 
@@ -192,13 +185,7 @@
         with
             q(f) = N(f | K alpha + mean, [K^-1 + diag(square(lambda))]^-1) .
         """
-<<<<<<< HEAD
-        x_data, y_data = self.data
-=======
-        if data is None:
-            data = self.data
-        X_data, Y_data = data
->>>>>>> e745e688
+        X_data, Y_data = self.data
 
         K = self.kernel(X_data)
         K_alpha = tf.linalg.matmul(K, self.q_alpha)
