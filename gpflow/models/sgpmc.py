--- conflicted
+++ resolved
@@ -24,11 +24,7 @@
 from ..inducing_variables import InducingPoints
 from ..kernels import Kernel
 from ..models.model import GPModel, MeanAndVariance, Data
-<<<<<<< HEAD
-from ..config import default_float
-=======
 from ..config import to_default_float
->>>>>>> 6e43fecb
 from .util import inducingpoint_wrapper
 
 
@@ -81,17 +77,12 @@
                          likelihood,
                          mean_function,
                          num_latent=num_latent)
-        fdtype = lambda x: np.array(x, dtype=default_float())
 
         self.data = data
         self.num_data = data[0].shape[0]
         self.inducing_variable = inducingpoint_wrapper(inducing_variable)
         self.V = Parameter(np.zeros((len(self.inducing_variable), self.num_latent)))
-<<<<<<< HEAD
-        self.V.prior = tfp.distributions.Normal(loc=fdtype(0.), scale=fdtype(1.))
-=======
         self.V.prior = tfp.distributions.Normal(loc=to_default_float(0.), scale=to_default_float(1.))
->>>>>>> 6e43fecb
 
     def log_likelihood(self, *args, **kwargs) -> tf.Tensor:
         """
