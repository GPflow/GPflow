--- conflicted
+++ resolved
@@ -50,16 +50,11 @@
 
         """
         super().__init__(kernel, likelihood, mean_function, num_latent)
-        fdtype = lambda x: np.array(x, dtype=default_float())
 
         self.data = data
         self.num_data = data[0].shape[0]
         self.V = Parameter(np.zeros((self.num_data, self.num_latent)))
-<<<<<<< HEAD
-        self.V.prior = tfp.distributions.Normal(loc=fdtype(0.), scale=fdtype(1.))
-=======
         self.V.prior = tfp.distributions.Normal(loc=to_default_float(0.), scale=to_default_float(1.))
->>>>>>> 6e43fecb
 
     def log_likelihood(self, *args, **kwargs) -> tf.Tensor:
         """
