# Copyright 2016 James Hensman, alexggmatthews
#
# Licensed under the Apache License, Version 2.0 (the "License");
# you may not use this file except in compliance with the License.
# You may obtain a copy of the License at
#
# http://www.apache.org/licenses/LICENSE-2.0
#
# Unless required by applicable law or agreed to in writing, software
# distributed under the License is distributed on an "AS IS" BASIS,
# WITHOUT WARRANTIES OR CONDITIONS OF ANY KIND, either express or implied.
# See the License for the specific language governing permissions and
# limitations under the License.
from typing import Optional

import numpy as np
import tensorflow as tf
import tensorflow_probability as tfp

from ..base import Parameter
from ..conditionals import conditional
from ..config import default_float, default_jitter
from ..kernels import Kernel
from ..likelihoods import Likelihood
from ..mean_functions import MeanFunction
from ..utilities import to_default_float
from .model import RegressionData, GPModel, MeanAndVariance


class GPMC(GPModel):
    def __init__(
        self,
        data: RegressionData,
        kernel: Kernel,
        likelihood: Likelihood,
        mean_function: Optional[MeanFunction] = None,
        num_latent_gps: int = 1,
    ):
        """
        data is a tuple of X, Y with X, a data matrix, size [N, D] and Y, a data matrix, size [N, R]
        kernel, likelihood, mean_function are appropriate GPflow objects

        This is a vanilla implementation of a GP with a non-Gaussian
        likelihood. The latent function values are represented by centered
        (whitened) variables, so

            v ~ N(0, I)
            f = Lv + m(x)

        with

            L L^T = K

        """
        super().__init__(kernel, likelihood, mean_function, num_latent_gps)
        self.data = data
        self.num_data = data[0].shape[0]
        self.V = Parameter(np.zeros((self.num_data, self.num_latent_gps)))
        self.V.prior = tfp.distributions.Normal(
            loc=to_default_float(0.0), scale=to_default_float(1.0)
        )

    def training_loss(self, data: Optional[RegressionData] = None) -> tf.Tensor:
        return -self.log_posterior_density(data)

    def log_posterior_density(self, data: Optional[RegressionData] = None) -> tf.Tensor:
        return self.log_likelihood(data) + self.log_prior_density()

    def maximum_likelihood_objective(self, data: Optional[RegressionData] = None) -> tf.Tensor:
        return self.log_likelihood(data)

    def log_likelihood(self, data: Optional[RegressionData] = None) -> tf.Tensor:
        r"""
        Construct a tf function to compute the likelihood of a general GP
        model.

            \log p(Y | V, theta).

        """
<<<<<<< HEAD
        if data is None:
            data = self.data
        x_data, y_data = data
        K = self.kernel(x_data)
=======
        X_data, Y_data = self.data
        K = self.kernel(X_data)
>>>>>>> 6d989a86
        L = tf.linalg.cholesky(
            K + tf.eye(tf.shape(X_data)[0], dtype=default_float()) * default_jitter()
        )
        F = tf.linalg.matmul(L, self.V) + self.mean_function(X_data)

        return tf.reduce_sum(self.likelihood.log_prob(F, Y_data))

    def predict_f(self, Xnew: tf.Tensor, full_cov=False, full_output_cov=False) -> MeanAndVariance:
        """
        Xnew is a data matrix, point at which we want to predict

        This method computes

            p(F* | (F=LV) )

        where F* are points on the GP at Xnew, F=LV are points on the GP at X.

        """
        X_data, Y_data = self.data
        mu, var = conditional(
            Xnew, X_data, self.kernel, self.V, full_cov=full_cov, q_sqrt=None, white=True
        )
        return mu + self.mean_function(Xnew), var<|MERGE_RESOLUTION|>--- conflicted
+++ resolved
@@ -77,15 +77,10 @@
             \log p(Y | V, theta).
 
         """
-<<<<<<< HEAD
         if data is None:
             data = self.data
-        x_data, y_data = data
-        K = self.kernel(x_data)
-=======
-        X_data, Y_data = self.data
+        X_data, Y_data = data
         K = self.kernel(X_data)
->>>>>>> 6d989a86
         L = tf.linalg.cholesky(
             K + tf.eye(tf.shape(X_data)[0], dtype=default_float()) * default_jitter()
         )
