# Copyright 2016 James Hensman, Valentine Svensson, alexggmatthews, Mark van der Wilk
#
# Licensed under the Apache License, Version 2.0 (the "License");
# you may not use this file except in compliance with the License.
# You may obtain a copy of the License at
#
# http://www.apache.org/licenses/LICENSE-2.0
#
# Unless required by applicable law or agreed to in writing, software
# distributed under the License is distributed on an "AS IS" BASIS,
# WITHOUT WARRANTIES OR CONDITIONS OF ANY KIND, either express or implied.
# See the License for the specific language governing permissions and
# limitations under the License.


import numpy as np
import tensorflow as tf

from .. import kullback_leiblers, features
from .. import settings
from .. import transforms
from ..conditionals import conditional, Kuu
from ..decors import params_as_tensors
from ..models.model import GPModel
from ..params import DataHolder
from ..params import Minibatch
from ..params import Parameter


class SVGP(GPModel):
    """
    This is the Sparse Variational GP (SVGP). The key reference is

    ::

      @inproceedings{hensman2014scalable,
        title={Scalable Variational Gaussian Process Classification},
        author={Hensman, James and Matthews,
                Alexander G. de G. and Ghahramani, Zoubin},
        booktitle={Proceedings of AISTATS},
        year={2015}
      }

    """

    def __init__(self, X, Y, kern, likelihood, feat=None,
                 mean_function=None,
                 num_latent=None,
                 q_diag=False,
                 whiten=True,
                 minibatch_size=None,
                 Z=None,
                 num_data=None,
                 q_mu=None,
                 q_sqrt=None,
                 **kwargs):
        """
        - X is a data matrix, size N x D
        - Y is a data matrix, size N x P
        - kern, likelihood, mean_function are appropriate GPflow objects
        - Z is a matrix of pseudo inputs, size M x D
        - num_latent is the number of latent process to use, default to
          Y.shape[1]
        - q_diag is a boolean. If True, the covariance is approximated by a
          diagonal matrix.
        - whiten is a boolean. If True, we use the whitened representation of
          the inducing points.
        - minibatch_size, if not None, turns on mini-batching with that size.
        - num_data is the total number of observations, default to X.shape[0]
          (relevant when feeding in external minibatches)
        """
        # sort out the X, Y into MiniBatch objects if required.
        if minibatch_size is None:
            X = DataHolder(X)
            Y = DataHolder(Y)
        else:
            X = Minibatch(X, batch_size=minibatch_size, seed=0)
            Y = Minibatch(Y, batch_size=minibatch_size, seed=0)

        # init the super class, accept args
        GPModel.__init__(self, X, Y, kern, likelihood, mean_function, num_latent, **kwargs)
        self.num_data = num_data or X.shape[0]
        self.q_diag, self.whiten = q_diag, whiten
        self.feature = features.inducingpoint_wrapper(feat, Z)

        # init variational parameters
        num_inducing = len(self.feature)
        self._init_variational_parameters(num_inducing, q_mu, q_sqrt, q_diag)
    
    def _init_variational_parameters(self, num_inducing, q_mu, q_sqrt, q_diag):
        """
        TODO(VD): explain
        """
        q_mu = np.zeros((num_inducing, self.num_latent)) if q_mu is None else q_mu
        self.q_mu = Parameter(q_mu, dtype=settings.float_type)  # M x P

        if q_sqrt is None:
            if self.q_diag:
                self.q_sqrt = Parameter(np.ones((num_inducing, self.num_latent), dtype=settings.float_type), 
                                        transforms.positive)  # M x P
            else:
                q_sqrt = np.array([np.eye(num_inducing, dtype=settings.float_type) for _ in range(self.num_latent)])
                self.q_sqrt = Parameter(q_sqrt, transform=transforms.LowerTriangular(num_inducing, self.num_latent))  # P x M x M
        else:
            if q_diag:
                assert q_sqrt.ndim == 2
                self.num_latent = q_sqrt.shape[1]
                self.q_sqrt = Parameter(q_sqrt, transform=transforms.positive)  # M x L/P
            else:
                assert q_sqrt.ndim == 3
                self.num_latent = q_sqrt.shape[0]
                num_inducing = q_sqrt.shape[1]
                self.q_sqrt = Parameter(q_sqrt, transform=transforms.LowerTriangular(num_inducing, self.num_latent))  # L/P x M x M

    @params_as_tensors
    def build_prior_KL(self):
        if self.whiten:
            K = None
        else:
            K = Kuu(self.feature, self.kern, jitter=settings.numerics.jitter_level)  # (P x) x M x M

        return kullback_leiblers.gauss_kl(self.q_mu, self.q_sqrt, K)

    @params_as_tensors
    def _build_likelihood(self):
        """
        This gives a variational bound on the model likelihood.
        """

        # Get prior KL.
        KL = self.build_prior_KL()

        # Get conditionals
<<<<<<< HEAD
        fmean, fvar = self._build_predict(self.X, full_cov=False, full_cov_output=False)
=======
        fmean, fvar = self._build_predict(self.X, full_cov=False, full_output_cov=False)
>>>>>>> 9f4064f8

        # Get variational expectations.
        var_exp = self.likelihood.variational_expectations(fmean, fvar, self.Y)

        # re-scale for minibatch size
        scale = tf.cast(self.num_data, settings.float_type) / tf.cast(tf.shape(self.X)[0], settings.float_type)

        return tf.reduce_sum(var_exp) * scale - KL

    @params_as_tensors
<<<<<<< HEAD
    def _build_predict(self, Xnew, full_cov=False, full_cov_output=False):
        mu, var = conditional(Xnew, self.feature, self.kern, self.q_mu, q_sqrt=self.q_sqrt, full_cov=full_cov,
                              white=self.whiten, full_cov_output=full_cov_output)
=======
    def _build_predict(self, Xnew, full_cov=False, full_output_cov=False):
        mu, var = conditional(Xnew, self.feature, self.kern, self.q_mu, q_sqrt=self.q_sqrt, full_cov=full_cov,
                              white=self.whiten, full_output_cov=full_output_cov)
>>>>>>> 9f4064f8
        return mu + self.mean_function(Xnew), var<|MERGE_RESOLUTION|>--- conflicted
+++ resolved
@@ -131,11 +131,7 @@
         KL = self.build_prior_KL()
 
         # Get conditionals
-<<<<<<< HEAD
-        fmean, fvar = self._build_predict(self.X, full_cov=False, full_cov_output=False)
-=======
         fmean, fvar = self._build_predict(self.X, full_cov=False, full_output_cov=False)
->>>>>>> 9f4064f8
 
         # Get variational expectations.
         var_exp = self.likelihood.variational_expectations(fmean, fvar, self.Y)
@@ -146,13 +142,7 @@
         return tf.reduce_sum(var_exp) * scale - KL
 
     @params_as_tensors
-<<<<<<< HEAD
-    def _build_predict(self, Xnew, full_cov=False, full_cov_output=False):
-        mu, var = conditional(Xnew, self.feature, self.kern, self.q_mu, q_sqrt=self.q_sqrt, full_cov=full_cov,
-                              white=self.whiten, full_cov_output=full_cov_output)
-=======
     def _build_predict(self, Xnew, full_cov=False, full_output_cov=False):
         mu, var = conditional(Xnew, self.feature, self.kern, self.q_mu, q_sqrt=self.q_sqrt, full_cov=full_cov,
                               white=self.whiten, full_output_cov=full_output_cov)
->>>>>>> 9f4064f8
         return mu + self.mean_function(Xnew), var