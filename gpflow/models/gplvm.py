# Copyright 2016 the GPflow authors.
#
# Licensed under the Apache License, Version 2.0 (the "License");
# you may not use this file except in compliance with the License.
# You may obtain a copy of the License at
#
# http://www.apache.org/licenses/LICENSE-2.0
#
# Unless required by applicable law or agreed to in writing, software
# distributed under the License is distributed on an "AS IS" BASIS,
# WITHOUT WARRANTIES OR CONDITIONS OF ANY KIND, either express or implied.
# See the License for the specific language governing permissions and
# limitations under the License.

from typing import Optional

import numpy as np
import tensorflow as tf

from .. import covariances, kernels, likelihoods
from ..base import Parameter
from ..config import default_float, default_jitter
from ..expectations import expectation
from ..inducing_variables import InducingPoints
from ..kernels import Kernel
from ..mean_functions import MeanFunction, Zero
from ..probability_distributions import DiagonalGaussian
from ..utilities import positive, to_default_float
from ..utilities.ops import pca_reduce
from .gpr import GPR
<<<<<<< HEAD
from .model import InputData, GPModel
from .mixins import InternalDataTrainingLossMixin
=======
from .model import GPModel, MeanAndVariance
>>>>>>> 310dfefc
from .util import inducingpoint_wrapper


class GPLVM(GPR):
    """
    Standard GPLVM where the likelihood can be optimised with respect to the latent X.
    """

    def __init__(
        self,
        data: InputData,
        latent_dim: int,
        X_data_mean: Optional[tf.Tensor] = None,
        kernel: Optional[Kernel] = None,
        mean_function: Optional[MeanFunction] = None,
    ):
        """
        Initialise GPLVM object. This method only works with a Gaussian likelihood.

        :param data: y data matrix, size N (number of points) x D (dimensions)
        :param latent_dim: the number of latent dimensions (Q)
        :param X_data_mean: latent positions ([N, Q]), for the initialisation of the latent space.
        :param kernel: kernel specification, by default Squared Exponential
        :param mean_function: mean function, by default None.
        """
        if X_data_mean is None:
            X_data_mean = pca_reduce(data, latent_dim)

        num_latent_gps = X_data_mean.shape[1]
        if num_latent_gps != latent_dim:
            msg = "Passed in number of latent {0} does not match initial X {1}."
            raise ValueError(msg.format(latent_dim, num_latent_gps))

        if mean_function is None:
            mean_function = Zero()

        if kernel is None:
            kernel = kernels.SquaredExponential(lengthscales=tf.ones((latent_dim,)))

        if data.shape[1] < num_latent_gps:
            raise ValueError("More latent dimensions than observed.")

        gpr_data = (Parameter(X_data_mean), data)
        super().__init__(gpr_data, kernel, mean_function=mean_function)


class BayesianGPLVM(GPModel, InternalDataTrainingLossMixin):
    def __init__(
        self,
        data: InputData,
        X_data_mean: tf.Tensor,
        X_data_var: tf.Tensor,
        kernel: Kernel,
        num_inducing_variables: Optional[int] = None,
        inducing_variable=None,
        X_prior_mean=None,
        X_prior_var=None,
    ):
        """
        Initialise Bayesian GPLVM object. This method only works with a Gaussian likelihood.

        :param data: data matrix, size N (number of points) x D (dimensions)
        :param X_data_mean: initial latent positions, size N (number of points) x Q (latent dimensions).
        :param X_data_var: variance of latent positions ([N, Q]), for the initialisation of the latent space.
        :param kernel: kernel specification, by default Squared Exponential
        :param num_inducing_variables: number of inducing points, M
        :param inducing_variable: matrix of inducing points, size M (inducing points) x Q (latent dimensions). By default
            random permutation of X_data_mean.
        :param X_prior_mean: prior mean used in KL term of bound. By default 0. Same size as X_data_mean.
        :param X_prior_var: prior variance used in KL term of bound. By default 1.
        """
        num_data, num_latent_gps = X_data_mean.shape
        super().__init__(kernel, likelihoods.Gaussian(), num_latent_gps=num_latent_gps)
        self.data = data
        assert X_data_var.ndim == 2

        self.X_data_mean = Parameter(X_data_mean)
        self.X_data_var = Parameter(X_data_var, transform=positive())

        self.num_data = num_data
        self.output_dim = data.shape[-1]

        assert np.all(X_data_mean.shape == X_data_var.shape)
        assert X_data_mean.shape[0] == data.shape[0], "X mean and Y must be same size."
        assert X_data_var.shape[0] == data.shape[0], "X var and Y must be same size."

        if (inducing_variable is None) == (num_inducing_variables is None):
            raise ValueError(
                "BayesianGPLVM needs exactly one of `inducing_variable` and `num_inducing_variables`"
            )

        if inducing_variable is None:
            # By default we initialize by subset of initial latent points
            # Note that tf.random.shuffle returns a copy, it does not shuffle in-place
            Z = tf.random.shuffle(X_data_mean)[:num_inducing_variables]
            inducing_variable = InducingPoints(Z)

        self.inducing_variable = inducingpoint_wrapper(inducing_variable)

        assert X_data_mean.shape[1] == self.num_latent_gps

        # deal with parameters for the prior mean variance of X
        if X_prior_mean is None:
            X_prior_mean = tf.zeros((self.num_data, self.num_latent_gps), dtype=default_float())
        if X_prior_var is None:
            X_prior_var = tf.ones((self.num_data, self.num_latent_gps))

        self.X_prior_mean = tf.convert_to_tensor(np.atleast_1d(X_prior_mean), dtype=default_float())
        self.X_prior_var = tf.convert_to_tensor(np.atleast_1d(X_prior_var), dtype=default_float())

        assert self.X_prior_mean.shape[0] == self.num_data
        assert self.X_prior_mean.shape[1] == self.num_latent_gps
        assert self.X_prior_var.shape[0] == self.num_data
        assert self.X_prior_var.shape[1] == self.num_latent_gps

<<<<<<< HEAD
    def maximum_likelihood_objective(self, data: Optional[InputData] = None):
        return self.elbo(data)

    def elbo(self, data: Optional[InputData] = None):
=======
    def log_likelihood(self) -> tf.Tensor:
>>>>>>> 310dfefc
        """
        Construct a tensorflow function to compute the bound on the marginal
        likelihood.
        """
        Y_data = data if data is not None else self.data

        pX = DiagonalGaussian(self.X_data_mean, self.X_data_var)

        num_inducing = len(self.inducing_variable)
        psi0 = tf.reduce_sum(expectation(pX, self.kernel))
        psi1 = expectation(pX, (self.kernel, self.inducing_variable))
        psi2 = tf.reduce_sum(
            expectation(
                pX, (self.kernel, self.inducing_variable), (self.kernel, self.inducing_variable)
            ),
            axis=0,
        )
        cov_uu = covariances.Kuu(self.inducing_variable, self.kernel, jitter=default_jitter())
        L = tf.linalg.cholesky(cov_uu)
        sigma2 = self.likelihood.variance
        sigma = tf.sqrt(sigma2)

        # Compute intermediate matrices
        A = tf.linalg.triangular_solve(L, tf.transpose(psi1), lower=True) / sigma
        tmp = tf.linalg.triangular_solve(L, psi2, lower=True)
        AAT = tf.linalg.triangular_solve(L, tf.transpose(tmp), lower=True) / sigma2
        B = AAT + tf.eye(num_inducing, dtype=default_float())
        LB = tf.linalg.cholesky(B)
        log_det_B = 2.0 * tf.reduce_sum(tf.math.log(tf.linalg.diag_part(LB)))
        c = tf.linalg.triangular_solve(LB, tf.linalg.matmul(A, Y_data), lower=True) / sigma

        # KL[q(x) || p(x)]
        dX_data_var = (
            self.X_data_var
            if self.X_data_var.shape.ndims == 2
            else tf.linalg.diag_part(self.X_data_var)
        )
        NQ = to_default_float(tf.size(self.X_data_mean))
        D = to_default_float(tf.shape(Y_data)[1])
        KL = -0.5 * tf.reduce_sum(tf.math.log(dX_data_var))
        KL += 0.5 * tf.reduce_sum(tf.math.log(self.X_prior_var))
        KL -= 0.5 * NQ
        KL += 0.5 * tf.reduce_sum(
            (tf.square(self.X_data_mean - self.X_prior_mean) + dX_data_var) / self.X_prior_var
        )

        # compute log marginal bound
        ND = to_default_float(tf.size(Y_data))
        bound = -0.5 * ND * tf.math.log(2 * np.pi * sigma2)
        bound += -0.5 * D * log_det_B
        bound += -0.5 * tf.reduce_sum(tf.square(Y_data)) / sigma2
        bound += 0.5 * tf.reduce_sum(tf.square(c))
        bound += -0.5 * D * (tf.reduce_sum(psi0) / sigma2 - tf.reduce_sum(tf.linalg.diag_part(AAT)))
        bound -= KL
        return bound

    def predict_f(
        self, Xnew: tf.Tensor, full_cov: bool = False, full_output_cov: bool = False
    ) -> MeanAndVariance:
        """
        Compute the mean and variance of the latent function at some new points.
        Note that this is very similar to the SGPR prediction, for which
        there are notes in the SGPR notebook.

        Note: This model does not allow full output covariances.

        :param Xnew: points at which to predict
        """
        if full_output_cov:
            raise NotImplementedError

        pX = DiagonalGaussian(self.X_data_mean, self.X_data_var)

        Y_data = self.data
        num_inducing = len(self.inducing_variable)
        psi1 = expectation(pX, (self.kernel, self.inducing_variable))
        psi2 = tf.reduce_sum(
            expectation(
                pX, (self.kernel, self.inducing_variable), (self.kernel, self.inducing_variable)
            ),
            axis=0,
        )
        jitter = default_jitter()
        Kus = covariances.Kuf(self.inducing_variable, self.kernel, Xnew)
        sigma2 = self.likelihood.variance
        sigma = tf.sqrt(sigma2)
        L = tf.linalg.cholesky(covariances.Kuu(self.inducing_variable, self.kernel, jitter=jitter))

        A = tf.linalg.triangular_solve(L, tf.transpose(psi1), lower=True) / sigma
        tmp = tf.linalg.triangular_solve(L, psi2, lower=True)
        AAT = tf.linalg.triangular_solve(L, tf.transpose(tmp), lower=True) / sigma2
        B = AAT + tf.eye(num_inducing, dtype=default_float())
        LB = tf.linalg.cholesky(B)
        c = tf.linalg.triangular_solve(LB, tf.linalg.matmul(A, Y_data), lower=True) / sigma
        tmp1 = tf.linalg.triangular_solve(L, Kus, lower=True)
        tmp2 = tf.linalg.triangular_solve(LB, tmp1, lower=True)
        mean = tf.linalg.matmul(tmp2, c, transpose_a=True)
        if full_cov:
            var = (
                self.kernel(Xnew)
                + tf.linalg.matmul(tmp2, tmp2, transpose_a=True)
                - tf.linalg.matmul(tmp1, tmp1, transpose_a=True)
            )
            shape = tf.stack([1, 1, tf.shape(Y_data)[1]])
            var = tf.tile(tf.expand_dims(var, 2), shape)
        else:
            var = (
                self.kernel(Xnew, full_cov=False)
                + tf.reduce_sum(tf.square(tmp2), axis=0)
                - tf.reduce_sum(tf.square(tmp1), axis=0)
            )
            shape = tf.stack([1, tf.shape(Y_data)[1]])
            var = tf.tile(tf.expand_dims(var, 1), shape)
        return mean + self.mean_function(Xnew), var

    def predict_log_density(self, data: InputData):
        raise NotImplementedError<|MERGE_RESOLUTION|>--- conflicted
+++ resolved
@@ -28,12 +28,8 @@
 from ..utilities import positive, to_default_float
 from ..utilities.ops import pca_reduce
 from .gpr import GPR
-<<<<<<< HEAD
-from .model import InputData, GPModel
+from .model import InputData, GPModel, MeanAndVariance
 from .mixins import InternalDataTrainingLossMixin
-=======
-from .model import GPModel, MeanAndVariance
->>>>>>> 310dfefc
 from .util import inducingpoint_wrapper
 
 
@@ -149,19 +145,15 @@
         assert self.X_prior_var.shape[0] == self.num_data
         assert self.X_prior_var.shape[1] == self.num_latent_gps
 
-<<<<<<< HEAD
-    def maximum_likelihood_objective(self, data: Optional[InputData] = None):
-        return self.elbo(data)
-
-    def elbo(self, data: Optional[InputData] = None):
-=======
-    def log_likelihood(self) -> tf.Tensor:
->>>>>>> 310dfefc
+    def maximum_likelihood_objective(self):
+        return self.elbo()
+
+    def elbo(self):
         """
         Construct a tensorflow function to compute the bound on the marginal
         likelihood.
         """
-        Y_data = data if data is not None else self.data
+        Y_data = self.data
 
         pX = DiagonalGaussian(self.X_data_mean, self.X_data_var)
 
