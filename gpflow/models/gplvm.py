# Copyright 2016 the GPflow authors.
#
# Licensed under the Apache License, Version 2.0 (the "License");
# you may not use this file except in compliance with the License.
# You may obtain a copy of the License at
#
# http://www.apache.org/licenses/LICENSE-2.0
#
# Unless required by applicable law or agreed to in writing, software
# distributed under the License is distributed on an "AS IS" BASIS,
# WITHOUT WARRANTIES OR CONDITIONS OF ANY KIND, either express or implied.
# See the License for the specific language governing permissions and
# limitations under the License.

from typing import Optional

import numpy as np
import tensorflow as tf

from .. import covariances, kernels, likelihoods
from ..base import Parameter
from ..config import default_float, default_jitter
from ..expectations import expectation
from ..kernels import Kernel
from ..mean_functions import MeanFunction, Zero
from ..probability_distributions import DiagonalGaussian
from ..utilities import positive, to_default_float
from ..utilities.ops import pca_reduce
from .gpr import GPR
from .model import GPModel
from .util import inducingpoint_wrapper


class GPLVM(GPR):
    """
    Standard GPLVM where the likelihood can be optimised with respect to the latent X.
    """

    def __init__(
        self,
        data: tf.Tensor,
        latent_dim: int,
        X_data_mean: Optional[tf.Tensor] = None,
        kernel: Optional[Kernel] = None,
        mean_function: Optional[MeanFunction] = None,
    ):
        """
        Initialise GPLVM object. This method only works with a Gaussian likelihood.

        :param data: y data matrix, size N (number of points) x D (dimensions)
        :param latent_dim: the number of latent dimensions (Q)
        :param X_data_mean: latent positions ([N, Q]), for the initialisation of the latent space.
        :param kernel: kernel specification, by default Squared Exponential
        :param mean_function: mean function, by default None.
        """
        if X_data_mean is None:
            X_data_mean = pca_reduce(data, latent_dim)

        num_latent_gps = X_data_mean.shape[1]
        if num_latent_gps != latent_dim:
            msg = "Passed in number of latent {0} does not match initial X {1}."
            raise ValueError(msg.format(latent_dim, num_latent_gps))

        if mean_function is None:
            mean_function = Zero()

        if kernel is None:
            kernel = kernels.SquaredExponential(lengthscales=tf.ones((latent_dim,)))

        if data.shape[1] < num_latent_gps:
            raise ValueError("More latent dimensions than observed.")

        gpr_data = (Parameter(X_data_mean), data)
        super().__init__(gpr_data, kernel, mean_function=mean_function)


class BayesianGPLVM(GPModel):
    def __init__(
        self,
        data: tf.Tensor,
        X_data_mean: tf.Tensor,
        X_data_var: tf.Tensor,
        kernel: Kernel,
        num_inducing_variables: Optional[int] = None,
        inducing_variable=None,
        X_prior_mean=None,
        X_prior_var=None,
    ):
        """
        Initialise Bayesian GPLVM object. This method only works with a Gaussian likelihood.

        :param data: data matrix, size N (number of points) x D (dimensions)
        :param X_data_mean: initial latent positions, size N (number of points) x Q (latent dimensions).
        :param X_data_var: variance of latent positions ([N, Q]), for the initialisation of the latent space.
        :param kernel: kernel specification, by default Squared Exponential
        :param num_inducing_variables: number of inducing points, M
        :param inducing_variable: matrix of inducing points, size M (inducing points) x Q (latent dimensions). By default
            random permutation of X_data_mean.
        :param X_prior_mean: prior mean used in KL term of bound. By default 0. Same size as X_data_mean.
        :param X_prior_var: prior variance used in KL term of bound. By default 1.
        """
        super().__init__(kernel, likelihoods.Gaussian())
        self.data = data
        assert X_data_var.ndim == 2

        self.X_data_mean = Parameter(X_data_mean)
        self.X_data_var = Parameter(X_data_var, transform=positive())

        self.num_data, self.num_latent_gps = X_data_mean.shape
        self.output_dim = data.shape[-1]

        assert np.all(X_data_mean.shape == X_data_var.shape)
        assert X_data_mean.shape[0] == data.shape[0], "X mean and Y must be same size."
        assert X_data_var.shape[0] == data.shape[0], "X var and Y must be same size."

        if (inducing_variable is None) == (num_inducing_variables is None):
            raise ValueError(
                "BayesianGPLVM needs exactly one of `inducing_variable` and `num_inducing_variables`"
            )

        if inducing_variable is None:
            # By default we initialize by subset of initial latent points
            inducing_variable = np.random.permutation(X_data_mean.copy())[:num_inducing_variables]

        self.inducing_variable = inducingpoint_wrapper(inducing_variable)

        assert X_data_mean.shape[1] == self.num_latent_gps

        # deal with parameters for the prior mean variance of X
        if X_prior_mean is None:
            X_prior_mean = tf.zeros((self.num_data, self.num_latent_gps), dtype=default_float())
        if X_prior_var is None:
            X_prior_var = tf.ones((self.num_data, self.num_latent_gps))

        self.X_prior_mean = tf.convert_to_tensor(np.atleast_1d(X_prior_mean), dtype=default_float())
        self.X_prior_var = tf.convert_to_tensor(np.atleast_1d(X_prior_var), dtype=default_float())

        assert self.X_prior_mean.shape[0] == self.num_data
        assert self.X_prior_mean.shape[1] == self.num_latent_gps
        assert self.X_prior_var.shape[0] == self.num_data
        assert self.X_prior_var.shape[1] == self.num_latent_gps

    def log_likelihood(self):
        """
        Construct a tensorflow function to compute the bound on the marginal
        likelihood.
        """
        pX = DiagonalGaussian(self.X_data_mean, self.X_data_var)

        Y_data = self.data
        num_inducing = len(self.inducing_variable)
        psi0 = tf.reduce_sum(expectation(pX, self.kernel))
        psi1 = expectation(pX, (self.kernel, self.inducing_variable))
        psi2 = tf.reduce_sum(
            expectation(
                pX, (self.kernel, self.inducing_variable), (self.kernel, self.inducing_variable)
            ),
            axis=0,
        )
        cov_uu = covariances.Kuu(self.inducing_variable, self.kernel, jitter=default_jitter())
        L = tf.linalg.cholesky(cov_uu)
        sigma2 = self.likelihood.variance
        sigma = tf.sqrt(sigma2)

        # Compute intermediate matrices
        A = tf.linalg.triangular_solve(L, tf.transpose(psi1), lower=True) / sigma
        tmp = tf.linalg.triangular_solve(L, psi2, lower=True)
        AAT = tf.linalg.triangular_solve(L, tf.transpose(tmp), lower=True) / sigma2
        B = AAT + tf.eye(num_inducing, dtype=default_float())
        LB = tf.linalg.cholesky(B)
        log_det_B = 2.0 * tf.reduce_sum(tf.math.log(tf.linalg.diag_part(LB)))
        c = tf.linalg.triangular_solve(LB, tf.linalg.matmul(A, Y_data), lower=True) / sigma

        # KL[q(x) || p(x)]
        dX_data_var = (
            self.X_data_var
            if self.X_data_var.shape.ndims == 2
            else tf.linalg.diag_part(self.X_data_var)
        )
<<<<<<< HEAD
        NQ = to_default_float(tf.size(self.x_data_mean))
        D = to_default_float(tf.shape(y_data)[1])
        KL = -0.5 * tf.reduce_sum(tf.math.log(dx_data_var))
        KL += 0.5 * tf.reduce_sum(tf.math.log(self.x_prior_var))
=======
        NQ = tf.cast(tf.size(self.X_data_mean), default_float())
        D = tf.cast(tf.shape(Y_data)[1], default_float())
        KL = -0.5 * tf.reduce_sum(tf.math.log(dX_data_var))
        KL += 0.5 * tf.reduce_sum(tf.math.log(self.X_prior_var))
>>>>>>> 6d989a86
        KL -= 0.5 * NQ
        KL += 0.5 * tf.reduce_sum(
            (tf.square(self.X_data_mean - self.X_prior_mean) + dX_data_var) / self.X_prior_var
        )

        # compute log marginal bound
<<<<<<< HEAD
        ND = to_default_float(tf.size(y_data))
=======
        ND = tf.cast(tf.size(Y_data), default_float())
>>>>>>> 6d989a86
        bound = -0.5 * ND * tf.math.log(2 * np.pi * sigma2)
        bound += -0.5 * D * log_det_B
        bound += -0.5 * tf.reduce_sum(tf.square(Y_data)) / sigma2
        bound += 0.5 * tf.reduce_sum(tf.square(c))
        bound += -0.5 * D * (tf.reduce_sum(psi0) / sigma2 - tf.reduce_sum(tf.linalg.diag_part(AAT)))
        bound -= KL
        return bound

    def predict_f(self, Xnew: tf.Tensor, full_cov: bool = False, full_output_cov: bool = False):
        """
        Compute the mean and variance of the latent function at some new points.
        Note that this is very similar to the SGPR prediction, for which
        there are notes in the SGPR notebook.

        Note: This model does not allow full output covariances.

        :param Xnew: points at which to predict
        """
        if full_output_cov:
            raise NotImplementedError

        pX = DiagonalGaussian(self.X_data_mean, self.X_data_var)

        Y_data = self.data
        num_inducing = len(self.inducing_variable)
        psi1 = expectation(pX, (self.kernel, self.inducing_variable))
        psi2 = tf.reduce_sum(
            expectation(
                pX, (self.kernel, self.inducing_variable), (self.kernel, self.inducing_variable)
            ),
            axis=0,
        )
        jitter = default_jitter()
        Kus = covariances.Kuf(self.inducing_variable, self.kernel, Xnew)
        sigma2 = self.likelihood.variance
        sigma = tf.sqrt(sigma2)
        L = tf.linalg.cholesky(covariances.Kuu(self.inducing_variable, self.kernel, jitter=jitter))

        A = tf.linalg.triangular_solve(L, tf.transpose(psi1), lower=True) / sigma
        tmp = tf.linalg.triangular_solve(L, psi2, lower=True)
        AAT = tf.linalg.triangular_solve(L, tf.transpose(tmp), lower=True) / sigma2
        B = AAT + tf.eye(num_inducing, dtype=default_float())
        LB = tf.linalg.cholesky(B)
        c = tf.linalg.triangular_solve(LB, tf.linalg.matmul(A, Y_data), lower=True) / sigma
        tmp1 = tf.linalg.triangular_solve(L, Kus, lower=True)
        tmp2 = tf.linalg.triangular_solve(LB, tmp1, lower=True)
        mean = tf.linalg.matmul(tmp2, c, transpose_a=True)
        if full_cov:
            var = (
                self.kernel(Xnew)
                + tf.linalg.matmul(tmp2, tmp2, transpose_a=True)
                - tf.linalg.matmul(tmp1, tmp1, transpose_a=True)
            )
            shape = tf.stack([1, 1, tf.shape(Y_data)[1]])
            var = tf.tile(tf.expand_dims(var, 2), shape)
        else:
            var = (
                self.kernel(Xnew, full_cov=False)
                + tf.reduce_sum(tf.square(tmp2), axis=0)
                - tf.reduce_sum(tf.square(tmp1), axis=0)
            )
            shape = tf.stack([1, tf.shape(Y_data)[1]])
            var = tf.tile(tf.expand_dims(var, 1), shape)
        return mean + self.mean_function(Xnew), var

    def predict_log_density(self, data: tf.Tensor):
        raise NotImplementedError<|MERGE_RESOLUTION|>--- conflicted
+++ resolved
@@ -177,28 +177,17 @@
             if self.X_data_var.shape.ndims == 2
             else tf.linalg.diag_part(self.X_data_var)
         )
-<<<<<<< HEAD
-        NQ = to_default_float(tf.size(self.x_data_mean))
-        D = to_default_float(tf.shape(y_data)[1])
-        KL = -0.5 * tf.reduce_sum(tf.math.log(dx_data_var))
-        KL += 0.5 * tf.reduce_sum(tf.math.log(self.x_prior_var))
-=======
-        NQ = tf.cast(tf.size(self.X_data_mean), default_float())
-        D = tf.cast(tf.shape(Y_data)[1], default_float())
+        NQ = to_default_float(tf.size(self.X_data_mean))
+        D = to_default_float(tf.shape(Y_data)[1])
         KL = -0.5 * tf.reduce_sum(tf.math.log(dX_data_var))
         KL += 0.5 * tf.reduce_sum(tf.math.log(self.X_prior_var))
->>>>>>> 6d989a86
         KL -= 0.5 * NQ
         KL += 0.5 * tf.reduce_sum(
             (tf.square(self.X_data_mean - self.X_prior_mean) + dX_data_var) / self.X_prior_var
         )
 
         # compute log marginal bound
-<<<<<<< HEAD
-        ND = to_default_float(tf.size(y_data))
-=======
-        ND = tf.cast(tf.size(Y_data), default_float())
->>>>>>> 6d989a86
+        ND = to_default_float(tf.size(Y_data))
         bound = -0.5 * ND * tf.math.log(2 * np.pi * sigma2)
         bound += -0.5 * D * log_det_B
         bound += -0.5 * tf.reduce_sum(tf.square(Y_data)) / sigma2
