# Copyright 2016 the GPflow authors.
#
# Licensed under the Apache License, Version 2.0 (the "License");
# you may not use this file except in compliance with the License.
# You may obtain a copy of the License at
#
# http://www.apache.org/licenses/LICENSE-2.0
#
# Unless required by applicable law or agreed to in writing, software
# distributed under the License is distributed on an "AS IS" BASIS,
# WITHOUT WARRANTIES OR CONDITIONS OF ANY KIND, either express or implied.
# See the License for the specific language governing permissions and
# limitations under the License.

from typing import Optional

import numpy as np
import tensorflow as tf

from .. import covariances, kernels, likelihoods
from ..base import Parameter
from ..config import default_float, default_jitter
from ..expectations import expectation
from ..kernels import Kernel
from ..mean_functions import MeanFunction, Zero
from ..probability_distributions import DiagonalGaussian
from ..utilities import positive
from ..utilities.ops import pca_reduce
from .gpr import GPR
from .model import GPModel
from .util import inducingpoint_wrapper


class GPLVM(GPR):
    """
    Standard GPLVM where the likelihood can be optimised with respect to the latent X.
    """

    def __init__(
        self,
        data: tf.Tensor,
        latent_dim: int,
        X_data_mean: Optional[tf.Tensor] = None,
        kernel: Optional[Kernel] = None,
        mean_function: Optional[MeanFunction] = None,
    ):
        """
        Initialise GPLVM object. This method only works with a Gaussian likelihood.

        :param data: y data matrix, size N (number of points) x D (dimensions)
        :param latent_dim: the number of latent dimensions (Q)
        :param X_data_mean: latent positions ([N, Q]), for the initialisation of the latent space.
        :param kernel: kernel specification, by default Squared Exponential
        :param mean_function: mean function, by default None.
        """
        if X_data_mean is None:
            X_data_mean = pca_reduce(data, latent_dim)

<<<<<<< HEAD
        num_latent = X_data_mean.shape[1]
        if num_latent != latent_dim:
=======
        num_latent_gps = x_data_mean.shape[1]
        if num_latent_gps != latent_dim:
>>>>>>> 3f6ac639
            msg = "Passed in number of latent {0} does not match initial X {1}."
            raise ValueError(msg.format(latent_dim, num_latent_gps))

        if mean_function is None:
            mean_function = Zero()

        if kernel is None:
            kernel = kernels.SquaredExponential(lengthscale=tf.ones((latent_dim,)))

        if data.shape[1] < num_latent_gps:
            raise ValueError("More latent dimensions than observed.")

        gpr_data = (Parameter(X_data_mean), data)
        super().__init__(gpr_data, kernel, mean_function=mean_function)


class BayesianGPLVM(GPModel):
    def __init__(
        self,
        data: tf.Tensor,
        X_data_mean: tf.Tensor,
        X_data_var: tf.Tensor,
        kernel: Kernel,
        num_inducing_variables: Optional[int] = None,
        inducing_variable=None,
        X_prior_mean=None,
        X_prior_var=None,
    ):
        """
        Initialise Bayesian GPLVM object. This method only works with a Gaussian likelihood.

        :param data: data matrix, size N (number of points) x D (dimensions)
        :param X_data_mean: initial latent positions, size N (number of points) x Q (latent dimensions).
        :param X_data_var: variance of latent positions ([N, Q]), for the initialisation of the latent space.
        :param kernel: kernel specification, by default Squared Exponential
        :param num_inducing_variables: number of inducing points, M
        :param inducing_variable: matrix of inducing points, size M (inducing points) x Q (latent dimensions). By default
            random permutation of X_data_mean.
        :param X_prior_mean: prior mean used in KL term of bound. By default 0. Same size as X_data_mean.
        :param X_prior_var: pripor variance used in KL term of bound. By default 1.
        """
        super().__init__(kernel, likelihoods.Gaussian())
        self.data = data
        assert X_data_var.ndim == 2

        self.X_data_mean = Parameter(X_data_mean)
        self.X_data_var = Parameter(X_data_var, transform=positive())

<<<<<<< HEAD
        self.num_data, self.num_latent = X_data_mean.shape
=======
        self.num_data, self.num_latent_gps = x_data_mean.shape
>>>>>>> 3f6ac639
        self.output_dim = data.shape[-1]

        assert np.all(X_data_mean.shape == X_data_var.shape)
        assert X_data_mean.shape[0] == data.shape[0], "X mean and Y must be same size."
        assert X_data_var.shape[0] == data.shape[0], "X var and Y must be same size."

        if (inducing_variable is None) == (num_inducing_variables is None):
            raise ValueError(
                "BayesianGPLVM needs exactly one of `inducing_variable` and `num_inducing_variables`"
            )

        if inducing_variable is None:
            # By default we initialize by subset of initial latent points
            inducing_variable = np.random.permutation(X_data_mean.copy())[:num_inducing_variables]

        self.inducing_variable = inducingpoint_wrapper(inducing_variable)

<<<<<<< HEAD
        assert X_data_mean.shape[1] == self.num_latent

        # deal with parameters for the prior mean variance of X
        if X_prior_mean is None:
            X_prior_mean = tf.zeros((self.num_data, self.num_latent), dtype=default_float())
        if X_prior_var is None:
            X_prior_var = tf.ones((self.num_data, self.num_latent))
=======
        assert x_data_mean.shape[1] == self.num_latent_gps

        # deal with parameters for the prior mean variance of X
        if x_prior_mean is None:
            x_prior_mean = tf.zeros((self.num_data, self.num_latent_gps), dtype=default_float())
        if x_prior_var is None:
            x_prior_var = tf.ones((self.num_data, self.num_latent_gps))
>>>>>>> 3f6ac639

        self.X_prior_mean = tf.convert_to_tensor(np.atleast_1d(X_prior_mean), dtype=default_float())
        self.X_prior_var = tf.convert_to_tensor(np.atleast_1d(X_prior_var), dtype=default_float())

<<<<<<< HEAD
        assert self.X_prior_mean.shape[0] == self.num_data
        assert self.X_prior_mean.shape[1] == self.num_latent
        assert self.X_prior_var.shape[0] == self.num_data
        assert self.X_prior_var.shape[1] == self.num_latent
=======
        assert self.x_prior_mean.shape[0] == self.num_data
        assert self.x_prior_mean.shape[1] == self.num_latent_gps
        assert self.x_prior_var.shape[0] == self.num_data
        assert self.x_prior_var.shape[1] == self.num_latent_gps
>>>>>>> 3f6ac639

    def log_likelihood(self):
        """
        Construct a tensorflow function to compute the bound on the marginal
        likelihood.
        """
        pX = DiagonalGaussian(self.X_data_mean, self.X_data_var)

        Y_data = self.data
        num_inducing = len(self.inducing_variable)
        psi0 = tf.reduce_sum(expectation(pX, self.kernel))
        psi1 = expectation(pX, (self.kernel, self.inducing_variable))
        psi2 = tf.reduce_sum(
            expectation(
                pX, (self.kernel, self.inducing_variable), (self.kernel, self.inducing_variable)
            ),
            axis=0,
        )
        cov_uu = covariances.Kuu(self.inducing_variable, self.kernel, jitter=default_jitter())
        L = tf.linalg.cholesky(cov_uu)
        sigma2 = self.likelihood.variance
        sigma = tf.sqrt(sigma2)

        # Compute intermediate matrices
        A = tf.linalg.triangular_solve(L, tf.transpose(psi1), lower=True) / sigma
        tmp = tf.linalg.triangular_solve(L, psi2, lower=True)
        AAT = tf.linalg.triangular_solve(L, tf.transpose(tmp), lower=True) / sigma2
        B = AAT + tf.eye(num_inducing, dtype=default_float())
        LB = tf.linalg.cholesky(B)
        log_det_B = 2.0 * tf.reduce_sum(tf.math.log(tf.linalg.diag_part(LB)))
        c = tf.linalg.triangular_solve(LB, tf.linalg.matmul(A, Y_data), lower=True) / sigma

        # KL[q(x) || p(x)]
        dX_data_var = (
            self.X_data_var
            if self.X_data_var.shape.ndims == 2
            else tf.linalg.diag_part(self.X_data_var)
        )
        NQ = tf.cast(tf.size(self.X_data_mean), default_float())
        D = tf.cast(tf.shape(Y_data)[1], default_float())
        KL = -0.5 * tf.reduce_sum(tf.math.log(dX_data_var))
        KL += 0.5 * tf.reduce_sum(tf.math.log(self.X_prior_var))
        KL -= 0.5 * NQ
        KL += 0.5 * tf.reduce_sum(
            (tf.square(self.X_data_mean - self.X_prior_mean) + dX_data_var) / self.X_prior_var
        )

        # compute log marginal bound
        ND = tf.cast(tf.size(Y_data), default_float())
        bound = -0.5 * ND * tf.math.log(2 * np.pi * sigma2)
        bound += -0.5 * D * log_det_B
        bound += -0.5 * tf.reduce_sum(tf.square(Y_data)) / sigma2
        bound += 0.5 * tf.reduce_sum(tf.square(c))
        bound += -0.5 * D * (tf.reduce_sum(psi0) / sigma2 - tf.reduce_sum(tf.linalg.diag_part(AAT)))
        bound -= KL
        return bound

    def predict_f(self, Xnew: tf.Tensor, full_cov: bool = False, full_output_cov: bool = False):
        """
        Compute the mean and variance of the latent function at some new points.
        Note that this is very similar to the SGPR prediction, for which
        there are notes in the SGPR notebook.

        Note: This model does not allow full output covariances.

        :param Xnew: points at which to predict
        """
        if full_output_cov:
            raise NotImplementedError

        pX = DiagonalGaussian(self.X_data_mean, self.X_data_var)

        Y_data = self.data
        num_inducing = len(self.inducing_variable)
        psi1 = expectation(pX, (self.kernel, self.inducing_variable))
        psi2 = tf.reduce_sum(
            expectation(
                pX, (self.kernel, self.inducing_variable), (self.kernel, self.inducing_variable)
            ),
            axis=0,
        )
        jitter = default_jitter()
        Kus = covariances.Kuf(self.inducing_variable, self.kernel, Xnew)
        sigma2 = self.likelihood.variance
        sigma = tf.sqrt(sigma2)
        L = tf.linalg.cholesky(covariances.Kuu(self.inducing_variable, self.kernel, jitter=jitter))

        A = tf.linalg.triangular_solve(L, tf.transpose(psi1), lower=True) / sigma
        tmp = tf.linalg.triangular_solve(L, psi2, lower=True)
        AAT = tf.linalg.triangular_solve(L, tf.transpose(tmp), lower=True) / sigma2
        B = AAT + tf.eye(num_inducing, dtype=default_float())
        LB = tf.linalg.cholesky(B)
        c = tf.linalg.triangular_solve(LB, tf.linalg.matmul(A, Y_data), lower=True) / sigma
        tmp1 = tf.linalg.triangular_solve(L, Kus, lower=True)
        tmp2 = tf.linalg.triangular_solve(LB, tmp1, lower=True)
        mean = tf.linalg.matmul(tmp2, c, transpose_a=True)
        if full_cov:
            var = (
                self.kernel(Xnew)
                + tf.linalg.matmul(tmp2, tmp2, transpose_a=True)
                - tf.linalg.matmul(tmp1, tmp1, transpose_a=True)
            )
            shape = tf.stack([1, 1, tf.shape(Y_data)[1]])
            var = tf.tile(tf.expand_dims(var, 2), shape)
        else:
            var = (
                self.kernel(Xnew, full=False)
                + tf.reduce_sum(tf.square(tmp2), axis=0)
                - tf.reduce_sum(tf.square(tmp1), axis=0)
            )
            shape = tf.stack([1, tf.shape(Y_data)[1]])
            var = tf.tile(tf.expand_dims(var, 1), shape)
        return mean + self.mean_function(Xnew), var

    def predict_log_density(self, data: tf.Tensor):
        raise NotImplementedError<|MERGE_RESOLUTION|>--- conflicted
+++ resolved
@@ -56,13 +56,8 @@
         if X_data_mean is None:
             X_data_mean = pca_reduce(data, latent_dim)
 
-<<<<<<< HEAD
-        num_latent = X_data_mean.shape[1]
-        if num_latent != latent_dim:
-=======
-        num_latent_gps = x_data_mean.shape[1]
+        num_latent_gps = X_data_mean.shape[1]
         if num_latent_gps != latent_dim:
->>>>>>> 3f6ac639
             msg = "Passed in number of latent {0} does not match initial X {1}."
             raise ValueError(msg.format(latent_dim, num_latent_gps))
 
@@ -111,11 +106,7 @@
         self.X_data_mean = Parameter(X_data_mean)
         self.X_data_var = Parameter(X_data_var, transform=positive())
 
-<<<<<<< HEAD
-        self.num_data, self.num_latent = X_data_mean.shape
-=======
-        self.num_data, self.num_latent_gps = x_data_mean.shape
->>>>>>> 3f6ac639
+        self.num_data, self.num_latent_gps = X_data_mean.shape
         self.output_dim = data.shape[-1]
 
         assert np.all(X_data_mean.shape == X_data_var.shape)
@@ -133,38 +124,21 @@
 
         self.inducing_variable = inducingpoint_wrapper(inducing_variable)
 
-<<<<<<< HEAD
-        assert X_data_mean.shape[1] == self.num_latent
+        assert X_data_mean.shape[1] == self.num_latent_gps
 
         # deal with parameters for the prior mean variance of X
         if X_prior_mean is None:
-            X_prior_mean = tf.zeros((self.num_data, self.num_latent), dtype=default_float())
+            X_prior_mean = tf.zeros((self.num_data, self.num_latent_gps), dtype=default_float())
         if X_prior_var is None:
-            X_prior_var = tf.ones((self.num_data, self.num_latent))
-=======
-        assert x_data_mean.shape[1] == self.num_latent_gps
-
-        # deal with parameters for the prior mean variance of X
-        if x_prior_mean is None:
-            x_prior_mean = tf.zeros((self.num_data, self.num_latent_gps), dtype=default_float())
-        if x_prior_var is None:
-            x_prior_var = tf.ones((self.num_data, self.num_latent_gps))
->>>>>>> 3f6ac639
+            X_prior_var = tf.ones((self.num_data, self.num_latent_gps))
 
         self.X_prior_mean = tf.convert_to_tensor(np.atleast_1d(X_prior_mean), dtype=default_float())
         self.X_prior_var = tf.convert_to_tensor(np.atleast_1d(X_prior_var), dtype=default_float())
 
-<<<<<<< HEAD
         assert self.X_prior_mean.shape[0] == self.num_data
-        assert self.X_prior_mean.shape[1] == self.num_latent
+        assert self.X_prior_mean.shape[1] == self.num_latent_gps
         assert self.X_prior_var.shape[0] == self.num_data
-        assert self.X_prior_var.shape[1] == self.num_latent
-=======
-        assert self.x_prior_mean.shape[0] == self.num_data
-        assert self.x_prior_mean.shape[1] == self.num_latent_gps
-        assert self.x_prior_var.shape[0] == self.num_data
-        assert self.x_prior_var.shape[1] == self.num_latent_gps
->>>>>>> 3f6ac639
+        assert self.X_prior_var.shape[1] == self.num_latent_gps
 
     def log_likelihood(self):
         """
