from collections import Iterator
from typing import Callable, Union

import numpy as np
import tensorflow as tf

<<<<<<< HEAD
from ..inducing_variables import InducingPoints, InducingVariables
from ..config import default_float
from .model import BayesianModel, Data, ExternalDataTrainingLossMixin
=======
from .model import BayesianModel
from .training_mixins import Data, ExternalDataTrainingLossMixin
from ..inducing_variables import InducingVariables, InducingPoints
>>>>>>> 08739ce2


def inducingpoint_wrapper(
    inducing_variable: Union[InducingVariables, tf.Tensor, np.ndarray]
) -> InducingVariables:
    """
    This wrapper allows transparently passing either an InducingVariables
    object or an array specifying InducingPoints positions.
    """
    if not isinstance(inducing_variable, InducingVariables):
        inducing_variable = InducingPoints(inducing_variable)
    return inducing_variable


def _assert_equal_data(data1, data2):
    if isinstance(data1, tf.Tensor) and isinstance(data2, tf.Tensor):
        tf.debugging.assert_equal(data1, data2)
    else:
        for v1, v2 in zip(data1, data2):
            tf.debugging.assert_equal(v1, v2)


def training_loss_closure(
    model: BayesianModel, data: Data, **closure_kwargs
) -> Callable[[], tf.Tensor]:
    if isinstance(model, ExternalDataTrainingLossMixin):
        return model.training_loss_closure(data, **closure_kwargs)
    else:
        _assert_equal_data(model.data, data)
        return model.training_loss_closure(**closure_kwargs)


def training_loss(model: BayesianModel, data: Data) -> tf.Tensor:
    if isinstance(model, ExternalDataTrainingLossMixin):
        return model.training_loss(data)
    else:
        _assert_equal_data(model.data, data)
        return model.training_loss()


def maximum_log_likelihood_objective(model: BayesianModel, data: Data) -> tf.Tensor:
    if isinstance(model, ExternalDataTrainingLossMixin):
        return model.maximum_log_likelihood_objective(data)
    else:
        _assert_equal_data(model.data, data)
        return model.maximum_log_likelihood_objective()


def data_input_to_tensor(structure):
    """
    Converts non-tensor elements of a structure to TensorFlow tensors retaining the structure itself.
    The function doesn't keep original element's dtype and forcefully converts
    them to GPflow's default float type.
    """

    def convert_to_tensor(elem):
        if tf.is_tensor(elem) or isinstance(elem, Iterator):
            return elem
        return tf.convert_to_tensor(elem, dtype=default_float())

    return tf.nest.map_structure(convert_to_tensor, structure)<|MERGE_RESOLUTION|>--- conflicted
+++ resolved
@@ -4,15 +4,10 @@
 import numpy as np
 import tensorflow as tf
 
-<<<<<<< HEAD
+from ..config import default_float
 from ..inducing_variables import InducingPoints, InducingVariables
-from ..config import default_float
-from .model import BayesianModel, Data, ExternalDataTrainingLossMixin
-=======
 from .model import BayesianModel
 from .training_mixins import Data, ExternalDataTrainingLossMixin
-from ..inducing_variables import InducingVariables, InducingPoints
->>>>>>> 08739ce2
 
 
 def inducingpoint_wrapper(
