# Copyright 2018 GPflow authors
#
# Licensed under the Apache License, Version 2.0 (the "License");
# you may not use this file except in compliance with the License.
# You may obtain a copy of the License at
#
# http://www.apache.org/licenses/LICENSE-2.0
#
# Unless required by applicable law or agreed to in writing, software
# distributed under the License is distributed on an "AS IS" BASIS,
# WITHOUT WARRANTIES OR CONDITIONS OF ANY KIND, either express or implied.
# See the License for the specific language governing permissions and
# limitations under the License.

import tensorflow as tf

from .. import settings
from ..decors import name_scope
from ..dispatch import conditional
from ..features import InducingPoints, InducingFeature
from ..kernels import Kernel, Combination
from ..probability_distributions import Gaussian
from ..conditionals import base_conditional, expand_independent_outputs

from .kernels import Kuf, Kuu
from .features import Mof, SeparateIndependentMof, SharedIndependentMof, MixedKernelSharedMof
from .kernels import Mok, SharedIndependentMok, SeparateIndependentMok, SeparateMixedMok

# TODO: Make all outputs of conditionals equal: and dependent on full_cov and full_cov_output
# TODO: Add tensorflow assertions of shapes
# TODO: extract duplicate code (if possible)


<<<<<<< HEAD
=======
def expand_independent_outputs(fvar, full_cov, full_cov_output):
    if not full_cov_output:
        # Output shape should be N x R or R x N x N, which it already is.
        return fvar
    elif full_cov:
        # Output shape should be ???
        raise NotImplementedError


>>>>>>> 974927d9
@conditional.register(object, SharedIndependentMof, SharedIndependentMok, object)
@name_scope()
def _conditional(Xnew, feat, kern, f, *, full_cov=False, full_cov_output=False, q_sqrt=None, white=False):
    """
    :param f: M x P
    :param q_sqrt: M x P  or  P x M x M
    :return: N x P  or P x N x N  or  N x P x P  or  N x P x N x P
    """
    Kmm = Kuu(feat, kern, jitter=settings.numerics.jitter_level)  # M x M
    Kmn = Kuf(feat, kern, Xnew)  # M x N
    if full_cov:
        Knn = kern.K(Xnew)  # N x N
    else:
        Knn = kern.Kdiag(Xnew)  # N
    fmean, fvar = base_conditional(Kmn, Kmm, Knn, f, full_cov=full_cov, q_sqrt=q_sqrt, white=white)  # N x P,  N x (x N) x P

    if full_cov and full_cov_output:
        fvar = tf.diag(fvar)   # N x N x P x P
        fvar = tf.transpose(fvar, [0, 2, 1, 3])
    if full_cov and not full_cov_output:
        fvar = tf.transpose(fvar, [2, 0, 1])  # P x N x N
    if not full_cov and full_cov_output:
        fvar = tf.diag(fvar)   # N x P x P
    if not full_cov and not full_cov_output:
        pass  # N x P


    return fmean, expand_independent_outputs(fvar, full_cov, full_cov_output)


@conditional.register(object, SharedIndependentMof, SharedIndependentMok, object)
@name_scope()
def _conditional(Xnew, feat, kern, f, *, full_cov=False, full_cov_output=False, q_sqrt=None, white=False):
    """
    """
    Kmm = Kuu(feat, kern, jitter=settings.numerics.jitter_level)  # M x M
    Kmn = Kuf(feat, kern, Xnew)  # M x N
    if full_cov:
        Knn = kern.K(Xnew, full_cov_output=False)[..., 0]  # N x N
    else:
        Knn = kern.Kdiag(Xnew, full_cov_output=False)[..., 0]  # N
    fmean, fvar = base_conditional(Kmn, Kmm, Knn, f, full_cov=full_cov, q_sqrt=q_sqrt, white=white)  # N x P,  N x (x N) x P
    return fmean, expand_independent_outputs(fvar, full_cov, full_cov_output)


@conditional.register(object, SeparateIndependentMof, SeparateIndependentMok, object)
@conditional.register(object, SharedIndependentMof, SeparateIndependentMok, object)
@conditional.register(object, SeparateIndependentMof, SharedIndependentMok, object)
@name_scope()
def _conditional(Xnew, feat, kern, f, *, full_cov=False, full_cov_output=False, q_sqrt=None, white=False):
    """
    Multi-output GP with independent GP priors.
    Number of latent processes equals the number of outputs (L = P). Expected kernels:
     Kmm
    :param f: M x P
    :param q_sqrt: M x P  or  P x M x M
    :return: N x P ,
    """
    print("Conditional")
    print("object, SharedIndependentMof, SeparateIndependentMok, object")
    print("object, SeparateIndependentMof, SharedIndependentMok, object")
    print("object, SeparateIndependentMof, SeparateIndependentMok, object")
    # Following are: P x M x M  -  P x M x N  -  P x N(x N)
    Kmms = Kuu(feat, kern, jitter=settings.numerics.jitter_level)  # P x M x M
    Kmns = Kuf(feat, kern, Xnew)  # P x M x N
    # TODO(VD) is this still necessary
    kern_list = kern.kern_list if isinstance(kern, Combination) else [kern.kern] * len(feat.feat_list)
    Knns = tf.stack([k.K(Xnew) if full_cov else k.Kdiag(Xnew) for k in kern_list], axis=0)
    fs = tf.transpose(f)[:, :, None]  # P x M x 1
    # P x 1 x M x M  or  P x M x 1
    q_sqrts = tf.transpose(q_sqrt)[:, :, None] if q_sqrt.shape.ndims == 2 else q_sqrt[:, None, :, :]

    def single_gp_conditional(t):
        Kmm, Kmn, Knn, f, q_sqrt = t
        return base_conditional(Kmn, Kmm, Knn, f, full_cov=full_cov, q_sqrt=q_sqrt, white=white)

    rmu, rvar = tf.map_fn(single_gp_conditional,
                          (Kmms, Kmns, Knns, fs, q_sqrts),
                          (settings.float_type, settings.float_type))  # P x N x 1  ,  P x N(x N) x 1

    fmu = tf.matrix_transpose(rmu[..., 0])
    fvar = rvar[..., 0]

    if full_cov_output and full_cov:
        fvar = tf.diag(tf.transpose(fvar, [1, 2, 0]))
        fvar = tf.transpose(fvar, [0, 2, 1, 3])  # N x P x N x P
    elif not full_cov_output and full_cov:
        pass  # P x N x N
    elif full_cov_output and not full_cov:
        fvar = tf.diag(tf.matrix_transpose(fvar))  # N x P x P
    elif not full_cov_output and not full_cov:
        fvar = tf.matrix_transpose(fvar)  # N x P

    return fmu, fvar

@conditional.register(object, (SharedIndependentMof, SeparateIndependentMof), SeparateMixedMok, object)
@name_scope()
def _conditional(Xnew, feat, kern, f, *, full_cov=False, full_cov_output=False, q_sqrt=None, white=False):
    """
    Multi-output GP with independent GP priors
    :param Xnew:
    :param feat:
    :param kern:
    :param f: M x L
    :param full_cov:
    :param full_cov_output:
    :param q_sqrt: L x M  or L x M x M
    :param white:
    :return:
    """
    Kmm = Kuu(feat, kern, jitter=settings.numerics.jitter_level)  # L x M x M
    Kmn = Kuf(feat, kern, Xnew)  # M x L x N x P
    Knn = kern.K(Xnew, full_cov_output=full_cov_output) if full_cov \
        else kern.Kdiag(Xnew, full_cov_output=full_cov_output)  # N x P(x N)x P  or  N x P(x P)

    return independent_interdomain_conditional(Kmn, Kmm, Knn, f, full_cov=full_cov, full_cov_output=full_cov_output,
                                           q_sqrt=q_sqrt, white=white)


@conditional.register(object, InducingPoints, Mok, object)
@name_scope()
def _conditional(Xnew, feat, kern, f, *, full_cov=False, full_cov_output=False, q_sqrt=None, white=False):
    """
    Multi-output GP with fully correlated inducing variables.
    The inducing variables are shaped in the same way as evaluations of K, to allow a default
    inducing point scheme for multi-output kernels.

     Kmm : M x L x M x P
     Kmn : M x L x N x P

    :param f: ML x 1
    :param q_sqrt: ML x 1  or  1 x ML x ML
    """
    Kmm = Kuu(feat, kern, jitter=settings.numerics.jitter_level)  # M x L x M x P
    Kmn = Kuf(feat, kern, Xnew)  # M x L x N x P
    Knn = kern.K(Xnew, full_cov_output=full_cov_output) if full_cov \
        else kern.Kdiag(Xnew, full_cov_output=full_cov_output)  # N x P(x N)x P  or  N x P(x P)

    M, L, N, K = [tf.shape(Kmn)[i] for i in range(Kmn.shape.ndims)]
    Kmm = tf.reshape(Kmm, (M * L, M * L))

    if full_cov == full_cov_output:
        Kmn = tf.reshape(Kmn, (M * L, N * K))
        Knn = tf.reshape(Knn, (N * K, N * K)) if full_cov else tf.reshape(Knn, (N * K,))
        fmean, fvar = base_conditional(Kmn, Kmm, Knn, f, full_cov=full_cov, q_sqrt=q_sqrt, white=white)  # NK, NK(x NK)
        fmean = tf.reshape(fmean, (N, K))
        fvar = tf.reshape(fvar, (N, K, N, K) if full_cov else (N, K))
    else:
        Kmn = tf.reshape(Kmn, (M * L, N, K))
        fmean, fvar = fully_correlated_conditional(Kmn, Kmm, Knn, f, full_cov=full_cov, full_cov_output=full_cov_output,
                                                   q_sqrt=q_sqrt, white=white)
        # TODO: Fix this output shape
    fmean = tf.Print(fmean, [tf.shape(fmean), tf.shape(fvar)], summarize=100)
    return fmean, fvar


@conditional.register(object, MixedKernelSharedMof, SeparateMixedMok, object)
@name_scope()
def _conditional(Xnew, feat, kern, f, *, full_cov=False, full_cov_output=False, q_sqrt=None, white=False):
    """
    """
    print("conditional: MixedKernelSharedMof, SeparateMixedMok")
    independent_cond = conditional.dispatch(object, SeparateIndependentMof, SeparateIndependentMok, object)
    gmu, gvar = independent_cond(Xnew, feat, kern, f, full_cov=full_cov, q_sqrt=q_sqrt,
                                 full_cov_output=False, white=white)  # N x L, L x N x N or N x L

    gmu = tf.matrix_transpose(gmu)  # L x N
    if not full_cov:
        gvar = tf.matrix_transpose(gvar)  # L x N (x N)

    Wgmu = tf.tensordot(gmu, kern.W, [[0], [1]])  # N x P

    if full_cov_output:
        Wt_expanded = tf.matrix_transpose(kern.W)[:, None, :]  # L x 1 x P
        if full_cov:
            Wt_expanded = tf.expand_dims(Wt_expanded, axis=-1)  # L x 1 x P x 1

        gvarW = tf.expand_dims(gvar, axis=2) * Wt_expanded  # L x N x P (x N)
        WgvarW = tf.tensordot(gvarW, kern.W, [[0], [1]])  # N x P (x N) x P
    else:
        if not full_cov:
            WgvarW = tf.tensordot(gvar, kern.W**2, [[0], [1]])  # N x P
        else:
            WgvarW = tf.tensordot(kern.W**2, gvar, [[1], [0]])  # P x N (x N)

    return Wgmu, WgvarW


# ========================= Conditional Implementations ========================
# =========================.............................========================


def independent_interdomain_conditional(Kmn, Kmm, Knn, f, *, full_cov=False, full_cov_output=False, 
                                        q_sqrt=None, white=False):
    """
    The inducing outputs u live in the g-space (R^L), 
    therefore Kuf (Kmn) is an interdomain covariance matrix.

    :param Kmn: M x L x N x P
    :param Kmm: L x M x M
    :param Knn: N x P  or  N x N  or  P x N x N  or  N x P x N x P
    :param f: data matrix, M x L
    :param q_sqrt: L x M x M  or  M x L
    :return: N x P  ,  N x R x P x P
    """
    print("independent_interdomain_conditional")
    # TODO: Allow broadcasting over L if priors are shared?
    # TODO: Change Kmn to be L x M x N x P? Saves a transpose...
    M, L, N, P = [tf.shape(Kmn)[i] for i in range(Kmn.shape.ndims)]

    Lm = tf.cholesky(Kmm)  # L x M x M

    # Compute the projection matrix A
    Kmn = tf.reshape(tf.transpose(Kmn, (1, 0, 2, 3)), (L, M, N * P))
    A = tf.matrix_triangular_solve(Lm, Kmn, lower=True)  # L x M x M  *  L x M x NP  ->  L x M x NP
    Ar = tf.reshape(A, (L, M, N, P))

    # compute the covariance due to the conditioning
    if full_cov and full_cov_output:
        fvar = Knn - tf.tensordot(Ar, Ar, [[0, 1], [0, 1]])  # N x P x N x P
    elif full_cov and not full_cov_output:
        At = tf.reshape(tf.transpose(Ar), (P, N, M * L))  # P x N x ML
        fvar = Knn - tf.matmul(At, At, transpose_b=True)  # P x N x N
    elif not full_cov and full_cov_output:
        At = tf.reshape(tf.transpose(Ar, [2, 3, 1, 0]), (N, P, M * L))  # N x P x ML
        fvar = Knn - tf.matmul(At, At, transpose_b=True)  # N x P x P
    elif not full_cov and not full_cov_output:
        fvar = Knn - tf.reshape(tf.reduce_sum(tf.square(A), [0, 1]), (N, P))  # Knn: N x P

    # another backsubstitution in the unwhitened case
    if not white:
        A = tf.matrix_triangular_solve(Lm, Ar)  # L x M x M  *  L x M x NP  ->  L x M x NP
        Ar = tf.reshape(A, (L, M, N, P))

    fmean = tf.tensordot(Ar, f, [[0, 1], [0, 1]])  # N x P

    if q_sqrt is not None:
        Lf = tf.matrix_band_part(q_sqrt, -1, 0)  # L x M x M
        if q_sqrt.shape.ndims == 3:
            LTA = tf.matmul(Lf, A, transpose_a=True)  # L x M x M  *  L x M x NP  ->  L x M x NP
        else:
            raise NotImplementedError()

        if full_cov and full_cov_output:
            LTAr = tf.reshape(LTA, (L * M, N * P))
            fvar = fvar + tf.reshape(tf.matmul(LTAr, LTAr, transpose_a=True), (N, P, N, P))
        elif full_cov and not full_cov_output:
            LTAr = tf.transpose(tf.reshape(LTA, (L * M, N, P)), [0, 3, 1, 2])  # P x LM x N
            fvar = fvar + tf.matmul(LTAr, LTAr, transpose_a=True)  # P x N x N
        elif not full_cov and full_cov_output:
            LTAr = tf.transpose(tf.reshape(LTA, (L * M, N, P)), [1, 0, 2])  # N x LM x P
            fvar = fvar + tf.matmul(LTAr, LTAr, transpose_a=True)  # N x P x P
        elif not full_cov and not full_cov_output:
            fvar = fvar + tf.reshape(tf.reduce_sum(tf.square(LTA), (0, 1)), (N, P))
    return fmean, fvar


def fully_correlated_conditional(Kmn, Kmm, Knn, f, *, full_cov=False, full_cov_output=False, q_sqrt=None, white=False):
    """
    This function handles conditioning of multi-output GPs in the case where the conditioning
    points are all fully correlated, in both the prior and posterior.
    :param Kmn: M x N x K
    :param Kmm: M x M
    :param Knn: N x K  or  N x N  or  K x N x N  or  N x K x N x K
    :param f: data matrix, M x R
    :param q_sqrt: R x M x M  or  R x M
    :return: N x R x K  ,  N x R x K x K
    """
    print("fully correlated conditional")
    R = tf.shape(f)[1]
    M, N, K = [tf.shape(Kmn)[i] for i in range(Kmn.shape.ndims)]
    Lm = tf.cholesky(Kmm)

    # Compute the projection matrix A
    # Lm: M x M    Kmn: M x NK
    Kmn = tf.reshape(Kmn, (M, N * K))  # M x NK
    A = tf.matrix_triangular_solve(Lm, Kmn, lower=True)  # M x NK
    Ar = tf.reshape(A, (M, N, K))

    # compute the covariance due to the conditioning
    if full_cov and full_cov_output:
        # fvar = Knn - tf.matmul(Ar, Ar, transpose_a=True)  # NK x NK, then reshape?
        fvar = Knn - tf.tensordot(Ar, Ar, [[0], [0]])  # N x K x N x K
    elif full_cov and not full_cov_output:
        At = tf.transpose(Ar)  # K x N x M
        fvar = Knn - tf.matmul(At, At, transpose_b=True)  # K x N x N
    elif not full_cov and full_cov_output:
        # This transpose is annoying
        At = tf.transpose(Ar, [1, 0, 2])  # N x M x K
        # fvar = Knn - tf.einsum('mnk,mnl->nkl', Ar, Ar)
        fvar = Knn - tf.matmul(At, At, transpose_a=True)  # N x K x K
    elif not full_cov and not full_cov_output:
        # Knn: N x K
        fvar = Knn - tf.reshape(tf.reduce_sum(tf.square(A), [0, 1]), (N, K))  # Can also do this with a matmul

    # another backsubstitution in the unwhitened case
    if not white:
        A = tf.matrix_triangular_solve(tf.matrix_transpose(Lm), A, lower=False)  # M x NK
        raise NotImplementedError("Need to verify this.")

    # f: M x R
    fmean = tf.matmul(f, A, transpose_a=True)  # R x M  *  M x NK  ->  R x NK
    fmean = tf.reshape(fmean, (R, N, K))

    if q_sqrt is not None:
        Lf = tf.matrix_band_part(q_sqrt, -1, 0)  # R x M x M
        if q_sqrt.get_shape().ndims == 3:
            A_tiled = tf.tile(A[None, :, :], tf.stack([R, 1, 1]))  # R x M x NK
            LTA = tf.matmul(Lf, A_tiled, transpose_a=True)  # R x M x NK
        elif q_sqrt.get_shape().ndims == 2:
            raise NotImplementedError("Does not support diagonal q_sqrt yet...")
        else:  # pragma: no cover
            raise ValueError("Bad dimension for q_sqrt: %s" %
                             str(q_sqrt.get_shape().ndims))

        if full_cov and full_cov_output:
            addvar = tf.matmul(LTA, LTA, transpose_a=True)  # R x NK x NK
            fvar = fvar[None, :, :, :, :] + tf.reshape(addvar, (R, N, K, N, K))
        elif full_cov and not full_cov_output:
            raise NotImplementedError()
        elif not full_cov and full_cov_output:
            LTAr = tf.transpose(tf.reshape(LTA, (R, M, N, K)), [2, 0, 3, 1])  # N x R x K x M
            fvar = fvar[:, None, :, :] + tf.matmul(LTAr, LTAr, transpose_b=True)  # N x R x K x K
        elif not full_cov and not full_cov_output:
            addvar = tf.reshape(tf.reduce_sum(tf.square(LTA), 1), (R, N, K))
            fvar = fvar[:, None, :] + tf.transpose(addvar, (1, 0, 2))  # N x R x K
    return fmean, fvar
<|MERGE_RESOLUTION|>--- conflicted
+++ resolved
@@ -26,51 +26,9 @@
 from .features import Mof, SeparateIndependentMof, SharedIndependentMof, MixedKernelSharedMof
 from .kernels import Mok, SharedIndependentMok, SeparateIndependentMok, SeparateMixedMok
 
-# TODO: Make all outputs of conditionals equal: and dependent on full_cov and full_cov_output
+# TODO: Make all output shapes of conditionals equal: dependent on full_cov and full_cov_output
 # TODO: Add tensorflow assertions of shapes
 # TODO: extract duplicate code (if possible)
-
-
-<<<<<<< HEAD
-=======
-def expand_independent_outputs(fvar, full_cov, full_cov_output):
-    if not full_cov_output:
-        # Output shape should be N x R or R x N x N, which it already is.
-        return fvar
-    elif full_cov:
-        # Output shape should be ???
-        raise NotImplementedError
-
-
->>>>>>> 974927d9
-@conditional.register(object, SharedIndependentMof, SharedIndependentMok, object)
-@name_scope()
-def _conditional(Xnew, feat, kern, f, *, full_cov=False, full_cov_output=False, q_sqrt=None, white=False):
-    """
-    :param f: M x P
-    :param q_sqrt: M x P  or  P x M x M
-    :return: N x P  or P x N x N  or  N x P x P  or  N x P x N x P
-    """
-    Kmm = Kuu(feat, kern, jitter=settings.numerics.jitter_level)  # M x M
-    Kmn = Kuf(feat, kern, Xnew)  # M x N
-    if full_cov:
-        Knn = kern.K(Xnew)  # N x N
-    else:
-        Knn = kern.Kdiag(Xnew)  # N
-    fmean, fvar = base_conditional(Kmn, Kmm, Knn, f, full_cov=full_cov, q_sqrt=q_sqrt, white=white)  # N x P,  N x (x N) x P
-
-    if full_cov and full_cov_output:
-        fvar = tf.diag(fvar)   # N x N x P x P
-        fvar = tf.transpose(fvar, [0, 2, 1, 3])
-    if full_cov and not full_cov_output:
-        fvar = tf.transpose(fvar, [2, 0, 1])  # P x N x N
-    if not full_cov and full_cov_output:
-        fvar = tf.diag(fvar)   # N x P x P
-    if not full_cov and not full_cov_output:
-        pass  # N x P
-
-
-    return fmean, expand_independent_outputs(fvar, full_cov, full_cov_output)
 
 
 @conditional.register(object, SharedIndependentMof, SharedIndependentMok, object)
