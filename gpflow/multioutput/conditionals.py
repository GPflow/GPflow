# Copyright 2018 GPflow authors
#
# Licensed under the Apache License, Version 2.0 (the "License");
# you may not use this file except in compliance with the License.
# You may obtain a copy of the License at
#
# http://www.apache.org/licenses/LICENSE-2.0
#
# Unless required by applicable law or agreed to in writing, software
# distributed under the License is distributed on an "AS IS" BASIS,
# WITHOUT WARRANTIES OR CONDITIONS OF ANY KIND, either express or implied.
# See the License for the specific language governing permissions and
# limitations under the License.

import tensorflow as tf

from .features import SeparateIndependentMof, SharedIndependentMof, MixedKernelSharedMof
from .features import Kuu, Kuf
from .kernels import Mok, SharedIndependentMok, SeparateIndependentMok, SeparateMixedMok
from .. import settings
from ..conditionals import base_conditional, _expand_independent_outputs, sample_mvn
from ..decors import name_scope
from ..dispatch import conditional, sample_conditional
from ..features import InducingPoints
from ..kernels import Combination

logger = settings.logger()

# ----------------------------------------------------------------------------
############################### CONDITIONAL ##################################
# ----------------------------------------------------------------------------

@conditional.register(object, SharedIndependentMof, SharedIndependentMok, object)
@name_scope("conditional")
def _conditional(Xnew, feat, kern, f, *, full_cov=False, full_output_cov=False, q_sqrt=None, white=False):
    """
    Multioutput conditional for an independent kernel and shared inducing features.
    Same behaviour as conditional with non-multioutput kernels.

    The covariance matrices used to calculate the conditional have the following shape:
    - Kuu: M x M
    - Kuf: M x N
    - Kff: N or N x N

    Further reference
    -----------------
    - See `gpflow.conditionals._conditional` for a detailed explanation of
      conditional in the single-output case.
    - See the multiouput notebook for more information about the multiouput framework.

    Parameters
    ----------
    :param Xnew: data matrix, size N x D.
    :param f: data matrix, M x P
    :param full_cov: return the covariance between the datapoints
    :param full_output_cov: return the covariance between the outputs.
        Note: as we are using a independent kernel these covariances will be zero.
    :param q_sqrt: matrix of standard-deviations or Cholesky matrices,
        size M x P or P x M x M.
    :param white: boolean of whether to use the whitened representation
    :return:
        - mean:     N x P
        - variance: N x P, P x N x N, N x P x P or N x P x N x P
<<<<<<< HEAD
        Please see `gpflow.conditional.expand_independent_outputs` for more information
        about the shape of the variance, depending on `full_cov` and `full_output_cov`.
        
=======
        Please see `gpflow.conditional._expand_independent_outputs` for more information
        about the shape of the variance, depending on `full_cov` and `full_cov_output`.

>>>>>>> 989a5ec8
    """
    logger.debug("Conditional: SharedIndependentMof - SharedIndepedentMok")


    Kmm = Kuu(feat, kern, jitter=settings.numerics.jitter_level)  # M x M
    Kmn = Kuf(feat, kern, Xnew)  # M x N
    if full_cov:
        Knn = kern.K(Xnew, full_output_cov=False)[0, ...]  # N x N
    else:
        Knn = kern.Kdiag(Xnew, full_output_cov=False)[..., 0]  # N

    fmean, fvar = base_conditional(Kmn, Kmm, Knn, f, full_cov=full_cov, q_sqrt=q_sqrt, white=white)  # N x P,  P x N x N or N x P
<<<<<<< HEAD
    return fmean, expand_independent_outputs(fvar, full_cov, full_output_cov)
=======
    return fmean, _expand_independent_outputs(fvar, full_cov, full_cov_output)
>>>>>>> 989a5ec8


@conditional.register(object, SeparateIndependentMof, SeparateIndependentMok, object)
@conditional.register(object, SharedIndependentMof, SeparateIndependentMok, object)
@conditional.register(object, SeparateIndependentMof, SharedIndependentMok, object)
@name_scope("conditional")
def _conditional(Xnew, feat, kern, f, *, full_cov=False, full_output_cov=False, q_sqrt=None, white=False):
    """
    Multi-output GP with independent GP priors.
    Number of latent processes equals the number of outputs (L = P).

    The covariance matrices used to calculate the conditional have the following shape:
    - Kuu: P x M x M
    - Kuf: P x M x N
    - Kff: P x N or P x N x N

    Further reference
    -----------------
    - See `gpflow.conditionals._conditional` for a detailed explanation of
      conditional in the single-output case.
    - See the multiouput notebook for more information about the multiouput framework.
    - See above for the parameters and the return value.
    """

    logger.debug("conditional: object, SharedIndependentMof, SeparateIndependentMok, object")
    # Following are: P x M x M  -  P x M x N  -  P x N(x N)
    Kmms = Kuu(feat, kern, jitter=settings.numerics.jitter_level)  # P x M x M
    Kmns = Kuf(feat, kern, Xnew)  # P x M x N
    kern_list = kern.kernels if isinstance(kern, Combination) else [kern.kern] * len(feat.feat_list)
    Knns = tf.stack([k.K(Xnew) if full_cov else k.Kdiag(Xnew) for k in kern_list], axis=0)
    fs = tf.transpose(f)[:, :, None]  # P x M x 1
    # P x 1 x M x M  or  P x M x 1
    q_sqrts = tf.transpose(q_sqrt)[:, :, None] if q_sqrt.shape.ndims == 2 else q_sqrt[:, None, :, :]

    def single_gp_conditional(t):
        Kmm, Kmn, Knn, f, q_sqrt = t
        return base_conditional(Kmn, Kmm, Knn, f, full_cov=full_cov, q_sqrt=q_sqrt, white=white)

    rmu, rvar = tf.map_fn(single_gp_conditional,
                          (Kmms, Kmns, Knns, fs, q_sqrts),
                          (settings.float_type, settings.float_type))  # P x N x 1, P x 1 x N x N or P x N x 1

    fmu = tf.matrix_transpose(rmu[:, :, 0])  # N x P

    if full_cov:
        fvar = rvar[:, 0, :, :]  # P x N x N
    else:
        fvar = tf.transpose(rvar[..., 0])  # N x P

<<<<<<< HEAD
    return fmu, expand_independent_outputs(fvar, full_cov, full_output_cov)
=======
    return fmu, _expand_independent_outputs(fvar, full_cov, full_cov_output)
>>>>>>> 989a5ec8


@conditional.register(object, (SharedIndependentMof, SeparateIndependentMof), SeparateMixedMok, object)
@name_scope("conditional")
def _conditional(Xnew, feat, kern, f, *, full_cov=False, full_output_cov=False, q_sqrt=None, white=False):
    """
    Interdomain conditional with independent latents.
    In this case the number of latent GPs (L) will be different than the number of outputs (P)

    The covariance matrices used to calculate the conditional have the following shape:
    - Kuu: L x M x M
    - Kuf: M x L x N x P
    - Kff: N x P x N x P, N x P x P, N x P

    Further reference
    -----------------
    - See `gpflow.conditionals._conditional` for a detailed explanation of
      conditional in the single-output case.
    - See the multiouput notebook for more information about the multiouput framework.
    - See above for the parameters and the return value.
    """

    logger.debug("Conditional: (SharedIndependentMof, SeparateIndepedentMof) - SeparateMixedMok")
    Kmm = Kuu(feat, kern, jitter=settings.numerics.jitter_level)  # L x M x M
    Kmn = Kuf(feat, kern, Xnew)  # M x L x N x P
    Knn = kern.K(Xnew, full_output_cov=full_output_cov) if full_cov \
        else kern.Kdiag(Xnew, full_output_cov=full_output_cov)  # N x P(x N)x P  or  N x P(x P)

    return independent_interdomain_conditional(Kmn, Kmm, Knn, f, full_cov=full_cov, full_output_cov=full_output_cov,
                                               q_sqrt=q_sqrt, white=white)


@conditional.register(object, InducingPoints, Mok, object)
@name_scope("conditional")
def _conditional(Xnew, feat, kern, f, *, full_cov=False, full_output_cov=False, q_sqrt=None, white=False):
    """
    Multi-output GP with fully correlated inducing variables.
    The inducing variables are shaped in the same way as evaluations of K, to allow a default
    inducing point scheme for multi-output kernels.

    The covariance matrices used to calculate the conditional have the following shape:
    - Kuu: M x L x M x L
    - Kuf: M x L x N x P
    - Kff: N x P x N x P, N x P x P, N x P

    Further reference
    -----------------
    - See `gpflow.conditionals._conditional` for a detailed explanation of
      conditional in the single-output case.
    - See the multiouput notebook for more information about the multiouput framework.

    Parameters
    ----------
    :param f: variational mean, ML x 1
    :param q_sqrt: standard-deviations or cholesky, ML x 1  or  1 x ML x ML
    """
    logger.debug("Conditional: InducingPoints -- Mok")
    Kmm = Kuu(feat, kern, jitter=settings.numerics.jitter_level)  # M x L x M x L
    Kmn = Kuf(feat, kern, Xnew)  # M x L x N x P
    Knn = kern.K(Xnew, full_output_cov=full_output_cov) if full_cov \
        else kern.Kdiag(Xnew, full_output_cov=full_output_cov)  # N x P(x N)x P  or  N x P(x P)

    M, L, N, K = [tf.shape(Kmn)[i] for i in range(Kmn.shape.ndims)]
    Kmm = tf.reshape(Kmm, (M * L, M * L))

    if full_cov == full_output_cov:
        Kmn = tf.reshape(Kmn, (M * L, N * K))
        Knn = tf.reshape(Knn, (N * K, N * K)) if full_cov else tf.reshape(Knn, (N * K,))
        fmean, fvar = base_conditional(Kmn, Kmm, Knn, f, full_cov=full_cov, q_sqrt=q_sqrt, white=white)  # NK x 1, 1 x NK(x NK)
        fmean = tf.reshape(fmean, (N, K))
        fvar = tf.reshape(fvar, (N, K, N, K) if full_cov else (N, K))
    else:
        Kmn = tf.reshape(Kmn, (M * L, N, K))
        fmean, fvar = fully_correlated_conditional(Kmn, Kmm, Knn, f, full_cov=full_cov,
                                                   full_output_cov=full_output_cov, q_sqrt=q_sqrt, white=white)
    return fmean, fvar


@conditional.register(object, MixedKernelSharedMof, SeparateMixedMok, object)
@name_scope("conditional")
def _conditional(Xnew, feat, kern, f, *, full_cov=False, full_output_cov=False, q_sqrt=None, white=False):
    """
    Most efficient routine to project L independent latent gps through a mixing matrix W.
    The mixing matrix is a member of the `SeparateMixedMok` and has shape P x L.

    The covariance matrices used to calculate the conditional have the following shape:
    - Kuu: L x M x M
    - Kuf: L x M x N
    - Kff: L x N or L x N x N

    Further reference
    -----------------
    - See `gpflow.conditionals._conditional` for a detailed explanation of
      conditional in the single-output case.
    - See the multiouput notebook for more information about the multiouput framework.

    """
    logger.debug("conditional: MixedKernelSharedMof, SeparateMixedMok")
    independent_cond = conditional.dispatch(object, SeparateIndependentMof, SeparateIndependentMok, object)
    gmu, gvar = independent_cond(Xnew, feat, kern, f, full_cov=full_cov, q_sqrt=q_sqrt,
                                 full_output_cov=False, white=white)  # N x L, L x N x N or N x L

    gmu = tf.matrix_transpose(gmu)  # L x N
    if not full_cov:
        gvar = tf.matrix_transpose(gvar)  # L x N (x N)

    Wgmu = tf.tensordot(gmu, kern.W, [[0], [1]])  # N x P

    if full_output_cov:
        Wt_expanded = tf.matrix_transpose(kern.W)[:, None, :]  # L x 1 x P
        if full_cov:
            Wt_expanded = tf.expand_dims(Wt_expanded, axis=-1)  # L x 1 x P x 1

        gvarW = tf.expand_dims(gvar, axis=2) * Wt_expanded  # L x N x P (x N)
        WgvarW = tf.tensordot(gvarW, kern.W, [[0], [1]])  # N x P (x N) x P
    else:
        if not full_cov:
            WgvarW = tf.tensordot(gvar, kern.W ** 2, [[0], [1]])  # N x P
        else:
            WgvarW = tf.tensordot(kern.W ** 2, gvar, [[1], [0]])  # P x N (x N)

    return Wgmu, WgvarW


# ----------------------------------------------------------------------------
############################ SAMPLE CONDITIONAL ##############################
# ----------------------------------------------------------------------------

@sample_conditional.register(object, MixedKernelSharedMof, SeparateMixedMok, object)
@name_scope("sample_conditional")
def _sample_conditional(Xnew, feat, kern, f, *, full_output_cov=False, q_sqrt=None, white=False):
    """
    `sample_conditional` will return a sample from the conditinoal distribution.
    In most cases this means calculating the conditional mean m and variance v and then
    returning m + sqrt(v) * eps, with eps ~ N(0, 1).
    However, for some combinations of Mok and Mof more efficient sampling routines exists.
    The dispatcher will make sure that we use the most efficent one.

    :return: N x P (full_output_cov = False) or N x P x P (full_output_cov = True)
    """
    logger.debug("sample conditional: MixedKernelSharedMof, SeparateMixedMok")
    independent_cond = conditional.dispatch(object, SeparateIndependentMof, SeparateIndependentMok, object)
    g_mu, g_var = independent_cond(Xnew, feat, kern, f, white=white, q_sqrt=q_sqrt,
                                   full_output_cov=False, full_cov=False)  # N x L, N x L
    g_sample = sample_mvn(g_mu, g_var, "diag")  # N x L
    f_sample = tf.einsum("pl,nl->np", kern.W, g_sample)
    return f_sample


# ----------------------------------------------------------------------------
############################# CONDITIONAL MATHS ##############################
# ----------------------------------------------------------------------------

def independent_interdomain_conditional(Kmn, Kmm, Knn, f, *, full_cov=False, full_output_cov=False,
                                        q_sqrt=None, white=False):
    """
    The inducing outputs live in the g-space (R^L).
    Interdomain conditional calculation.

    :param Kmn: M x L x N x P
    :param Kmm: L x M x M
    :param Knn: N x P  or  N x N  or  P x N x N  or  N x P x N x P
    :param f: data matrix, M x L
    :param q_sqrt: L x M x M  or  M x L
<<<<<<< HEAD
    :param full_cov: calculate covariance between inputs 
    :param full_output_cov: calculate covariance between ouputs
=======
    :param full_cov: calculate covariance between inputs
    :param full_cov_output: calculate covariance between ouputs
>>>>>>> 989a5ec8
    :param white: use whitened representation
    :return:
        - mean: N x P
        - variance: N x P, N x P x P, P x N x N, N x P x N x P
    """
    logger.debug("independent_interdomain_conditional")
    M, L, N, P = [tf.shape(Kmn)[i] for i in range(Kmn.shape.ndims)]

    Lm = tf.cholesky(Kmm)  # L x M x M

    # Compute the projection matrix A
    Kmn = tf.reshape(tf.transpose(Kmn, (1, 0, 2, 3)), (L, M, N * P))
    A = tf.matrix_triangular_solve(Lm, Kmn, lower=True)  # L x M x M  *  L x M x NP  ->  L x M x NP
    Ar = tf.reshape(A, (L, M, N, P))

    # compute the covariance due to the conditioning
    if full_cov and full_output_cov:
        fvar = Knn - tf.tensordot(Ar, Ar, [[0, 1], [0, 1]])  # N x P x N x P
    elif full_cov and not full_output_cov:
        At = tf.reshape(tf.transpose(Ar), (P, N, M * L))  # P x N x ML
        fvar = Knn - tf.matmul(At, At, transpose_b=True)  # P x N x N
    elif not full_cov and full_output_cov:
        At = tf.reshape(tf.transpose(Ar, [2, 3, 1, 0]), (N, P, M * L))  # N x P x ML
        fvar = Knn - tf.matmul(At, At, transpose_b=True)  # N x P x P
    elif not full_cov and not full_output_cov:
        fvar = Knn - tf.reshape(tf.reduce_sum(tf.square(A), [0, 1]), (N, P))  # Knn: N x P

    # another backsubstitution in the unwhitened case
    if not white:
        A = tf.matrix_triangular_solve(Lm, Ar)  # L x M x M  *  L x M x NP  ->  L x M x NP
        Ar = tf.reshape(A, (L, M, N, P))

    fmean = tf.tensordot(Ar, f, [[0, 1], [0, 1]])  # N x P

    if q_sqrt is not None:
        Lf = tf.matrix_band_part(q_sqrt, -1, 0)  # L x M x M
        if q_sqrt.shape.ndims == 3:
            LTA = tf.matmul(Lf, A, transpose_a=True)  # L x M x M  *  L x M x NP  ->  L x M x NP
        else:
            raise NotImplementedError()

        if full_cov and full_output_cov:
            LTAr = tf.reshape(LTA, (L * M, N * P))
            fvar = fvar + tf.reshape(tf.matmul(LTAr, LTAr, transpose_a=True), (N, P, N, P))
        elif full_cov and not full_output_cov:
            LTAr = tf.transpose(tf.reshape(LTA, (L * M, N, P)), [2, 0, 1])  # P x LM x N
            fvar = fvar + tf.matmul(LTAr, LTAr, transpose_a=True)  # P x N x N
        elif not full_cov and full_output_cov:
            LTAr = tf.transpose(tf.reshape(LTA, (L * M, N, P)), [1, 0, 2])  # N x LM x P
            fvar = fvar + tf.matmul(LTAr, LTAr, transpose_a=True)  # N x P x P
        elif not full_cov and not full_output_cov:
            fvar = fvar + tf.reshape(tf.reduce_sum(tf.square(LTA), (0, 1)), (N, P))
    return fmean, fvar


def fully_correlated_conditional(Kmn, Kmm, Knn, f, *, full_cov=False, full_output_cov=False, q_sqrt=None, white=False):
    """
    This function handles conditioning of multi-output GPs in the case where the conditioning
    points are all fully correlated, in both the prior and posterior.
    :param Kmn: LM x N x P
    :param Kmm: LM x LM
    :param Knn: N x P or N x P x N x P
    :param f: data matrix, LM x 1
    :param q_sqrt: 1 x LM x LM  or 1 x ML
<<<<<<< HEAD
    :param full_cov: calculate covariance between inputs 
    :param full_output_cov: calculate covariance between ouputs
=======
    :param full_cov: calculate covariance between inputs
    :param full_cov_output: calculate covariance between ouputs
>>>>>>> 989a5ec8
    :param white: use whitened representation
    :return:
        - mean: N x P
        - variance: N x P, N x P x P, P x N x N, N x P x N x P
    """
    m, v = fully_correlated_conditional_repeat(Kmn, Kmm, Knn, f, full_cov=full_cov,
                                               full_output_cov=full_output_cov, q_sqrt=q_sqrt, white=white)
    return m[0, ...], v[0, ...]


def fully_correlated_conditional_repeat(Kmn, Kmm, Knn, f, *, full_cov=False, full_output_cov=False, q_sqrt=None,
                                        white=False):
    """
    This function handles conditioning of multi-output GPs in the case where the conditioning
    points are all fully correlated, in both the prior and posterior.

    Note: This conditional can handle 'repetitions' R, given in `f` and `q_sqrt`.

    :param Kmn: LM x N x P
    :param Kmm: LM x LM
    :param Knn: N x P or N x P x N x P
    :param f: data matrix, LM x R
    :param q_sqrt: R x LM x LM  or R x ML
<<<<<<< HEAD
    :param full_cov: calculate covariance between inputs 
    :param full_output_cov: calculate covariance between ouputs
=======
    :param full_cov: calculate covariance between inputs
    :param full_cov_output: calculate covariance between ouputs
>>>>>>> 989a5ec8
    :param white: use whitened representation
    :return:
        - mean: R x N x P
        - variance: R x N x P, R x N x P x P, R x P x N x N, R x N x P x N x P
    """
    logger.debug("fully correlated conditional")
    R = tf.shape(f)[1]
    M, N, K = [tf.shape(Kmn)[i] for i in range(Kmn.shape.ndims)]
    Lm = tf.cholesky(Kmm)

    # Compute the projection matrix A
    # Lm: M x M    Kmn: M x NK
    Kmn = tf.reshape(Kmn, (M, N * K))  # M x NK
    A = tf.matrix_triangular_solve(Lm, Kmn, lower=True)  # M x NK
    Ar = tf.reshape(A, (M, N, K))

    # compute the covariance due to the conditioning
    if full_cov and full_output_cov:
        # fvar = Knn - tf.matmul(Ar, Ar, transpose_a=True)  # NK x NK, then reshape?
        fvar = Knn - tf.tensordot(Ar, Ar, [[0], [0]])  # N x K x N x K
    elif full_cov and not full_output_cov:
        At = tf.transpose(Ar)  # K x N x M
        fvar = Knn - tf.matmul(At, At, transpose_b=True)  # K x N x N
    elif not full_cov and full_output_cov:
        # This transpose is annoying
        At = tf.transpose(Ar, [1, 0, 2])  # N x M x K
        # fvar = Knn - tf.einsum('mnk,mnl->nkl', Ar, Ar)
        fvar = Knn - tf.matmul(At, At, transpose_a=True)  # N x K x K
    elif not full_cov and not full_output_cov:
        # Knn: N x K
        fvar = Knn - tf.reshape(tf.reduce_sum(tf.square(A), [0, 1]), (N, K))  # Can also do this with a matmul

    # another backsubstitution in the unwhitened case
    if not white:
        A = tf.matrix_triangular_solve(tf.matrix_transpose(Lm), A, lower=False)  # M x NK
        raise NotImplementedError("Need to verify this.")

    # f: M x R
    fmean = tf.matmul(f, A, transpose_a=True)  # R x M  *  M x NK  ->  R x NK
    fmean = tf.reshape(fmean, (R, N, K))  # R x N x K

    if q_sqrt is not None:
        Lf = tf.matrix_band_part(q_sqrt, -1, 0)  # R x M x M
        if q_sqrt.get_shape().ndims == 3:
            A_tiled = tf.tile(A[None, :, :], tf.stack([R, 1, 1]))  # R x M x NK
            LTA = tf.matmul(Lf, A_tiled, transpose_a=True)  # R x M x NK
        elif q_sqrt.get_shape().ndims == 2:
            raise NotImplementedError("Does not support diagonal q_sqrt yet...")
        else:  # pragma: no cover
            raise ValueError("Bad dimension for q_sqrt: %s" %
                             str(q_sqrt.get_shape().ndims))

        if full_cov and full_output_cov:
            addvar = tf.matmul(LTA, LTA, transpose_a=True)  # R x NK x NK
            fvar = fvar[None, :, :, :, :] + tf.reshape(addvar, (R, N, K, N, K))
        elif full_cov and not full_output_cov:
            LTAr = tf.transpose(tf.reshape(LTA, [R, M, N, K]), [0, 3, 1, 2])  # R x K x M x N
            addvar = tf.matmul(LTAr, LTAr, transpose_a=True)  # R x K x N x N
            fvar = fvar[None, ...] + addvar  # R x K x N x N
        elif not full_cov and full_output_cov:
            LTAr = tf.transpose(tf.reshape(LTA, (R, M, N, K)), [0, 2, 3, 1])  # R x N x K x M
            fvar = fvar[None, ...] + tf.matmul(LTAr, LTAr, transpose_b=True)  # R x N x K x K
        elif not full_cov and not full_output_cov:
            addvar = tf.reshape(tf.reduce_sum(tf.square(LTA), axis=1), (R, N, K))  # R x N x K
            fvar = fvar[None, ...] + addvar  # R x N x K
    return fmean, fvar<|MERGE_RESOLUTION|>--- conflicted
+++ resolved
@@ -61,15 +61,8 @@
     :return:
         - mean:     N x P
         - variance: N x P, P x N x N, N x P x P or N x P x N x P
-<<<<<<< HEAD
-        Please see `gpflow.conditional.expand_independent_outputs` for more information
+        Please see `gpflow.conditional._expand_independent_outputs` for more information
         about the shape of the variance, depending on `full_cov` and `full_output_cov`.
-        
-=======
-        Please see `gpflow.conditional._expand_independent_outputs` for more information
-        about the shape of the variance, depending on `full_cov` and `full_cov_output`.
-
->>>>>>> 989a5ec8
     """
     logger.debug("Conditional: SharedIndependentMof - SharedIndepedentMok")
 
@@ -82,11 +75,7 @@
         Knn = kern.Kdiag(Xnew, full_output_cov=False)[..., 0]  # N
 
     fmean, fvar = base_conditional(Kmn, Kmm, Knn, f, full_cov=full_cov, q_sqrt=q_sqrt, white=white)  # N x P,  P x N x N or N x P
-<<<<<<< HEAD
-    return fmean, expand_independent_outputs(fvar, full_cov, full_output_cov)
-=======
-    return fmean, _expand_independent_outputs(fvar, full_cov, full_cov_output)
->>>>>>> 989a5ec8
+    return fmean, _expand_independent_outputs(fvar, full_cov, full_output_cov)
 
 
 @conditional.register(object, SeparateIndependentMof, SeparateIndependentMok, object)
@@ -136,11 +125,7 @@
     else:
         fvar = tf.transpose(rvar[..., 0])  # N x P
 
-<<<<<<< HEAD
-    return fmu, expand_independent_outputs(fvar, full_cov, full_output_cov)
-=======
-    return fmu, _expand_independent_outputs(fvar, full_cov, full_cov_output)
->>>>>>> 989a5ec8
+    return fmu, _expand_independent_outputs(fvar, full_cov, full_output_cov)
 
 
 @conditional.register(object, (SharedIndependentMof, SeparateIndependentMof), SeparateMixedMok, object)
@@ -305,13 +290,8 @@
     :param Knn: N x P  or  N x N  or  P x N x N  or  N x P x N x P
     :param f: data matrix, M x L
     :param q_sqrt: L x M x M  or  M x L
-<<<<<<< HEAD
     :param full_cov: calculate covariance between inputs 
-    :param full_output_cov: calculate covariance between ouputs
-=======
-    :param full_cov: calculate covariance between inputs
-    :param full_cov_output: calculate covariance between ouputs
->>>>>>> 989a5ec8
+    :param full_output_cov: calculate covariance between outputs
     :param white: use whitened representation
     :return:
         - mean: N x P
@@ -376,13 +356,8 @@
     :param Knn: N x P or N x P x N x P
     :param f: data matrix, LM x 1
     :param q_sqrt: 1 x LM x LM  or 1 x ML
-<<<<<<< HEAD
     :param full_cov: calculate covariance between inputs 
-    :param full_output_cov: calculate covariance between ouputs
-=======
-    :param full_cov: calculate covariance between inputs
-    :param full_cov_output: calculate covariance between ouputs
->>>>>>> 989a5ec8
+    :param full_output_cov: calculate covariance between outputs
     :param white: use whitened representation
     :return:
         - mean: N x P
@@ -406,13 +381,8 @@
     :param Knn: N x P or N x P x N x P
     :param f: data matrix, LM x R
     :param q_sqrt: R x LM x LM  or R x ML
-<<<<<<< HEAD
     :param full_cov: calculate covariance between inputs 
-    :param full_output_cov: calculate covariance between ouputs
-=======
-    :param full_cov: calculate covariance between inputs
-    :param full_cov_output: calculate covariance between ouputs
->>>>>>> 989a5ec8
+    :param full_output_cov: calculate covariance between outputs
     :param white: use whitened representation
     :return:
         - mean: R x N x P
