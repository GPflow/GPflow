--- conflicted
+++ resolved
@@ -113,7 +113,6 @@
         with graph.as_default(), self.test_session(graph=graph) as session:
             yield session
 
-<<<<<<< HEAD
 
 def is_continuous_integration():  # pragma: no cover
     ci = os.environ.get('CI').lower()
@@ -127,15 +126,4 @@
     return range(nb_niter(n, test_n))
 
 def nb_list(lst, test_n=2):  # pragma: no cover
-    return lst[:test_n] if is_continuous_integration() else lst
-=======
-def is_continuous_integration():
-    ci = os.environ.get('CI')
-    return (ci == 'true') or (ci == '1')
-
-def notebook_niter(n, test_n=1):
-    return test_n if is_continuous_integration() else n
-
-def notebook_range(n, test_n=1):
-    return range(notebook_niter(n, test_n))
->>>>>>> bb08f22e
+    return lst[:test_n] if is_continuous_integration() else lst