# Copyright 2017 Artem Artemev @awav
#
# Licensed under the Apache License, Version 2.0 (the "License");
# you may not use this file except in compliance with the License.
# You may obtain a copy of the License at
#
# http://www.apache.org/licenses/LICENSE-2.0
#
# Unless required by applicable law or agreed to in writing, software
# distributed under the License is distributed on an "AS IS" BASIS,
# WITHOUT WARRANTIES OR CONDITIONS OF ANY KIND, either express or implied.
# See the License for the specific language governing permissions and
# limitations under the License.

# pragma: no cover
# pylint: skip-file

<<<<<<< HEAD
=======

>>>>>>> 44989ecc
import contextlib
import functools
import os

import pytest
import tensorflow as tf
<<<<<<< HEAD
=======

from .session_manager import (get_default_session,
                              reset_default_graph_and_session)


@pytest.fixture
def session_tf():
    """
    Session creation pytest fixture.

    ```
    def test_simple(session_tf):
        tensor = tf.constant(1.0)
        result = session_tf.run(tensor)
        # ...
    ```

    In example above the test_simple is wrapped within graph and session created
    at `session_tf()` fixture. Session and graph are created per each pytest
    function where `session_tf` argument is used.
    """
    reset_default_graph_and_session()
    with get_default_session() as session:
        yield session


def cache_tensor(method):
    """
    Caches result for wrapped function wrt default TensorFlow graph.
    Whenever function is called under another default graph, execution will be
    performed. It does make sense cache tensors: build once, use multiple times
    per TensorFlow graph.

    Example:
    ```
    @cache_tensor
    def create_const():
        return tf.constant(1.0, name='wow')

    > const1 = create_const()
    > const2 = create_const()
    > const1 == const2
    True
    ```
    """
    cache = {}
    @functools.wraps(method)
    def wrapper(*args, **kwargs):
        graph = tf.get_default_graph()
        if graph not in cache:
            cache[graph] = method(*args, **kwargs)
        return cache[graph]
    return wrapper


class session_context(contextlib.ContextDecorator):
    def __init__(self, graph=None, close_on_exit=True, **kwargs):
        self.graph = graph
        self.close_on_exit = close_on_exit
        self.session = None
        self.session_args = kwargs

    def __enter__(self):
        graph = tf.Graph() if self.graph is None else self.graph
        session = tf.Session(graph=graph, **self.session_args)
        self.session = session
        session.__enter__()
        return session

    def __exit__(self, *exc):
        session = self.session
        session.__exit__(*exc)
        if self.close_on_exit:
            session.close()
        return False


class GPflowTestCase(tf.test.TestCase):
    """
    Wrapper for TensorFlow TestCase to avoid massive duplication of resetting
    Tensorflow Graph.
    """

    _multiprocess_can_split_ = True

    def __init__(self, *args, **kwargs):
        super().__init__(*args, **kwargs)
        self.test_graph = tf.Graph()

    @contextlib.contextmanager
    def test_context(self, graph=None):
        graph = self.test_graph if graph is None else graph
        with graph.as_default(), self.test_session(graph=graph) as session:
            yield session
>>>>>>> 44989ecc


def is_continuous_integration():
    ci = os.environ.get('CI', '').strip()
    return len(ci) > 0


def notebook_niter(n, test_n=2):
    return test_n if is_continuous_integration() else n


def notebook_range(n, test_n=2):
    return range(notebook_niter(n, test_n))


def notebook_list(lst, test_n=2):
    return lst[:test_n] if is_continuous_integration() else lst<|MERGE_RESOLUTION|>--- conflicted
+++ resolved
@@ -12,21 +12,17 @@
 # See the License for the specific language governing permissions and
 # limitations under the License.
 
+
 # pragma: no cover
 # pylint: skip-file
 
-<<<<<<< HEAD
-=======
 
->>>>>>> 44989ecc
 import contextlib
 import functools
 import os
 
 import pytest
 import tensorflow as tf
-<<<<<<< HEAD
-=======
 
 from .session_manager import (get_default_session,
                               reset_default_graph_and_session)
@@ -121,7 +117,6 @@
         graph = self.test_graph if graph is None else graph
         with graph.as_default(), self.test_session(graph=graph) as session:
             yield session
->>>>>>> 44989ecc
 
 
 def is_continuous_integration():
@@ -132,10 +127,8 @@
 def notebook_niter(n, test_n=2):
     return test_n if is_continuous_integration() else n
 
-
 def notebook_range(n, test_n=2):
     return range(notebook_niter(n, test_n))
 
-
 def notebook_list(lst, test_n=2):
     return lst[:test_n] if is_continuous_integration() else lst