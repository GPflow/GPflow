# Copyright 2018 GPflow
#
# Licensed under the Apache License, Version 2.0 (the "License");
# you may not use this file except in compliance with the License.
# You may obtain a copy of the License at
#
# http://www.apache.org/licenses/LICENSE-2.0
#
# Unless required by applicable law or agreed to in writing, software
# distributed under the License is distributed on an "AS IS" BASIS,
# WITHOUT WARRANTIES OR CONDITIONS OF ANY KIND, either express or implied.
# See the License for the specific language governing permissions and
# limitations under the License.
r"""
Kernels form a core component of GPflow models and allow prior information to
be encoded about a latent function of interest. The effect of choosing
different kernels, and how it is possible to combine multiple kernels is shown
in the `"Using kernels in GPflow" notebook <notebooks/kernels.html>`_.
"""

import abc
from functools import partial, reduce
from typing import List, Optional, Union

import numpy as np
import tensorflow as tf

from ..base import Module

<<<<<<< HEAD
=======
ActiveDims = Union[slice, list]
>>>>>>> a19d5f6b

class Kernel(Module, metaclass=abc.ABCMeta):
    """
    The basic kernel class. Handles active dims.
    """

    def __init__(self,
                 active_dims: Optional[ActiveDims] = None,
                 name: Optional[str] = None):
        """
        :param active_dims: active dimensions, either a slice or list of
            indices into the columns of X.
        :param name: optional kernel name.
        """
        super().__init__(name=name)
        self._active_dims = self._normalize_active_dims(active_dims)

    @staticmethod
    def _normalize_active_dims(value):
        if value is None:
            value = slice(None, None, None)
        if not isinstance(value, slice):
            value = np.array(value, dtype=int)
        return value

    @property
    def active_dims(self):
        return self._active_dims

    @active_dims.setter
    def active_dims(self, value):
        self._active_dims = self._normalize_active_dims(value)

    def on_separate_dims(self, other):
        """
        Checks if the dimensions, over which the kernels are specified, overlap.
        Returns True if they are defined on different/separate dimensions and False otherwise.
        """
        if isinstance(self.active_dims, slice) or isinstance(
                other.active_dims, slice):
            # Be very conservative for kernels defined over slices of dimensions
            return False

        if self.active_dims is None or other.active_dims is None:
            return False

        this_dims = self.active_dims.reshape(-1, 1)
        other_dims = other.active_dims.reshape(1, -1)
        return not np.any(this_dims == other_dims)

    def slice(self, X: tf.Tensor, X2: Optional[tf.Tensor] = None):
        """
        Slice the correct dimensions for use in the kernel, as indicated by `self.active_dims`.

        :param X: Input 1 [N, D].
        :param X2: Input 2 [M, D], can be None.
        :return: Sliced X, X2, [N, I], I - input dimension.
        """
        dims = self.active_dims
        if isinstance(dims, slice):
            X = X[..., dims]
            if X2 is not None:
                X2 = X2[..., dims]
        elif dims is not None:
            # TODO(@awav): Convert when TF2.0 will support proper slicing.
            X = tf.gather(X, dims, axis=-1)
            if X2 is not None:
                X2 = tf.gather(X2, dims, axis=-1)
        return X, X2

    def slice_cov(self, cov: tf.Tensor) -> tf.Tensor:
        """
        Slice the correct dimensions for use in the kernel, as indicated by
        `self.active_dims` for covariance matrices. This requires slicing the
        rows *and* columns. This will also turn flattened diagonal
        matrices into a tensor of full diagonal matrices.

        :param cov: Tensor of covariance matrices, [N, D, D] or [N, D].
        :return: [N, I, I].
        """
        if cov.shape.ndims == 2:
            cov = tf.linalg.diag(cov)

        dims = self.active_dims

        if isinstance(dims, slice):
            return cov[..., dims, dims]
        elif dims is not None:
            nlast = tf.shape(cov)[-1]
            ndims = len(dims)

            cov_shape = tf.shape(cov)
            cov_reshaped = tf.reshape(cov, [-1, nlast, nlast])
            gather1 = tf.gather(tf.transpose(cov_reshaped, [2, 1, 0]), dims)
            gather2 = tf.gather(tf.transpose(gather1, [1, 0, 2]), dims)
            cov = tf.reshape(tf.transpose(gather2, [2, 0, 1]),
                             tf.concat([cov_shape[:-2], [ndims, ndims]], 0))

        return cov

    def _validate_ard_active_dims(self, ard_parameter):
        """
        Validate that ARD parameter matches the number of active_dims (provided active_dims
        has been specified as an array).
        """
        if self.active_dims is None or isinstance(self.active_dims, slice):
            # Can only validate parameter if active_dims is an array
            return

        if ard_parameter.shape.rank > 0 and ard_parameter.shape[0] != len(self.active_dims):
            raise ValueError(f"Size of `active_dims` {self.active_dims} does not match "
                             f"size of ard parameter ({ard_parameter.shape[0]})")

    @abc.abstractmethod
    def K(self, X, X2=None):
        raise NotImplementedError

    @abc.abstractmethod
    def K_diag(self, X):
        raise NotImplementedError

    def __call__(self, X, X2=None, full=True, presliced=False):
        if (not full) and (X2 is not None):
            raise ValueError("Ambiguous inputs: `not full` and `X2` are not compatible.")

        if not presliced:
            X, X2 = self.slice(X, X2)

        if not full:
            assert X2 is None
            return self.K_diag(X)

        else:
            return self.K(X, X2)

    def __add__(self, other):
        return Sum([self, other])

    def __mul__(self, other):
        return Product([self, other])


class Combination(Kernel):
    """
    Combine a list of kernels, e.g. by adding or multiplying (see inheriting
    classes).

    The names of the kernels to be combined are generated from their class
    names.
    """

    _reduction = None

    def __init__(self, kernels: List[Kernel], name: Optional[str] = None):
        super().__init__(name=name)

        if not all(isinstance(k, Kernel) for k in kernels):
            raise TypeError("can only combine Kernel instances")  # pragma: no cover

        self._set_kernels(kernels)

    def _set_kernels(self, kernels: List[Kernel]):
        # add kernels to a list, flattening out instances of this class therein
        kernels_list = []
        for k in kernels:
            if isinstance(k, self.__class__):
                kernels_list.extend(k.kernels)
            else:
                kernels_list.append(k)
        self.kernels = kernels_list

    @property
    def on_separate_dimensions(self):
        """
        Checks whether the kernels in the combination act on disjoint subsets
        of dimensions. Currently, it is hard to asses whether two slice objects
        will overlap, so this will always return False.

        :return: Boolean indicator.
        """
        if np.any([isinstance(k.active_dims, slice) for k in self.kernels]):
            # Be conservative in the case of a slice object
            return False
        else:
            dimlist = [k.active_dims for k in self.kernels]
            overlapping = False
            for i, dims_i in enumerate(dimlist):
                for dims_j in dimlist[i + 1:]:
                    print(f"dims_i = {type(dims_i)}")
                    if np.any(dims_i.reshape(-1, 1) == dims_j.reshape(1, -1)):
                        overlapping = True
            return not overlapping


class ReducingCombination(Combination):
    def __call__(self, X, X2=None, full=True, presliced=False):
        return self._reduce(
            [k(X, X2, full=full, presliced=presliced) for k in self.kernels]
        )

    def K(self, X: tf.Tensor, X2: Optional[tf.Tensor] = None) -> tf.Tensor:
        return self._reduce([k.K(X, X2) for k in self.kernels])

    def K_diag(self, X: tf.Tensor) -> tf.Tensor:
        return self._reduce([k.K_diag(X) for k in self.kernels])

    @property
    @abc.abstractmethod
    def _reduce(self):
        pass


class Sum(ReducingCombination):
    @property
    def _reduce(self):
        return tf.add_n


class Product(ReducingCombination):
    @property
    def _reduce(self):
        return partial(reduce, tf.multiply)<|MERGE_RESOLUTION|>--- conflicted
+++ resolved
@@ -27,19 +27,15 @@
 
 from ..base import Module
 
-<<<<<<< HEAD
-=======
 ActiveDims = Union[slice, list]
->>>>>>> a19d5f6b
+
 
 class Kernel(Module, metaclass=abc.ABCMeta):
     """
     The basic kernel class. Handles active dims.
     """
 
-    def __init__(self,
-                 active_dims: Optional[ActiveDims] = None,
-                 name: Optional[str] = None):
+    def __init__(self, active_dims: Optional[ActiveDims] = None, name: Optional[str] = None):
         """
         :param active_dims: active dimensions, either a slice or list of
             indices into the columns of X.
