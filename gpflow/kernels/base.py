# Copyright 2018 GPflow
#
# Licensed under the Apache License, Version 2.0 (the "License");
# you may not use this file except in compliance with the License.
# You may obtain a copy of the License at
#
# http://www.apache.org/licenses/LICENSE-2.0
#
# Unless required by applicable law or agreed to in writing, software
# distributed under the License is distributed on an "AS IS" BASIS,
# WITHOUT WARRANTIES OR CONDITIONS OF ANY KIND, either express or implied.
# See the License for the specific language governing permissions and
# limitations under the License.
r"""
Kernels form a core component of GPflow models and allow prior information to
be encoded about a latent function of interest. The effect of choosing
different kernels, and how it is possible to combine multiple kernels is shown
in the `"Using kernels in GPflow" notebook <notebooks/kernels.html>`_.
"""

import abc
from functools import partial, reduce
from typing import List, Optional, Union

import numpy as np
import tensorflow as tf

from ..base import Module

class Kernel(Module, metaclass=abc.ABCMeta):
    """
    The basic kernel class. Handles active dims.
    """

    def __init__(self,
                 active_dims: Optional[Union[slice, list]] = None,
                 name: Optional[str] = None):
        """
        :param active_dims: active dimensions, has the slice type.
        :param name: optional kernel name.
        """
        super().__init__(name=name)
        if isinstance(active_dims, list):
            active_dims = np.array(active_dims)
        self._active_dims = active_dims

    @property
    def active_dims(self):
        return self._active_dims

    @active_dims.setter
    def active_dims(self, value):
        if value is None:
            value = slice(None, None, None)
        if not isinstance(value, slice):
            value = np.array(value, dtype=int)
        self._active_dims = value

    def on_separate_dims(self, other):
        """
        Checks if the dimensions, over which the kernels are specified, overlap.
        Returns True if they are defined on different/separate dimensions and False otherwise.
        """
        if isinstance(self.active_dims, slice) or isinstance(
                other.active_dims, slice):
            # Be very conservative for kernels defined over slices of dimensions
            return False

        if self.active_dims is None or other.active_dims is None:
            return False

        this_dims = self.active_dims.reshape(-1, 1)
        other_dims = other.active_dims.reshape(1, -1)
        return not np.any(this_dims == other_dims)

    def slice(self, X: tf.Tensor, X2: Optional[tf.Tensor] = None):
        """
        Slice the correct dimensions for use in the kernel, as indicated by `self.active_dims`.

        :param X: Input 1 [N, D].
        :param X2: Input 2 [M, D], can be None.
        :return: Sliced X, X2, [N, I], I - input dimension.
        """
        dims = self.active_dims
        if isinstance(dims, slice):
            X = X[..., dims]
            if X2 is not None:
                X2 = X2[..., dims]
        elif dims is not None:
            # TODO(@awav): Convert when TF2.0 will support proper slicing.
            X = tf.gather(X, dims, axis=-1)
            if X2 is not None:
                X2 = tf.gather(X2, dims, axis=-1)
        return X, X2

    def slice_cov(self, cov: tf.Tensor) -> tf.Tensor:
        """
        Slice the correct dimensions for use in the kernel, as indicated by
        `self.active_dims` for covariance matrices. This requires slicing the
        rows *and* columns. This will also turn flattened diagonal
        matrices into a tensor of full diagonal matrices.

        :param cov: Tensor of covariance matrices, [N, D, D] or [N, D].
        :return: [N, I, I].
        """
        if cov.shape.ndims == 2:
            cov = tf.linalg.diag(cov)

        dims = self.active_dims

        if isinstance(dims, slice):
            return cov[..., dims, dims]
        elif dims is not None:
            nlast = tf.shape(cov)[-1]
            ndims = len(dims)

            cov_shape = tf.shape(cov)
            cov_reshaped = tf.reshape(cov, [-1, nlast, nlast])
            gather1 = tf.gather(tf.transpose(cov_reshaped, [2, 1, 0]), dims)
            gather2 = tf.gather(tf.transpose(gather1, [1, 0, 2]), dims)
            cov = tf.reshape(tf.transpose(gather2, [2, 0, 1]),
                             tf.concat([cov_shape[:-2], [ndims, ndims]], 0))

        return cov

    def _validate_ard_active_dims(self, ard_parameter):
        """
        Validate that ARD parameter matches the number of active_dims (provided active_dims
        has been specified as an array).
        """
        if self.active_dims is None or isinstance(self.active_dims, slice):
            # Can only validate parameter if active_dims is an array
            return

        if ard_parameter.shape.rank > 0 and ard_parameter.shape[0] != len(self.active_dims):
            raise ValueError(f"Size of `active_dims` {self.active_dims} does not match "
                             f"size of ard parameter ({ard_parameter.shape[0]})")

    @abc.abstractmethod
    def K(self, X, X2=None):
        raise NotImplementedError

    @abc.abstractmethod
    def K_diag(self, X):
        raise NotImplementedError

    def __call__(self, X, X2=None, diag=False, presliced=False):
        if diag and (X2 is not None):
            raise ValueError("Ambiguous inputs: `diag` and `X2` are not compatible.")

        if not presliced:
            X, X2 = self.slice(X, X2)

        if diag:
            assert X2 is None
            return self.K_diag(X)

        else:
            return self.K(X, X2)

    def __add__(self, other):
        return Sum([self, other])

    def __mul__(self, other):
        return Product([self, other])


class Combination(Kernel):
    """
    Combine a list of kernels, e.g. by adding or multiplying (see inheriting
    classes).

    The names of the kernels to be combined are generated from their class
    names.
    """

    _reduction = None

    def __init__(self, kernels: List[Kernel], name: Optional[str] = None):
        super().__init__(name=name)

        if not all(isinstance(k, Kernel) for k in kernels):
            raise TypeError("can only combine Kernel instances")  # pragma: no cover

        self._set_kernels(kernels)

    def _set_kernels(self, kernels: List[Kernel]):
        # add kernels to a list, flattening out instances of this class therein
        kernels_list = []
        for k in kernels:
            if isinstance(k, self.__class__):
                kernels_list.extend(k.kernels)
            else:
                kernels_list.append(k)
        self.kernels = kernels_list

    @property
    def on_separate_dimensions(self):
        """
        Checks whether the kernels in the combination act on disjoint subsets
        of dimensions. Currently, it is hard to asses whether two slice objects
        will overlap, so this will always return False.

        :return: Boolean indicator.
        """
        if np.any([isinstance(k.active_dims, slice) for k in self.kernels]):
            # Be conservative in the case of a slice object
            return False
        else:
            dimlist = [k.active_dims for k in self.kernels]
            overlapping = False
            for i, dims_i in enumerate(dimlist):
                for dims_j in dimlist[i + 1:]:
                    print(f"dims_i = {type(dims_i)}")
                    if np.any(dims_i.reshape(-1, 1) == dims_j.reshape(1, -1)):
                        overlapping = True
            return not overlapping


class ReducingCombination(Combination):
<<<<<<< HEAD
    def __call__(self, X, X2=None, diag=False, presliced=False):
        if diag and (X2 is not None):
            raise ValueError("Ambiguous inputs: `not full` and `X2` are not compatible.")

=======
    def __call__(self, X, X2=None, full=True, presliced=False):
>>>>>>> 17115a52
        return self._reduce(
            [k(X, X2, diag=diag, presliced=presliced) for k in self.kernels]
        )

    def K(self, X: tf.Tensor, X2: Optional[tf.Tensor] = None) -> tf.Tensor:
        return self._reduce([k.K(X, X2) for k in self.kernels])

    def K_diag(self, X: tf.Tensor) -> tf.Tensor:
        return self._reduce([k.K_diag(X) for k in self.kernels])

    @property
    @abc.abstractmethod
    def _reduce(self):
        pass


class Sum(ReducingCombination):
    @property
    def _reduce(self):
        return tf.add_n


class Product(ReducingCombination):
    @property
    def _reduce(self):
        return partial(reduce, tf.multiply)<|MERGE_RESOLUTION|>--- conflicted
+++ resolved
@@ -218,14 +218,7 @@
 
 
 class ReducingCombination(Combination):
-<<<<<<< HEAD
     def __call__(self, X, X2=None, diag=False, presliced=False):
-        if diag and (X2 is not None):
-            raise ValueError("Ambiguous inputs: `not full` and `X2` are not compatible.")
-
-=======
-    def __call__(self, X, X2=None, full=True, presliced=False):
->>>>>>> 17115a52
         return self._reduce(
             [k(X, X2, diag=diag, presliced=presliced) for k in self.kernels]
         )
