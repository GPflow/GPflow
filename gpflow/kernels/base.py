--- conflicted
+++ resolved
@@ -20,11 +20,7 @@
 
 import abc
 from functools import partial, reduce
-<<<<<<< HEAD
 from typing import List, Optional, Union
-=======
-from typing import List, Optional
->>>>>>> 76f64274
 
 import numpy as np
 import tensorflow as tf
