import numpy as np
import tensorflow as tf

<<<<<<< HEAD
from .base import Kernel
from ..base import Parameter, positive
=======
from ..base import Parameter
from ..utilities import positive
>>>>>>> ff339f8d
from ..utilities.ops import square_distance


class Stationary(Kernel):
    """
    Base class for kernels that are stationary, that is, they only depend on

        r = || x - x' ||

    This class handles 'ard' behaviour, which stands for 'Automatic Relevance
    Determination'. This means that the kernel has one lengthscale per
    dimension, otherwise the kernel is isotropic (has a single lengthscale).
    """

<<<<<<< HEAD
    def __init__(self, variance=1.0, lengthscale=1.0, active_dims=None):
        """
        :param variance: the (initial) value for the variance parameter
        :param lengthscale: the (initial) value for the lengthscale parameter(s),
            to induce ARD behaviour this must be initialised as an array the same
            length as the the number of active dimensions e.g. [1., 1., 1.]
        :param active_dims: a slice or list specifying which columns of X are used
        """
        super().__init__(active_dims)
=======
    def __init__(self, variance=1.0, lengthscale=1.0, ard=None, **kwargs):
        """
        - input_dim is the dimension of the input to the kernel
        - variance is the (initial) value for the variance parameter
        - lengthscale is the initial value for the lengthscale parameter
          defaults to 1.0 (ard=False) or np.ones(input_dim) (ard=True).
        - if ard is not None, it specifies whether the kernel has one
          lengthscale per dimension (ard=True) or a single lengthscale
          (ard=False). Otherwise, inferred from shape of lengthscale.
        - kwargs, accepts `name` and `active_dims`, which is a list of
          length input_dim which controls which columns of X are used.
        """
        for kwarg in kwargs:
            if kwarg not in ['name', 'active_dims']:
                raise TypeError('Unknown keyword argument:', kwarg)

        super().__init__(**kwargs)
        self.ard = ard
        # lengthscale, self.ard = self._validate_ard_shape("lengthscale", lengthscale, ard)
>>>>>>> ff339f8d
        self.variance = Parameter(variance, transform=positive())
        self.lengthscale = Parameter(lengthscale, transform=positive())
        self._validate_ard_active_dims(self.lengthscale)

    @property
    def ard(self) -> bool:
        """
        Whether ARD behaviour is active.
        """
        return self.lengthscale.shape.ndims > 0

    def scaled_squared_euclid_dist(self, X, X2=None):
        """
        Returns ||(X - X2ᵀ) / ℓ||² i.e. squared L2-norm.
        """
        X_scaled = X / self.lengthscale
        X2_scaled = X2 / self.lengthscale if X2 is not None else X2
        return square_distance(X_scaled, X2_scaled)

    def K(self, X, X2=None, presliced=False):
        if not presliced:
            X, X2 = self.slice(X, X2)
        r2 = self.scaled_squared_euclid_dist(X, X2)
        return self.K_r2(r2)

    def K_diag(self, X, presliced=False):
        return tf.fill((X.shape[:-1]), tf.squeeze(self.variance))

    def K_r2(self, r2):
        """
        Returns the kernel evaluated on r² (`r2`), which is the squared scaled Euclidean distance
        Should operate element-wise on r²
        """
        if hasattr(self, "K_r"):
            # Clipping around the (single) float precision which is ~1e-45.
            r = tf.sqrt(tf.maximum(r2, 1e-40))
            return self.K_r(r)  # pylint: disable=no-member

        raise NotImplementedError


class SquaredExponential(Stationary):
    """
    The radial basis function (RBF) or squared exponential kernel. The kernel equation is

        k(r) = σ² exp{-½ r²}

    where:
    r   is the Euclidean distance between the input points, scaled by the lengthscale parameter ℓ.
    σ²  is the variance parameter

    Functions drawn from a GP with this kernel are infinitely differentiable!
    """

    def K_r2(self, r2):
        return self.variance * tf.exp(-0.5 * r2)


class RationalQuadratic(Stationary):
    """
    Rational Quadratic kernel,

    k(r) = σ² (1 + r² / 2αℓ²)^(-α)

    σ² : variance
    ℓ  : lengthscale
    α  : alpha, determines relative weighting of small-scale and large-scale fluctuations

    For α → ∞, the RQ kernel becomes equivalent to the squared exponential.
    """

    def __init__(self, variance=1.0, lengthscale=1.0, alpha=1.0, active_dims=None):
        super().__init__(variance=variance, lengthscale=lengthscale, active_dims=active_dims)
        self.alpha = Parameter(alpha, transform=positive())

    def K_r2(self, r2):
        return self.variance * (1 + 0.5 * r2 / self.alpha) ** (-self.alpha)


class Exponential(Stationary):
    """
    The Exponential kernel. It is equivalent to a Matern12 kernel with doubled lengthscales.
    """

    def K_r(self, r):
        return self.variance * tf.exp(-0.5 * r)


class Matern12(Stationary):
    """
    The Matern 1/2 kernel. Functions drawn from a GP with this kernel are not
    differentiable anywhere. The kernel equation is

    k(r) = σ² exp{-r}

    where:
    r  is the Euclidean distance between the input points, scaled by the lengthscale parameter ℓ.
    σ² is the variance parameter
    """

    def K_r(self, r):
        return self.variance * tf.exp(-r)


class Matern32(Stationary):
    """
    The Matern 3/2 kernel. Functions drawn from a GP with this kernel are once
    differentiable. The kernel equation is

    k(r) = σ² (1 + √3r) exp{-√3 r}

    where:
    r  is the Euclidean distance between the input points, scaled by the lengthscale parameter ℓ,
    σ² is the variance parameter.
    """

    def K_r(self, r):
        sqrt3 = np.sqrt(3.)
        return self.variance * (1. + sqrt3 * r) * tf.exp(-sqrt3 * r)


class Matern52(Stationary):
    """
    The Matern 5/2 kernel. Functions drawn from a GP with this kernel are twice
    differentiable. The kernel equation is

    k(r) = σ² (1 + √5r + 5/3r²) exp{-√5 r}

    where:
    r  is the Euclidean distance between the input points, scaled by the lengthscale parameter ℓ,
    σ² is the variance parameter.
    """

    def K_r(self, r):
        sqrt5 = np.sqrt(5.)
        return self.variance * (1.0 + sqrt5 * r + 5.0 / 3.0 * tf.square(r)) * tf.exp(-sqrt5 * r)


class Cosine(Stationary):
    """
    The Cosine kernel. Functions drawn from a GP with this kernel are sinusoids
    (with a random phase).  The kernel equation is

        k(r) = σ² cos{r}

    where:
    r  is the Euclidean distance between the input points, scaled by the lengthscale parameter ℓ,
    σ² is the variance parameter.
    """

    def K_r(self, r):
        return self.variance * tf.cos(r)<|MERGE_RESOLUTION|>--- conflicted
+++ resolved
@@ -1,13 +1,9 @@
 import numpy as np
 import tensorflow as tf
 
-<<<<<<< HEAD
 from .base import Kernel
-from ..base import Parameter, positive
-=======
 from ..base import Parameter
 from ..utilities import positive
->>>>>>> ff339f8d
 from ..utilities.ops import square_distance
 
 
@@ -22,37 +18,20 @@
     dimension, otherwise the kernel is isotropic (has a single lengthscale).
     """
 
-<<<<<<< HEAD
-    def __init__(self, variance=1.0, lengthscale=1.0, active_dims=None):
+    def __init__(self, variance=1.0, lengthscale=1.0, **kwargs):
         """
         :param variance: the (initial) value for the variance parameter
         :param lengthscale: the (initial) value for the lengthscale parameter(s),
             to induce ARD behaviour this must be initialised as an array the same
             length as the the number of active dimensions e.g. [1., 1., 1.]
-        :param active_dims: a slice or list specifying which columns of X are used
-        """
-        super().__init__(active_dims)
-=======
-    def __init__(self, variance=1.0, lengthscale=1.0, ard=None, **kwargs):
-        """
-        - input_dim is the dimension of the input to the kernel
-        - variance is the (initial) value for the variance parameter
-        - lengthscale is the initial value for the lengthscale parameter
-          defaults to 1.0 (ard=False) or np.ones(input_dim) (ard=True).
-        - if ard is not None, it specifies whether the kernel has one
-          lengthscale per dimension (ard=True) or a single lengthscale
-          (ard=False). Otherwise, inferred from shape of lengthscale.
-        - kwargs, accepts `name` and `active_dims`, which is a list of
-          length input_dim which controls which columns of X are used.
+        :param kwargs: accepts `name` and `active_dims`, which is a list of
+            length input_dim which controls which columns of X are used
         """
         for kwarg in kwargs:
-            if kwarg not in ['name', 'active_dims']:
+            if kwarg not in {'name', 'active_dims'}:
                 raise TypeError('Unknown keyword argument:', kwarg)
 
         super().__init__(**kwargs)
-        self.ard = ard
-        # lengthscale, self.ard = self._validate_ard_shape("lengthscale", lengthscale, ard)
->>>>>>> ff339f8d
         self.variance = Parameter(variance, transform=positive())
         self.lengthscale = Parameter(lengthscale, transform=positive())
         self._validate_ard_active_dims(self.lengthscale)
