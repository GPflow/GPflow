--- conflicted
+++ resolved
@@ -1,9 +1,6 @@
 from .base import Combination, Kernel, Product, Sum
-<<<<<<< HEAD
 from .convolutional import Convolutional
-=======
 from .changepoints import ChangePoints
->>>>>>> 76f64274
 from .linears import Linear, Polynomial
 from .misc import ArcCosine, Coregion, Periodic
 from .mo_kernels import (MultioutputKernel, SeparateIndependent, SharedIndependent,
