--- conflicted
+++ resolved
@@ -1,17 +1,10 @@
 import numpy as np
 import tensorflow as tf
 
-<<<<<<< HEAD
 from .base import Kernel
-from ..base import Parameter, positive
+from ..base import Parameter
 from ..config import default_float
-=======
-from gpflow.config import default_float
-
-from ..base import Parameter
 from ..utilities import positive
-from .base import Kernel
->>>>>>> ff339f8d
 
 
 class ArcCosine(Kernel):
@@ -34,16 +27,7 @@
 
     implemented_orders = {0, 1, 2}
 
-<<<<<<< HEAD
-    def __init__(self,
-                 order=0,
-                 variance=1.0,
-                 weight_variances=1.,
-                 bias_variance=1.,
-                 active_dims=None):
-=======
-    def __init__(self, order=0, variance=1.0, weight_variances=1., bias_variance=1., active_dims=None, ard=None):
->>>>>>> ff339f8d
+    def __init__(self, order=0, variance=1.0, weight_variances=1., bias_variance=1., active_dims=None):
         """
         :param order: specifies the activation function of the neural network
           the function is a rectified monomial of the chosen order
@@ -63,9 +47,7 @@
 
         self.variance = Parameter(variance, transform=positive())
         self.bias_variance = Parameter(bias_variance, transform=positive())
-<<<<<<< HEAD
-        self.weight_variances = Parameter(weight_variances,
-                                          transform=positive())
+        self.weight_variances = Parameter(weight_variances, transform=positive())
         self._validate_ard_active_dims(self.weight_variances)
 
     @property
@@ -74,11 +56,6 @@
         Whether ARD behaviour is active.
         """
         return self.weight_variances.shape.ndims > 0
-=======
-        # weight_variances, self.ard = self._validate_ard_shape("weight_variances", weight_variances, ard)
-        self.ard = ard
-        self.weight_variances = Parameter(weight_variances, transform=positive())
->>>>>>> ff339f8d
 
     def _weighted_product(self, X, X2=None):
         if X2 is None:
