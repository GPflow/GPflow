# Copyright 2019-2020 The GPflow Contributors. All Rights Reserved.
#
# Licensed under the Apache License, Version 2.0 (the "License");
# you may not use this file except in compliance with the License.
# You may obtain a copy of the License at
#
# http://www.apache.org/licenses/LICENSE-2.0
#
# Unless required by applicable law or agreed to in writing, software
# distributed under the License is distributed on an "AS IS" BASIS,
# WITHOUT WARRANTIES OR CONDITIONS OF ANY KIND, either express or implied.
# See the License for the specific language governing permissions and
# limitations under the License.

"""
This is a private module that manages GPflow configuration.

The module provides functions to modify default settings of GPflow, such as:
- the standard float precision and integer type
- the type of positive transformation
- a value for a minimum shift from zero for the positive transformation
- an output format for `gpflow.utilities.print_summary`

The module holds global configuration :class:`Config` variable that stores all
setting values.

Environment variables are an alternative way for changing the default GPflow
configuration.

.. warning::
    The user has to set environment variables before running python
    interpreter to modify the configuration.

Full set of environment variables and available options:

* ``GPFLOW_INT``: "int16", "int32", or "int64"
* ``GPFLOW_FLOAT``: "float16", "float32", or "float64"
* ``GPFLOW_POSITIVE_BIJECTOR``: "exp" or "softplus"
* ``GPFLOW_POSITIVE_MINIMUM``: Any positive float number
* ``GPFLOW_LIKELIHOODS_POSITIVE_MINIMUM``: Any positive float number
* ``GPFLOW_SUMMARY_FMT``: "notebook" or any other format that :mod:`tabulate` can handle.
* ``GPFLOW_JITTER``: Any positive float number

The user can also change the GPflow configuration temporarily with a context
manager :func:`as_context`:

>>> config = Config(jitter=1e-5)
>>> with as_context(config):
>>>     # ...code here sees new config
"""

import contextlib
import enum
import os
from dataclasses import dataclass, field, replace
from typing import Any, Dict, Generator, List, Mapping, Optional, Tuple, Union

import numpy as np
import tabulate
import tensorflow as tf
import tensorflow_probability as tfp

__all__ = [
    "Config",
    "as_context",
    "config",
    "default_float",
    "default_int",
    "default_jitter",
    "default_likelihoods_positive_minimum",
    "default_positive_bijector",
    "default_positive_minimum",
    "default_summary_fmt",
    "positive_bijector_type_map",
    "set_config",
    "set_default_float",
    "set_default_int",
    "set_default_jitter",
    "set_default_likelihoods_positive_minimum",
    "set_default_positive_bijector",
    "set_default_positive_minimum",
    "set_default_summary_fmt",
]

__config: Optional["Config"] = None


@dataclass(frozen=True)
class _Value:
    """Individual setting's environment variable name and default value."""

    name: str
    value: Any


<<<<<<< HEAD
    INT = np.int32
    FLOAT = np.float64
    POSITIVE_BIJECTOR = "softplus"
    POSITIVE_MINIMUM = 0.0
    LIKELIHOODS_POSITIVE_MINIMUM = 1e-6
    SUMMARY_FMT = "fancy_grid"
    JITTER = 1e-6
=======
class _Values:
    """Collection of default settings."""
>>>>>>> f4904ec8

    INT = _Value("GPFLOW_INT", np.int32)
    FLOAT = _Value("GPFLOW_FLOAT", np.float64)
    POSITIVE_BIJECTOR = _Value("GPFLOW_POSITIVE_BIJECTOR", "softplus")
    POSITIVE_MINIMUM = _Value("GPFLOW_POSITIVE_MINIMUM", 0.0)
    SUMMARY_FMT = _Value("GPFLOW_SUMMARY_FMT", "fancy_grid")
    JITTER = _Value("GPFLOW_JITTER", 1e-6)


def _default(value: _Value) -> Any:
    """Checks if value is set in the environment."""
    return os.getenv(value.name, default=value.value)


def _default_numeric_type_factory(
    valid_types: Mapping[str, type], enum_key: _Value, type_name: str
) -> type:
    value: Union[str, type] = _default(enum_key)
    if isinstance(value, type) and (value in valid_types.values()):
        return value
    assert isinstance(value, str)  # Hint for mypy
    if value not in valid_types:
        raise TypeError(f"Config cannot recognize {type_name} type.")
    return valid_types[value]


def _default_int_factory() -> type:
    valid_types = dict(int16=np.int16, int32=np.int32, int64=np.int64)
    return _default_numeric_type_factory(valid_types, _Values.INT, "int")


def _default_float_factory() -> type:
    valid_types = dict(float16=np.float16, float32=np.float32, float64=np.float64)
    return _default_numeric_type_factory(valid_types, _Values.FLOAT, "float")


def _default_jitter_factory() -> float:
    value = _default(_Values.JITTER)
    try:
        return float(value)
    except ValueError:
        raise TypeError("Config cannot set the jitter value with non float type.")


def _default_positive_bijector_factory() -> str:
    bijector_type: str = _default(_Values.POSITIVE_BIJECTOR)
    if bijector_type not in positive_bijector_type_map().keys():
        raise TypeError(
            "Config cannot set the passed value as a default positive bijector."
            f"Available options: {set(positive_bijector_type_map().keys())}"
        )
    return bijector_type


def _default_positive_minimum_factory() -> float:
    value = _default(_Values.POSITIVE_MINIMUM)
    try:
        return float(value)
    except ValueError:
        raise TypeError("Config cannot set the positive_minimum value with non float type.")


def _default_likelihoods_positive_minimum_factory() -> float:
    value = _default(_Values.LIKELIHOODS_POSITIVE_MINIMUM)
    try:
        return float(value)
    except ValueError:
        raise TypeError(
            "Config cannot set the likelihoods_positive_minimum value with non float type."
        )


def _default_summary_fmt_factory() -> Optional[str]:
    result: Optional[str] = _default(_Values.SUMMARY_FMT)
    return result


# The following type alias is for the Config class, to help a static analyser distinguish
# between the built-in 'float' type and the 'float' type defined in the that class.
Float = Union[float]


@dataclass(frozen=True)
class Config:
    """
    Immutable object for storing global GPflow settings
    """

    int: type = field(default_factory=_default_int_factory)
    """Integer data type, int32 or int64."""

    float: type = field(default_factory=_default_float_factory)
    """Float data type, float32 or float64"""

    jitter: Float = field(default_factory=_default_jitter_factory)
    """
    Jitter value. Mainly used for for making badly conditioned matrices more stable.

    Default value is `1e-6`.
    """

    positive_bijector: str = field(default_factory=_default_positive_bijector_factory)
    """
    Method for positive bijector, either "softplus" or "exp".

    Default is "softplus".
    """

    positive_minimum: Float = field(default_factory=_default_positive_minimum_factory)
    """Lower bound for the positive transformation."""

    likelihoods_positive_minimum: Float = field(
        default_factory=_default_likelihoods_positive_minimum_factory
    )
    """Lower bound for the positive transformation for positive likelihood parameters."""

    summary_fmt: Optional[str] = field(default_factory=_default_summary_fmt_factory)
    """Summary format for module printing."""


def config() -> Config:
    """Returns current active config."""
    assert __config is not None, "__config is None. This should never happen."
    return __config


def default_int() -> type:
    """Returns default integer type"""
    return config().int


def default_float() -> type:
    """Returns default float type"""
    return config().float


def default_jitter() -> float:
    """
    The jitter is a constant that GPflow adds to the diagonal of matrices
    to achieve numerical stability of the system when the condition number
    of the associated matrices is large, and therefore the matrices nearly singular.
    """
    return config().jitter


def default_positive_bijector() -> str:
    """Type of bijector used for positive constraints: exp or softplus."""
    return config().positive_bijector


def default_positive_minimum() -> float:
    """Shift constant that GPflow adds to all positive constraints."""
    return config().positive_minimum


def default_likelihoods_positive_minimum() -> float:
    """Shift constant that GPflow adds to all positive likelihood parameter constraints."""
    return config().likelihoods_positive_minimum


def default_summary_fmt() -> Optional[str]:
    """Summary printing format as understood by :mod:`tabulate` or a special case "notebook"."""
    return config().summary_fmt


def set_config(new_config: Config) -> None:
    """Update GPflow config with new settings from `new_config`."""
    global __config
    __config = new_config


def set_default_int(value_type: type) -> None:
    """
    Sets default integer type. Available options are ``np.int16``, ``np.int32``,
    or ``np.int64``.
    """
    try:
        tf_dtype = tf.as_dtype(value_type)  # Test that it's a tensorflow-valid dtype
    except TypeError:
        raise TypeError(f"{value_type} is not a valid tf or np dtype")

    if not tf_dtype.is_integer:
        raise TypeError(f"{value_type} is not an integer dtype")

    set_config(replace(config(), int=tf_dtype.as_numpy_dtype))


def set_default_float(value_type: type) -> None:
    """
    Sets default float type. Available options are `np.float16`, `np.float32`,
    or `np.float64`.
    """
    try:
        tf_dtype = tf.as_dtype(value_type)  # Test that it's a tensorflow-valid dtype
    except TypeError:
        raise TypeError(f"{value_type} is not a valid tf or np dtype")

    if not tf_dtype.is_floating:
        raise TypeError(f"{value_type} is not a float dtype")

    set_config(replace(config(), float=tf_dtype.as_numpy_dtype))


def set_default_jitter(value: float) -> None:
    """
    Sets constant jitter value.
    The jitter is a constant that GPflow adds to the diagonal of matrices
    to achieve numerical stability of the system when the condition number
    of the associated matrices is large, and therefore the matrices nearly singular.
    """
    if not (
        isinstance(value, (tf.Tensor, np.ndarray)) and len(value.shape) == 0
    ) and not isinstance(value, float):
        raise TypeError("Expected float32 or float64 scalar value")

    if value < 0:
        raise ValueError("Jitter must be non-negative")

    set_config(replace(config(), jitter=value))


def set_default_positive_bijector(value: str) -> None:
    """
    Sets positive bijector type.
    There are currently two options implemented: "exp" and "softplus".
    """
    type_map = positive_bijector_type_map()
    if isinstance(value, str):
        value = value.lower()
    if value not in type_map:
        raise ValueError(f"`{value}` not in set of valid bijectors: {sorted(type_map)}")

    set_config(replace(config(), positive_bijector=value))


def set_default_positive_minimum(value: float) -> None:
    """Sets shift constant for positive transformation."""
    if not (
        isinstance(value, (tf.Tensor, np.ndarray)) and len(value.shape) == 0
    ) and not isinstance(value, float):
        raise TypeError("Expected float32 or float64 scalar value")

    if value < 0:
        raise ValueError("Positive minimum must be non-negative")

    set_config(replace(config(), positive_minimum=value))


def set_default_likelihoods_positive_minimum(value: float) -> None:
    """Sets shift constant for positive likelihood transformation."""
    if not (
        isinstance(value, (tf.Tensor, np.ndarray)) and len(value.shape) == 0
    ) and not isinstance(value, float):
        raise TypeError("Expected float32 or float64 scalar value")

    if value < 0:
        raise ValueError("Likelihoods positive minimum must be non-negative")

    set_config(replace(config(), likelihoods_positive_minimum=value))


def set_default_summary_fmt(value: Optional[str]) -> None:
    formats: List[Optional[str]] = list(tabulate.tabulate_formats)
    formats.extend(["notebook", None])
    if value not in formats:
        raise ValueError(f"Summary does not support '{value}' format")

    set_config(replace(config(), summary_fmt=value))


def positive_bijector_type_map() -> Dict[str, type]:
    return {
        "exp": tfp.bijectors.Exp,
        "softplus": tfp.bijectors.Softplus,
    }


@contextlib.contextmanager
def as_context(temporary_config: Optional[Config] = None) -> Generator[None, None, None]:
    """Ensure that global configs defaults, with a context manager. Useful for testing."""
    current_config = config()
    temporary_config = replace(current_config) if temporary_config is None else temporary_config
    try:
        set_config(temporary_config)
        yield
    finally:
        set_config(current_config)


# Set global config.
set_config(Config())<|MERGE_RESOLUTION|>--- conflicted
+++ resolved
@@ -93,23 +93,14 @@
     value: Any
 
 
-<<<<<<< HEAD
-    INT = np.int32
-    FLOAT = np.float64
-    POSITIVE_BIJECTOR = "softplus"
-    POSITIVE_MINIMUM = 0.0
-    LIKELIHOODS_POSITIVE_MINIMUM = 1e-6
-    SUMMARY_FMT = "fancy_grid"
-    JITTER = 1e-6
-=======
 class _Values:
     """Collection of default settings."""
->>>>>>> f4904ec8
 
     INT = _Value("GPFLOW_INT", np.int32)
     FLOAT = _Value("GPFLOW_FLOAT", np.float64)
     POSITIVE_BIJECTOR = _Value("GPFLOW_POSITIVE_BIJECTOR", "softplus")
     POSITIVE_MINIMUM = _Value("GPFLOW_POSITIVE_MINIMUM", 0.0)
+    LIKELIHOODS_POSITIVE_MINIMUM = _Value("GPFLOW_LIKELIHOODS_POSITIVE_MINIMUM", 1e-6)
     SUMMARY_FMT = _Value("GPFLOW_SUMMARY_FMT", "fancy_grid")
     JITTER = _Value("GPFLOW_JITTER", 1e-6)
 
