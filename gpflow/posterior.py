--- conflicted
+++ resolved
@@ -236,103 +236,6 @@
         return alpha, Qinv
 
 
-<<<<<<< HEAD
-class LinearOperatorBasePosterior(BasePosterior):
-    # WIP
-
-    # base Kuu [M, M]:
-    #  - LinearOperatorFullMatrix
-    #  - LinearOperatorBlockDiag
-    #  - LinearOperatorDiag
-
-    # Kernels / inducing variables:
-    #  - single-output = shared IV *and* kernel; Kuu [M, M], Kuf [M, ..., N] / Kfu [..., N, M]
-    #  - fully-correlated multi-output; Kuu [M, P, M, P], Kuf [M, P, ..., N, P] / Kfu [..., N, P, M, P]
-    #  - separate independent IV and/or kernel (mainly for DGPs); Kuu [L=P, M, M], Kuf [L=P, ..., N] / Kfu [..., N, L=P, M]
-    #  - LinearCoregionalization, IV in g-space; Kuu [L, M, M], Kuf [L, M, ..., N] / Kfu [..., N, L, M]
-    #  - LinearCoregionalization, IV in f-space (fallback); Kuu [L, M, M], Kuf [M, L, ..., N, P] / Kfu [..., N, P, M, L]
-
-    # q(u):
-    #  - fully-correlated, [M*L, M*L]
-    #    LinearOperatorFullMatrix(eye(M*L))
-    #  - block-diagonal (mean field across L), [L, M, M]
-    #    LinearOperatorBlockDiag([LinearOperatorFullMatrix(eye(M)) for _ in range(L)])
-    #  - diagonal (mean field across L), [M, L] --> [L, M]?
-    #    LinearOperatorDiag(ones(M*L))
-
-    def _set_qdist(self, q_mu, q_sqrt):
-        q_mu = tf.linalg.adjoint(q_mu)  # TODO redefine how q_mu is stored internally
-        if len(q_sqrt.shape) == 2:  # q_diag
-            q_sqrt = tf.linalg.adjoint(q_sqrt)  # TODO redefine how q_sqrt is stored internally
-            tf.debugging.assert_shapes(
-                [(q_mu, ["L", "M"]), (q_sqrt, ["L", "M"]),]
-            )
-            self.q_dist = tfp.distributions.MultivariateNormalDiag(loc=q_mu, scale_diag=q_sqrt)
-        else:
-            tf.debugging.assert_shapes(
-                [(q_mu, ["L", "M"]), (q_sqrt, ["L", "M", "M"]),]
-            )
-            self.q_dist = tfp.distributions.MultivariateNormalTriL(loc=q_mu, scale_tril=q_sqrt)
-
-    def _precompute(self):
-        Kuu = covariances.Kuu(
-            self.inducing_variable, self.kernel, jitter=default_jitter()
-        )  # [(R), M, M]
-
-        q_mu = self.q_dist.loc
-        q_sqrt = self.q_dist.scale  # type: tf.linalg.LinearOperator
-
-        if Kuu.shape.ndims == 4:
-            # this branch only gets called in fully-correlated case
-            # TODO this branch won't work; it's left-over from dense Kuu matrices
-            ML = tf.reduce_prod(tf.shape(Kuu)[:2])
-            Kuu = tf.reshape(Kuu, [ML, ML])
-
-        L = Kuu.cholesky()
-
-        if not self.whiten:
-            # alpha = Kuu⁻¹ q_mu
-            alpha = L.solvevec(L.solvevec(q_mu), adjoint=True)  # type: tf.Tensor
-        else:
-            # alpha = L⁻ᵀ q_mu
-            alpha = L.solvevec(q_mu, adjoint=True)  # type: tf.Tensor
-
-        # predictive mean = Kfu alpha
-        # predictive variance = Kff - Kfu Qinv Kuf
-        # S = q_sqrt q_sqrtᵀ
-        if not self.whiten:
-            # Qinv = Kuu⁻¹ - Kuu⁻¹ S Kuu⁻¹
-            #      = Kuu⁻¹ - L⁻ᵀ L⁻¹ S L⁻ᵀ L⁻¹
-            #      = L⁻ᵀ (I - L⁻¹ S L⁻ᵀ) L⁻¹
-            #      = L⁻ᵀ B L⁻¹
-            # Linv_qsqrt = L.solve(q_sqrt)
-            # Linv_cov_u_LinvT = Linv_qsqrt.matmul(Linv_qsqrt, adjoint_arg=True)
-            KuuInv_qsqrt = L.solve(L.solve(q_sqrt), adjoint=True)
-            KuuInv_covu_KuuInv = KuuInv_qsqrt.matmul(KuuInv_qsqrt, adjoint_arg=True)
-        else:
-            # Qinv = Kuu⁻¹ - L⁻ᵀ S L⁻¹
-            # Linv = (L⁻¹ I) = solve(L, I)
-            # Kinv = Linvᵀ @ Linv
-            # Linv_cov_u_LinvT = q_sqrt.matmul(q_sqrt, adjoint_arg=True)
-            LinvT_qsqrt = L.solve(q_sqrt, adjoint=True)
-            KuuInv_covu_KuuInv = LinvT_qsqrt.matmul(LinvT_qsqrt, adjoint_arg=True)
-        # I = tf.eye(tf.shape(Linv_cov_u_LinvT)[-1], dtype=Linv_cov_u_LinvT.dtype)
-        # B = I - Linv_cov_u_LinvT
-        # LinvT_B = tf.linalg.triangular_solve(L, B, adjoint=True)
-        # B_Linv = tf.linalg.adjoint(LinvT_B)
-        # Qinv = tf.linalg.triangular_solve(L, B_Linv, adjoint=True)
-
-        Qinv = Kuu.inverse() - KuuInv_covu_KuuInv  # XXX LinearOperator does not support `-`
-
-        tf.debugging.assert_shapes(
-            [(Qinv, ["L", "M", "M"]),]
-        )
-
-        return alpha, Qinv
-
-
-=======
->>>>>>> 1172949a
 class IndependentPosterior(BasePosterior):
     def _post_process_mean_and_cov(self, mean, cov, full_cov, full_output_cov):
         return mean, expand_independent_outputs(cov, full_cov, full_output_cov)
