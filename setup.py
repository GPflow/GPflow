#!/usr/bin/env python
# -*- coding: utf-8 -*-

# pylint: skip-file

import os
import sys

from setuptools import find_packages, setup


# Dependencies of GPflow
requirements = [
    "numpy>=1.10.0",
    "scipy>=0.18.0",
    "multipledispatch>=0.6",
    "tabulate",
    "typing_extensions",
]

if sys.version_info < (3, 7):
    # became part of stdlib in python 3.7
    requirements.append("dataclasses")

<<<<<<< HEAD
if not on_readthedocs:
    requirements.append("tensorflow-probability==0.9")

min_tf_version = "2.1.0"
tf_cpu = "tensorflow"
tf_gpu = "tensorflow-gpu"


# for latest_version() [see https://github.com/GPflow/GPflow/issues/1348]:
def latest_version(package_name):
    import json
    from urllib import request
    import re

    url = f"https://pypi.python.org/pypi/{package_name}/json"
    data = json.load(request.urlopen(url))
    # filter out rc and beta releases and, more generally, any releases that
    # do not contain exclusively numbers and dots.
    versions = [parse_version(v) for v in data["releases"].keys() if re.match("^[0-9.]+$", v)]
    versions.sort()
    return versions[-1]  # return latest version


# Only detect TF if not installed or outdated. If not, do not do not list as
# requirement to avoid installing over e.g. tensorflow-gpu
# To avoid this, rely on importing rather than the package name (like pip).

try:
    # If tf not installed, import raises ImportError
    import tensorflow as tf

    if parse_version(tf.__version__) < parse_version(min_tf_version):
        # TF pre-installed, but below the minimum required version
        raise DeprecationWarning("TensorFlow version below minimum requirement")
except (ImportError, DeprecationWarning):
    # Add TensorFlow to dependencies to trigger installation/update
    if not on_readthedocs:
        # Do not add TF if we are installing GPflow on readthedocs
        requirements.append(tf_cpu)
        gast_requirement = (
            "gast>=0.2.2,<0.3"
            if latest_version("tensorflow") < parse_version("2.2")
            else "gast>=0.3.3"
        )
        requirements.append(gast_requirement)
=======
# We do not want to install tensorflow in the readthedocs environment, where we
# use autodoc_mock_imports instead. Hence we use this flag to decide whether or
# not to append tensorflow and tensorflow_probability to the requirements:
if os.environ.get("READTHEDOCS") != "True":
    requirements.extend(["tensorflow>=2.1.0", "tensorflow-probability>=0.9"])
>>>>>>> 150a0d1b


def read_file(filename):
    with open(filename, encoding="utf-8") as f:
        return f.read().strip()


version = read_file("VERSION")
readme_text = read_file("README.md")

packages = find_packages(".", exclude=["tests"])

setup(
    name="gpflow",
    version=version,
    author="James Hensman, Alex Matthews",
    author_email="james.hensman@gmail.com",
    description="Gaussian process methods in TensorFlow",
    long_description=readme_text,
    long_description_content_type="text/markdown",
    license="Apache License 2.0",
    keywords="machine-learning gaussian-processes kernels tensorflow",
    url="https://www.gpflow.org",
    project_urls={
        "Source on GitHub": "https://github.com/GPflow/GPflow",
        "Documentation": "https://gpflow.readthedocs.io",
    },
    packages=packages,
    include_package_data=True,
    install_requires=requirements,
    extras_require={"ImageToTensorBoard": ["matplotlib"]},
    python_requires=">=3.6",
    classifiers=[
        "License :: OSI Approved :: Apache Software License",
        "Natural Language :: English",
        "Operating System :: MacOS :: MacOS X",
        "Operating System :: Microsoft :: Windows",
        "Operating System :: POSIX :: Linux",
        "Programming Language :: Python :: 3.6",
        "Topic :: Scientific/Engineering :: Artificial Intelligence",
    ],
)<|MERGE_RESOLUTION|>--- conflicted
+++ resolved
@@ -22,59 +22,11 @@
     # became part of stdlib in python 3.7
     requirements.append("dataclasses")
 
-<<<<<<< HEAD
-if not on_readthedocs:
-    requirements.append("tensorflow-probability==0.9")
-
-min_tf_version = "2.1.0"
-tf_cpu = "tensorflow"
-tf_gpu = "tensorflow-gpu"
-
-
-# for latest_version() [see https://github.com/GPflow/GPflow/issues/1348]:
-def latest_version(package_name):
-    import json
-    from urllib import request
-    import re
-
-    url = f"https://pypi.python.org/pypi/{package_name}/json"
-    data = json.load(request.urlopen(url))
-    # filter out rc and beta releases and, more generally, any releases that
-    # do not contain exclusively numbers and dots.
-    versions = [parse_version(v) for v in data["releases"].keys() if re.match("^[0-9.]+$", v)]
-    versions.sort()
-    return versions[-1]  # return latest version
-
-
-# Only detect TF if not installed or outdated. If not, do not do not list as
-# requirement to avoid installing over e.g. tensorflow-gpu
-# To avoid this, rely on importing rather than the package name (like pip).
-
-try:
-    # If tf not installed, import raises ImportError
-    import tensorflow as tf
-
-    if parse_version(tf.__version__) < parse_version(min_tf_version):
-        # TF pre-installed, but below the minimum required version
-        raise DeprecationWarning("TensorFlow version below minimum requirement")
-except (ImportError, DeprecationWarning):
-    # Add TensorFlow to dependencies to trigger installation/update
-    if not on_readthedocs:
-        # Do not add TF if we are installing GPflow on readthedocs
-        requirements.append(tf_cpu)
-        gast_requirement = (
-            "gast>=0.2.2,<0.3"
-            if latest_version("tensorflow") < parse_version("2.2")
-            else "gast>=0.3.3"
-        )
-        requirements.append(gast_requirement)
-=======
 # We do not want to install tensorflow in the readthedocs environment, where we
 # use autodoc_mock_imports instead. Hence we use this flag to decide whether or
 # not to append tensorflow and tensorflow_probability to the requirements:
 if os.environ.get("READTHEDOCS") != "True":
-    requirements.extend(["tensorflow>=2.1.0", "tensorflow-probability>=0.9"])
->>>>>>> 150a0d1b
+    requirements.extend(["tensorflow>=2.1.0", "tensorflow-probability==0.9"])
 
 
 def read_file(filename):
