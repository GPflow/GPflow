--- conflicted
+++ resolved
@@ -14,20 +14,7 @@
 on_rtd = os.environ.get("READTHEDOCS", None) == "True"  # copied from the docs
 
 # Dependencies of GPflow
-requirements = [
-<<<<<<< HEAD
-    "numpy>=1.10.0",
-    "scipy>=0.18.0",
-    "multipledispatch>=0.4.9",
-    "tabulate",
-    "gast==0.2.2",
-=======
-    'numpy>=1.10.0',
-    'scipy>=0.18.0',
-    'multipledispatch>=0.4.9',
-    'tabulate'
->>>>>>> 64158a15
-]
+requirements = ["numpy>=1.10.0", "scipy>=0.18.0", "multipledispatch>=0.4.9", "tabulate"]
 
 if not is_py37:
     requirements.append("dataclasses")
@@ -50,7 +37,7 @@
     data = json.load(request.urlopen(url))
     # filter out rc and beta releases and, more generally, any releases that
     # do not contain exclusively numbers and dots.
-    versions = [parse_version(v) for v in data["releases"].keys() if re.match("^[0-9.]+$", v)]  
+    versions = [parse_version(v) for v in data["releases"].keys() if re.match("^[0-9.]+$", v)]
     versions.sort()
     return versions[-1]  # return latest version
 
@@ -71,9 +58,13 @@
     if not on_rtd:
         # Do not add TF if we are installing GPflow on readthedocs
         requirements.append(tf_cpu)
-        gast_requirement = 'gast>=0.2.2,<0.3' if latest_version('tensorflow') < parse_version('2.2') else 'gast>=0.3.3'
+        gast_requirement = (
+            "gast>=0.2.2,<0.3"
+            if latest_version("tensorflow") < parse_version("2.2")
+            else "gast>=0.3.3"
+        )
         requirements.append(gast_requirement)
-        
+
 
 with open(str(Path(".", "VERSION").absolute())) as version_file:
     version = version_file.read().strip()
