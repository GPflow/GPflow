#!/usr/bin/env python
# -*- coding: utf-8 -*-
from __future__ import print_function
from setuptools import setup
import re
import os
import sys
import tensorflow as tf

# load version form _version.py
VERSIONFILE = "GPflow/_version.py"
verstrline = open(VERSIONFILE, "rt").read()
VSRE = r"^__version__ = ['\"]([^'\"]*)['\"]"
mo = re.search(VSRE, verstrline, re.M)
if mo:
    verstr = mo.group(1)
else:
    raise RuntimeError("Unable to find version string in %s." % (VERSIONFILE,))

setup(name='GPflow',
      version=verstr,
      author="James Hensman, Alex Matthews",
      author_email="james.hensman@gmail.com",
      description=("Gaussian process methods in tensorflow"),
      license="Apache License 2.0",
      keywords="machine-learning gaussian-processes kernels tensorflow",
      url="http://github.com/gpflow/gpflow",
      package_data={'GPflow': ['GPflow/gpflowrc']},
      include_package_data=True,
      ext_modules=[],
      packages=["GPflow"],
      package_dir={'GPflow': 'GPflow'},
      py_modules=['GPflow.__init__'],
      test_suite='testing',
<<<<<<< HEAD
      install_requires=['numpy>=1.9', 'scipy>=0.16'],
      extras_require={'tensorflow': ['tensorflow>=1.0.0'],
                      'tensorflow with gpu': ['tensorflow-gpu>=1.0.0'],
                      'Export parameters as pandas dataframes': ['pandas>=0.18.1']},
      classifiers=['License :: OSI Approved :: BSD License',
=======
      install_requires=['numpy>=1.9', 'scipy>=0.16', 'pandas>=0.18.1'],
      tests_require=['matplotlib'],
      extras_require={'tensorflow': ['tensorflow>=1.0.0'],
                      'tensorflow with gpu': ['tensorflow-gpu>=1.0.0']},
      classifiers=['License :: OSI Approved :: Apache Software License',
>>>>>>> 5e479101
                   'Natural Language :: English',
                   'Operating System :: MacOS :: MacOS X',
                   'Operating System :: Microsoft :: Windows',
                   'Operating System :: POSIX :: Linux',
                   'Programming Language :: Python :: 2.7',
                   'Programming Language :: Python :: 3.5',
                   'Topic :: Scientific/Engineering :: Artificial Intelligence']
      )<|MERGE_RESOLUTION|>--- conflicted
+++ resolved
@@ -32,19 +32,11 @@
       package_dir={'GPflow': 'GPflow'},
       py_modules=['GPflow.__init__'],
       test_suite='testing',
-<<<<<<< HEAD
       install_requires=['numpy>=1.9', 'scipy>=0.16'],
       extras_require={'tensorflow': ['tensorflow>=1.0.0'],
                       'tensorflow with gpu': ['tensorflow-gpu>=1.0.0'],
                       'Export parameters as pandas dataframes': ['pandas>=0.18.1']},
-      classifiers=['License :: OSI Approved :: BSD License',
-=======
-      install_requires=['numpy>=1.9', 'scipy>=0.16', 'pandas>=0.18.1'],
-      tests_require=['matplotlib'],
-      extras_require={'tensorflow': ['tensorflow>=1.0.0'],
-                      'tensorflow with gpu': ['tensorflow-gpu>=1.0.0']},
       classifiers=['License :: OSI Approved :: Apache Software License',
->>>>>>> 5e479101
                    'Natural Language :: English',
                    'Operating System :: MacOS :: MacOS X',
                    'Operating System :: Microsoft :: Windows',
