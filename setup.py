--- conflicted
+++ resolved
@@ -10,12 +10,7 @@
 from pkg_resources import parse_version
 from setuptools import find_packages, setup
 
-<<<<<<< HEAD
 on_rtd = os.environ.get('READTHEDOCS', None) == 'True'  # copied from the docs
-=======
-is_py37 = sys.version_info.major == 3 and sys.version_info.minor == 7
-on_rtd = os.environ.get("READTHEDOCS", None) == "True"  # copied from the docs
->>>>>>> 89e573d7
 
 # Dependencies of GPflow
 requirements = ["numpy>=1.10.0", "scipy>=0.18.0", "multipledispatch>=0.4.9", "tabulate"]
