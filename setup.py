#!/usr/bin/env python
# -*- coding: utf-8 -*-

# pylint: skip-file

from setuptools import setup
from setuptools import find_packages

import re
import os
import sys
from pkg_resources import parse_version

# load version form _version.py
exec(open("gpflow/_version.py").read())

# Dependencies of GPflow
requirements = [
    'numpy>=1.10.0',
    'scipy>=0.18.0',
    'pandas>=0.18.1',
<<<<<<< HEAD
    'multipledispatch>=0.4.9',
    'h5py>=2.7.0'
=======
    'pytest>=3.5.0',
    'multipledispatch>=0.4.9'
>>>>>>> 2fb4b6df
]

min_tf_version = '1.5.0'
tf_cpu = 'tensorflow>={}'.format(min_tf_version)
tf_gpu = 'tensorflow-gpu>={}'.format(min_tf_version)

# Only detect TF if not installed or outdated. If not, do not do not list as
# requirement to avoid installing over e.g. tensorflow-gpu
# To avoid this, rely on importing rather than the package name (like pip).

try:
    # If tf not installed, import raises ImportError
    import tensorflow as tf
    if parse_version(tf.VERSION) < parse_version(min_tf_version):
        # TF pre-installed, but below the minimum required version
        raise DeprecationWarning("TensorFlow version below minimum requirement")
except (ImportError, DeprecationWarning) as e:
    # Add TensorFlow to dependencies to trigger installation/update
    requirements.append(tf_cpu)

packages = find_packages('.')
package_data={'gpflow': ['gpflow/gpflowrc']}

setup(name='gpflow',
      version=__version__,
      author="James Hensman, Alex Matthews",
      author_email="james.hensman@gmail.com",
      description=("Gaussian process methods in tensorflow"),
      license="Apache License 2.0",
      keywords="machine-learning gaussian-processes kernels tensorflow",
      url="http://github.com/GPflow/GPflow",
      packages=packages,
      install_requires=requirements,
      package_data=package_data,
      include_package_data=True,
      test_suite='tests',
      extras_require={'Tensorflow with GPU': [tf_gpu]},
      classifiers=[
          'License :: OSI Approved :: Apache Software License',
          'Natural Language :: English',
          'Operating System :: MacOS :: MacOS X',
          'Operating System :: Microsoft :: Windows',
          'Operating System :: POSIX :: Linux',
          'Programming Language :: Python :: 3.5',
          'Programming Language :: Python :: 3.6',
          'Topic :: Scientific/Engineering :: Artificial Intelligence'
      ])<|MERGE_RESOLUTION|>--- conflicted
+++ resolved
@@ -19,13 +19,10 @@
     'numpy>=1.10.0',
     'scipy>=0.18.0',
     'pandas>=0.18.1',
-<<<<<<< HEAD
     'multipledispatch>=0.4.9',
+    'pytest>=3.5.0',
     'h5py>=2.7.0'
-=======
-    'pytest>=3.5.0',
     'multipledispatch>=0.4.9'
->>>>>>> 2fb4b6df
 ]
 
 min_tf_version = '1.5.0'
