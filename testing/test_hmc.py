import GPflow
import numpy as np
import unittest
import tensorflow as tf
<<<<<<< HEAD
try:
    import pandas
except ImportError:
    pandas = None
=======
from nose.plugins.attrib import attr
>>>>>>> 5e479101


@attr(speed='slow')
class SampleGaussianTest(unittest.TestCase):
    def setUp(self):
        tf.reset_default_graph()
        self.f = lambda x: (0.5*np.sum(np.square(x)), x)
        self.x0 = np.zeros(3)

    def test_mean_cov(self):
        samples = GPflow.hmc.sample_HMC(self.f, num_samples=1000, Lmin=10, Lmax=20, epsilon=0.05,
                                        x0=self.x0, verbose=False, thin=10, burn=0)
        mean = samples.mean(0)
        cov = np.cov(samples.T)
        self.assertTrue(np.allclose(mean, np.zeros(3), 1e-1, 1e-1))
        self.assertTrue(np.allclose(cov, np.eye(3), 1e-1, 1e-1))

    def test_rng(self):
        """
        Make sure all randomness can be atributed to the rng
        """
        samples1 = GPflow.hmc.sample_HMC(self.f, num_samples=1000, Lmin=10, Lmax=20, epsilon=0.05,
                                         x0=self.x0, verbose=False, thin=10, burn=0,
                                         RNG=np.random.RandomState(10))

        samples2 = GPflow.hmc.sample_HMC(self.f, num_samples=1000, Lmin=10, Lmax=20, epsilon=0.05,
                                         x0=self.x0, verbose=False, thin=10, burn=0,
                                         RNG=np.random.RandomState(10))

        samples3 = GPflow.hmc.sample_HMC(self.f, num_samples=1000, Lmin=10, Lmax=20, epsilon=0.05,
                                         x0=self.x0, verbose=False, thin=10, burn=0,
                                         RNG=np.random.RandomState(11))

        self.assertTrue(np.all(samples1 == samples2))
        self.assertFalse(np.all(samples1 == samples3))

    def test_burn(self):
        samples = GPflow.hmc.sample_HMC(self.f, num_samples=100, Lmin=10, Lmax=20, epsilon=0.05,
                                        x0=self.x0, verbose=False, thin=1, burn=10,
                                        RNG=np.random.RandomState(11))

        self.assertTrue(samples.shape == (100, 3))
        self.assertFalse(np.all(samples[0] == self.x0))

    def test_return_logprobs(self):
        s, logps = GPflow.hmc.sample_HMC(self.f, num_samples=100, Lmin=10, Lmax=20, epsilon=0.05,
                                         x0=self.x0, verbose=False, thin=1, burn=10,
                                         RNG=np.random.RandomState(11), return_logprobs=True)




class SampleModelTest(unittest.TestCase):
    """
    Create a very simple model and make sure samples form is make sense.
    """
    def setUp(self):
        tf.reset_default_graph()
        rng = np.random.RandomState(0)

        class Quadratic(GPflow.model.Model):
            def __init__(self):
                GPflow.model.Model.__init__(self)
                self.x = GPflow.param.Param(rng.randn(2))

            def build_likelihood(self):
                return -tf.reduce_sum(tf.square(self.x))
        self.m = Quadratic()

    def test_mean(self):
        samples = self.m.sample(num_samples=400, Lmin=10, Lmax=20, epsilon=0.05)

        self.assertTrue(samples.shape == (400, 2))
        self.assertTrue(np.allclose(samples.mean(0), np.zeros(2), 1e-1, 1e-1))

    def test_return_logprobs(self):
        s, logps = self.m.sample(num_samples=200, Lmax=20, epsilon=0.05, return_logprobs=True)


class SamplesDictTest(unittest.TestCase):
    def setUp(self):
        X, Y = np.random.randn(2, 10, 1)
        self.m = GPflow.gpmc.GPMC(X, Y, kern=GPflow.kernels.Matern32(1), likelihood=GPflow.likelihoods.StudentT())

    @unittest.skipIf(pandas is None, "Pandas module required for dataframes.")
    def test_samples_df(self):
        samples = self.m.sample(num_samples=20, Lmax=10, epsilon=0.05)
        sample_df = self.m.get_samples_df(samples)
        for name, trace in sample_df.iteritems():
            self.assertTrue(trace.shape[0] == 20)
            self.assertTrue(trace.iloc[0].shape == self.m.get_parameter_dict()[name].shape)
            self.assertTrue(trace.iloc[10].shape == self.m.get_parameter_dict()[name].shape)

    @unittest.skipIf(pandas is None, "Pandas module required for dataframes.")
    def test_with_fixed(self):
        self.m.kern.lengthscales.fixed = True
        samples = self.m.sample(num_samples=20, Lmax=10, epsilon=0.05)
        sample_dict = self.m.get_samples_df(samples)

        ls_trace = sample_dict['model.kern.lengthscales']
        assert np.all([np.all(v == ls_trace[0]) for v in ls_trace])


if __name__ == "__main__":
    unittest.main()<|MERGE_RESOLUTION|>--- conflicted
+++ resolved
@@ -2,14 +2,11 @@
 import numpy as np
 import unittest
 import tensorflow as tf
-<<<<<<< HEAD
 try:
     import pandas
 except ImportError:
     pandas = None
-=======
 from nose.plugins.attrib import attr
->>>>>>> 5e479101
 
 
 @attr(speed='slow')
