--- conflicted
+++ resolved
@@ -14,12 +14,10 @@
 
 import numpy as np
 import tensorflow as tf
-<<<<<<< HEAD
 from nose.plugins.attrib import attr
-=======
 import unittest
 import GPflow
->>>>>>> bbe0c130
+
 
 
 @attr(speed='slow')
