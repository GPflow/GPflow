# Byte-compiled / optimized / DLL files
__pycache__/
*.py[cod]

# C extensions
*.so

# Distribution / packaging
.Python
env/
build/
develop-eggs/
dist/
downloads/
eggs/
.eggs/
lib/
lib64/
parts/
sdist/
var/
*.egg-info/
.installed.cfg
*.egg

# PyInstaller
#  Usually these files are written by a python script from a template
#  before PyInstaller builds the exe, so as to inject date/other infos into it.
*.manifest
*.spec

# Installer logs
pip-log.txt
pip-delete-this-directory.txt

# Unit test / coverage reports
htmlcov/
.tox/
.coverage
.coverage.*
.cache
nosetests.xml
coverage.xml
*,cover
.pytest_cache/

# Translations
*.mo
*.pot

# Django stuff:
*.log

# Sphinx documentation
docs/_build/

# PyBuilder
target/

# Emacs backups
*~

# Pycharm IDE directory
.idea

# IPython Notebooks
.ipynb_checkpoints

# VSCode
.vscode

<<<<<<< HEAD
# OS X
=======
# OSX
>>>>>>> 5f79886a
.DS_Store<|MERGE_RESOLUTION|>--- conflicted
+++ resolved
@@ -69,9 +69,5 @@
 # VSCode
 .vscode
 
-<<<<<<< HEAD
-# OS X
-=======
 # OSX
->>>>>>> 5f79886a
 .DS_Store