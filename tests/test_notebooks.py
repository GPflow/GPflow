# Copyright 2017 the GPflow authors.
#
# Licensed under the Apache License, Version 2.0 (the "License");
# you may not use this file except in compliance with the License.
# You may obtain a copy of the License at
#
# http://www.apache.org/licenses/LICENSE-2.0
#
# Unless required by applicable law or agreed to in writing, software
# distributed under the License is distributed on an "AS IS" BASIS,
# WITHOUT WARRANTIES OR CONDITIONS OF ANY KIND, either express or implied.
# See the License for the specific language governing permissions and
# limitations under the License.

import glob
import os
import sys
import traceback

import nbformat
import pytest
from nbconvert.preprocessors import ExecutePreprocessor
from nbconvert.preprocessors.execute import CellExecutionError

# To blacklist a notebook, add its full base name (including .ipynb extension,
# but without any directory component). If there are several notebooks in
# different directories with the same base name, they will all get blacklisted
# (change the blacklisting check to something else in that case, if need be!)
BLACKLISTED_NOTEBOOKS = [
    "mcmc.ipynb",  # PR #1100

    "gp_nn.ipynb",
<<<<<<< HEAD
=======
    "mixture_density_network.ipynb",  # TODO(@vdutor)
>>>>>>> 4cf768fa

    "tips_and_tricks.ipynb",  # requires a big re-write but contains some useful
    # sections such as saving&loading...
]


def _nbpath():
    this_dir = os.path.dirname(__file__)
    return os.path.join(this_dir, '../doc/source/notebooks')


def get_notebooks():
    """
    Returns all notebooks in `_nbpath` that are not blacklisted.
    """

    def notebook_blacklisted(nb):
        blacklisted_notebooks_basename = map(os.path.basename, BLACKLISTED_NOTEBOOKS)
        return os.path.basename(nb) in blacklisted_notebooks_basename

    # recursively traverse the notebook directory in search for ipython notebooks
    all_notebooks = glob.iglob(os.path.join(_nbpath(), '**', '*.ipynb'), recursive=True)
    notebooks_to_test = [nb for nb in all_notebooks if not notebook_blacklisted(nb)]
    return notebooks_to_test


def _preproc():
    pythonkernel = 'python' + str(sys.version_info[0])
    return ExecutePreprocessor(timeout=300, kernel_name=pythonkernel, interrupt_on_timeout=True)


def _exec_notebook(notebook_filename):
    with open(notebook_filename) as notebook_file:
        nb = nbformat.read(notebook_file, as_version=nbformat.current_nbformat)
        try:
            meta_data = {'path': os.path.dirname(notebook_filename)}
            _preproc().preprocess(nb, {'metadata': meta_data})
        except CellExecutionError as cell_error:
            traceback.print_exc(file=sys.stdout)
            msg = 'Error executing the notebook {0}. See above for error.\nCell error: {1}'
            pytest.fail(msg.format(notebook_filename, str(cell_error)))


@pytest.mark.notebooks
@pytest.mark.parametrize('notebook_file', get_notebooks())
def test_notebook(notebook_file):
    _exec_notebook(notebook_file)<|MERGE_RESOLUTION|>--- conflicted
+++ resolved
@@ -30,11 +30,7 @@
     "mcmc.ipynb",  # PR #1100
 
     "gp_nn.ipynb",
-<<<<<<< HEAD
-=======
-    "mixture_density_network.ipynb",  # TODO(@vdutor)
->>>>>>> 4cf768fa
-
+  
     "tips_and_tricks.ipynb",  # requires a big re-write but contains some useful
     # sections such as saving&loading...
 ]
