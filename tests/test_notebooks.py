# Copyright 2017 the GPflow authors.
#
# Licensed under the Apache License, Version 2.0 (the "License");
# you may not use this file except in compliance with the License.
# You may obtain a copy of the License at
#
# http://www.apache.org/licenses/LICENSE-2.0
#
# Unless required by applicable law or agreed to in writing, software
# distributed under the License is distributed on an "AS IS" BASIS,
# WITHOUT WARRANTIES OR CONDITIONS OF ANY KIND, either express or implied.
# See the License for the specific language governing permissions and
# limitations under the License.

import traceback
import sys
import time
import os

import pytest
import nbformat

from gpflow.test_util import session_context

from nbconvert.preprocessors import ExecutePreprocessor
from nbconvert.preprocessors.execute import CellExecutionError

NOTEBOOK_FILES = [
    "advanced_usage.ipynb",
    "classification.ipynb",
    "coreg_demo.ipynb",
    "kernels.ipynb",
    "mcmc.ipynb",
    "models.ipynb",
    "multiclass.ipynb",
    "natural_gradients.ipynb",
    "ordinal.ipynb",
    "Sanity_check.ipynb",
    "settings.ipynb",
    "SGPR_notes.ipynb",
    "vgp_notes.ipynb",
<<<<<<< HEAD
    "upper_bound.ipynb"
=======
    "models.ipynb",
    "multiclass.ipynb",
    "classification.ipynb",
    "monitor-tensorboard.ipynb"
>>>>>>> 8fa0d573
    # Blacklist:
    #   "FITCvsVFE.ipynb",
    #   "svi_test.ipynb",
    #   "GPLVM.ipynb",
    #   "regression.ipynb"
]


@pytest.mark.parametrize('notebook_file', NOTEBOOK_FILES)
def test_notebook(notebook_file):
    _exec_notebook_ts(notebook_file)


def _nbpath():
    this_dir = os.path.dirname(__file__)
    return os.path.join(this_dir, '../doc/source/notebooks/')


def _preproc():
    pythonkernel = 'python' + str(sys.version_info[0])
    return ExecutePreprocessor(timeout=300, kernel_name=pythonkernel,
                               interrupt_on_timeout=True)


def _exec_notebook(notebook_filename):
    full_notebook_filename = os.path.join(_nbpath(), notebook_filename)
    with open(full_notebook_filename) as notebook_file:
        nb = nbformat.read(notebook_file, as_version=nbformat.current_nbformat)
        try:
            _preproc().preprocess(nb, {'metadata': {'path': _nbpath()}})
        except CellExecutionError as cell_error:
            traceback.print_exc(file=sys.stdout)
            msg = 'Error executing the notebook {0}. See above for error.\nCell error: {1}'
            pytest.fail(msg.format(notebook_filename, str(cell_error)))


def _exec_notebook_ts(notebook_filename):
    with session_context():
        ts = time.time()
        _exec_notebook(notebook_filename)
        elapsed = time.time() - ts
        print(notebook_filename, 'took {0} seconds.'.format(elapsed))<|MERGE_RESOLUTION|>--- conflicted
+++ resolved
@@ -39,14 +39,8 @@
     "settings.ipynb",
     "SGPR_notes.ipynb",
     "vgp_notes.ipynb",
-<<<<<<< HEAD
     "upper_bound.ipynb"
-=======
-    "models.ipynb",
-    "multiclass.ipynb",
-    "classification.ipynb",
     "monitor-tensorboard.ipynb"
->>>>>>> 8fa0d573
     # Blacklist:
     #   "FITCvsVFE.ipynb",
     #   "svi_test.ipynb",
