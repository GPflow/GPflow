--- conflicted
+++ resolved
@@ -28,12 +28,7 @@
 # (change the blacklisting check to something else in that case, if need be!)
 BLACKLISTED_NOTEBOOKS = [
     "external-mean-function.ipynb",  # TODO: @vdutor
-<<<<<<< HEAD
-    "natural_gradients.ipynb",  # PR #1109
-=======
-    "mcmc.ipynb",  # PR #1100
->>>>>>> f070a8b9
-
+  
     "gp_nn.ipynb",
     "mixture_density_network.ipynb",
 
