--- conflicted
+++ resolved
@@ -27,15 +27,9 @@
 # different directories with the same base name, they will all get blacklisted
 # (change the blacklisting check to something else in that case, if need be!)
 BLACKLISTED_NOTEBOOKS = [
-<<<<<<< HEAD
-    "coregionalisation.ipynb",  # PR #1072
-=======
-    "Sanity_check.ipynb",  # PR #1078
->>>>>>> a8135157
-
     "external-mean-function.ipynb",  # TODO: @vdutor
-    "natural_gradients.ipynb",  # TODO: @awav
-    "mcmc.ipynb",  # TODO: @condnsdmatters
+    "natural_gradients.ipynb",  # PR #1109
+    "mcmc.ipynb",  # PR #1100
 
     "models.ipynb",
     "gp_nn.ipynb",
