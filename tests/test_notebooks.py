--- conflicted
+++ resolved
@@ -38,7 +38,7 @@
     "models.ipynb",
     "multiclass.ipynb",
     "classification.ipynb",
-<<<<<<< HEAD
+    "multioutput.ipynb",
     "monitor-tensorboard.ipynb",
     "FITCvsVFE.ipynb",
     "natural_gradients.ipynb",
@@ -49,15 +49,6 @@
     "svi_test.ipynb",
     "GPLVM.ipynb",
     "regression.ipynb",
-=======
-    "multioutput.ipynb",
-    "monitor-tensorboard.ipynb",
-    # Blacklist:
-    #   "FITCvsVFE.ipynb",
-    #   "svi.ipynb",
-    #   "GPLVM.ipynb",
-    #   "regression.ipynb"
->>>>>>> bb08f22e
 ]
 
 
