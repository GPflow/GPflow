# Copyright 2016 the GPflow authors
#
# Licensed under the Apache License, Version 2.0 (the "License");
# you may not use this file except in compliance with the License.
# You may obtain a copy of the License at
#
# http://www.apache.org/licenses/LICENSE-2.0
#
# Unless required by applicable law or agreed to in writing, software
# distributed under the License is distributed on an "AS IS" BASIS,
# WITHOUT WARRANTIES OR CONDITIONS OF ANY KIND, either express or implied.
# See the License for the specific language governing permissions and
# limitations under the License.from __future__ import print_function

# pylint: disable=E1123

import tensorflow as tf
import numpy as np
import pandas as pd

import gpflow
from gpflow import settings
from gpflow import GPflowError
from gpflow.test_util import GPflowTestCase

from numpy.testing import assert_allclose

class Foo(gpflow.models.Model):
    def _build_likelihood(self):
        return tf.zeros([1], dtype=gpflow.settings.float_type)


class TestNaming(GPflowTestCase):
    def test_standard_name(self):
        p_index = gpflow.core.parentable.Parentable._read_index() + 1
        with self.test_context():
            p = gpflow.Param(1)
            self.assertEqual(p.name, 'Parameter')
            self.assertEqual(p.hidden_name, '{}/Parameter'.format(p_index))

    def test_full_fame(self):
        with self.test_context():
            p1_index = gpflow.core.parentable.Parentable._read_index() + 1
            p1 = gpflow.Param(1)
            p2 = gpflow.Param(1, name='test_name')
            self.assertEqual(p1.hidden_full_name, '{index}/Parameter'.format(index=p1_index))
            self.assertEqual(p1.full_name, 'Parameter')
            self.assertEqual(p2.hidden_full_name, 'test_name')
            self.assertEqual(p2.full_name, 'test_name')
            model_index = gpflow.core.parentable.Parentable._read_index() + 1
            m = gpflow.params.Parameterized()
            m.p = p1
            self.assertEqual(m.hidden_full_name, '{index}/Parameterized'.format(index=model_index))
            self.assertEqual(m.full_name, 'Parameterized')
            self.assertEqual(m.p.hidden_full_name, '{index}/Parameterized/p'.format(index=model_index))
            self.assertEqual(m.p.full_name, 'Parameterized/p')
            self.assertEqual(m.full_name, m.name)
            self.assertEqual(m.p.hidden_full_name, '{}/p'.format(m.hidden_name))
            self.assertEqual(m.p.full_name, '{}/p'.format(m.name))

class TestType(GPflowTestCase):
    def setUp(self):
        int_type = np.int16
        float_type = np.float16

        test_data = [(1, int_type),
                     (1.0, float_type),
                     ([1], float_type),
                     ([1.0], float_type),
                     (np.array([1, 1], dtype=np.float32), np.float32),
                     (np.array([1, 1], dtype=np.int32), np.int32)]

        self.int_type = int_type
        self.float_type = float_type
        self.test_data = test_data

    def test_specific_dtype(self):
        test_data = self.test_data + [
            (1, np.float32),
            (1.0, np.float64),
            ([1.0], np.float32),
            (np.array([1, 2, 3], dtype=np.float64), np.float16)
        ]
        with self.test_context():
            for v, vtype in test_data:
                p = gpflow.Param(v, dtype=vtype, autobuild=False)
                self.assertEqual(p.dtype, vtype)
                p.compile()
                self.assertEqual(p.dtype, vtype)

    def test_default_type(self):
        s = gpflow.settings.get_settings()
        s.dtypes.int_type = self.int_type
        s.dtypes.float_type = self.float_type

        with gpflow.settings.temp_settings(s), self.test_context():
            for v, vtype in self.test_data:
                p = gpflow.Param(v)
                self.assertEqual(p.dtype, vtype)

    def test_assign_fail_types(self):
        with self.test_context():
            param = gpflow.Param(np.array([1]), dtype=np.int32, autobuild=False)
            def fail_assigns(p):
                with self.assertRaises(ValueError):
                    p.assign([2], dtype=np.float32)
                with self.assertRaises(ValueError):
                    p.assign(np.array([2], dtype=np.float32))
                with self.assertRaises(ValueError):
                    p.assign(np.array([2]), dtype=np.float32)
                with self.assertRaises(ValueError):
                    p.assign([2], dtype=np.int64)
            fail_assigns(param)
            param.compile()
            fail_assigns(param)


class TestParameter(GPflowTestCase):
    def setUp(self):
        with self.test_context():
            self.p = gpflow.Param(1.0)
            self.m_index = gpflow.core.parentable.Parentable._read_index() + 1
            self.m = gpflow.params.Parameterized()
            self.m.p = gpflow.Param(1.0)
            self.m.b = gpflow.Param(1.0)

    def test_parameter_different_options(self):
        with self.test_context() as session:
            val = 10.
            a = gpflow.Param(val)
            assert_allclose(a.read_value(), val)
            self.assertEqual(a.size, 1)

            size = 2
            val = [10.] * size
            b = gpflow.Param([10.] * size, fix_shape=False)
            assert_allclose(b.read_value(), val)
            self.assertEqual(b.dtype, np.float64)
            self.assertEqual(b.size, size)

            size = 3
            val = [10] * size
            c = gpflow.Param(val, dtype=np.float16)
            assert_allclose(c.read_value(), val)
            self.assertEqual(c.dtype, np.float16)
            self.assertEqual(c.size, size)

            size = 4
            val = [10.] * size
            d = gpflow.Param(val, trainable=False)
            assert_allclose(d.read_value(), val)
            self.assertEqual(d.trainable, False)
            self.assertEqual(d.size, size)

            size = 5
            val = [10.] * size
            transform = gpflow.transforms.Log1pe()
            e = gpflow.Param(val, transform=transform)
            assert_allclose(e.read_value(), val)
            self.assertEqual(e.size, size)
            unconstrained = transform.backward(np.array(val))
            assert_allclose(session.run(e.unconstrained_tensor), unconstrained)

            size = 6
            val = [10.] * size
            f = gpflow.Param(val, prior=gpflow.priors.Gaussian(1, 2))
            assert_allclose(f.read_value(), val)
            assert_allclose(f.read_value(session), val)
            self.assertEqual(f.size, size)
            self.assertTrue(isinstance(f.prior, gpflow.priors.Gaussian))

    def test_initialized(self):
        with self.test_context() as session1:
            p = gpflow.Param(1.0)
            self.assertTrue(p.is_initialized(session1))
            with self.test_context() as session2:
                self.assertFalse(p.is_initialized(session2))
                with self.test_context() as session3:
                    p = gpflow.Param(1.0, autobuild=False)
                    self.assertFalse(p.is_initialized(session1))
                    self.assertFalse(p.is_initialized(session2))
                    self.assertFalse(p.is_initialized(session3))
                    p.compile()
                    self.assertFalse(p.is_initialized(session1))
                    self.assertFalse(p.is_initialized(session2))
                    self.assertTrue(p.is_initialized(session3))

        def assert_exception(args, fun, exception):
            for arg in args:
                with self.assertRaises(exception, msg="Raise at '{}'".format(arg)):
                    fun(arg)

        with self.test_context():
            assert_exception(['', 'non-tempty', 1.0, None, object()],
                             p.is_initialized, ValueError)

    def test_fail_scenarios(self):
        with self.test_context() as session:
            p = gpflow.Param(1.0)
            values = ['', 'test', 1., object(), None]
            for v in values:
                def value_error(value):
                    return self.assertRaises(ValueError, msg='Raised at "{}"'.format(value))
                with value_error(v):
                    p.set_trainable(v)
                with value_error(v):
                    p.trainable = v
                with value_error(v):
                    p.is_built(v)

            tensor = tf.get_variable('test', shape=())
            tensor_non_trainable = tf.get_variable(
                'test_non_trainable', shape=(), trainable=False)
            p = gpflow.Param(tensor)
            p_non_trainable = gpflow.Param(1.0, trainable=False)

            with self.assertRaises(GPflowError):
                p_non_trainable._check_tensor_trainable(tensor)

            with self.assertRaises(GPflowError):
                p._check_tensor_trainable(tensor_non_trainable)

            with self.assertRaises(GPflowError):
                p.read_value(session=None)

            for v in ['', 'non-empty', 1.0, object()]:
                with self.assertRaises(ValueError):
                    p.read_value(session=v)

            with self.assertRaises(GPflowError):
                p.set_trainable(False)
            with self.assertRaises(GPflowError):
                p.trainable = False

            with self.assertRaises(GPflowError):
                p.set_trainable(True)
            with self.assertRaises(GPflowError):
                p.trainable = True

            values = ['', 'test', 1., object()]
            for v in values:
                with self.assertRaises(ValueError, msg='Raised at "{}"'.format(v)):
                    p.anchor(v)

            with self.assertRaises(tf.errors.FailedPreconditionError):
                p.anchor(session)

            with self.assertRaises(ValueError):
                tensor = tf.get_variable('test1', shape=(), trainable=False)
                gpflow.Param(tensor)

            with self.assertRaises(ValueError):
                tensor = tf.get_variable('test2', shape=())
                gpflow.Param(tensor, trainable=False)

    def test_str(self):
        with self.test_context():
            p_str = ('               class prior transform  trainable shape  '
                     'fixed_shape value\nParameter  Parameter  None    (none)'
                     '       True    ()         True   1.0')
            p = gpflow.Param(1.)
<<<<<<< HEAD
            p_properties, p_value = str(p).splitlines()
            p_properties = p_properties[1:-1].split(' ')
            p_properties_dst = ('Parameter name:\x1b[1mParameter\x1b[0m '
                                '[trainable] prior:None transform:(none) '
                                'shape:()').split(' ')

            self.assertEqual(p_value,'value: 1.0')
            self.assertEqual(sorted(p_properties), sorted(p_properties_dst))
=======
            self.assertEqual(p_str.format('Parameter'), str(p))

            d_str = ('                 class shape  fixed_shape value'
                     '\nDataHolder  DataHolder    ()        False   1.0')
            d = gpflow.DataHolder(1.)
            self.assertEqual(d_str, str(d))

            params_str = ('                     class prior transform  trainable shape'
                          '  fixed_shape value\nParameterized/p  Parameter  None'
                          '    (none)       True    ()         True   1.0')
            params = gpflow.Parameterized()
            params.p = p
            params.d = d
            self.assertEqual(params_str, str(params))
>>>>>>> 140a53c5

    def test_generators(self):
        with self.test_context():
            self.assertEqual(len(list(self.m.parameters)), 2)
            self.assertEqual(len(list(self.m.data_holders)), 0)
            self.assertEqual(len(list(self.m.params)), 2)

    def test_assign(self):
        with self.test_context(tf.Graph()) as session:
            with self.assertRaises(GPflowError):
                self.p.read_value(session)

        with self.test_context() as session:
            self.p.assign(2.0)
            self.assertEqual(self.p.read_value(), 2.0)
            self.assertEqual(self.p.value, 2.0)

            self.m.p = 2.0
            self.assertEqual(self.m.p.read_value(), 2.0)
            self.assertEqual(self.m.p.value, 2.0)

            self.p.assign(100.0, session=session)
            self.assertEqual(self.p.read_value(session), 100.0)
            self.assertEqual(self.p.value, 100.0)

    def test_assign_tensor(self):
        with self.test_context():
            tensor = tf.get_variable('a', shape=())
            param = gpflow.Param(tensor)
            with self.assertRaises(GPflowError):
                param.assign(10)

    def test_floating_assign(self):
        with self.test_context():
            val = 10.
            p = gpflow.Param(val, fix_shape=False)
            assert_allclose(p.read_value(), val)

            val = [10, 10]
            p.assign(val)
            assert_allclose(p.read_value(), val)

            val = [10, 10, 10]
            p.assign(val)
            assert_allclose(p.read_value(), val)

            val = [[10, 10, 10], [10, 10, 10]]
            p.assign(val)
            assert_allclose(p.read_value(), val)

        with self.test_context():
            val = 10.
            p = gpflow.Param(val)

            val = [10., 10.]
            with self.assertRaises(ValueError):
                p.assign(val)

            val = [[10.]]
            with self.assertRaises(ValueError):
                p.assign(val)

    def test_create_and_replace(self):
        with self.test_context():
            tensor = tf.get_variable('a', shape=()) + 1.0
            param = gpflow.Param(1e3)

            with self.assertRaises(ValueError):
                external_param = gpflow.Param(tensor)

            external_param = gpflow.Param(tensor, trainable=False)
            new_param = gpflow.Param(1.0, name='new_param')

            self.m.b = external_param
            self.assertEqual(self.m.b, external_param)

            p = self.m.p
            self.m.p = param
            self.assertEqual(self.m.p, param)
            self.assertEqual(p.name, 'Parameter')
            self.assertEqual(p.root, p)

            self.m.d = new_param
            self.assertEqual(self.m.d, new_param)
            self.assertEqual(self.m.d.hidden_full_name,
                             '{index}/{name}/d'
                             .format(index=self.m_index, name=self.m.name))
            self.assertEqual(self.m.d.full_name, '{name}/d'.format(name=self.m.name))

    def test_assign_with_compile(self):
        with self.test_context():
            self.p.compile()
            self.m.compile()
            self.p.assign(2.0)
            self.m.p = 2.0
            self.assertEqual(self.p.read_value(), 2.0)
            self.assertEqual(self.m.p.read_value(), 2.0)

    def test_root(self):
        self.assertTrue(self.m.p.root is self.m)

    def test_existing_tensor(self):
        with self.test_context():
            _ = tf.get_variable('param/unconstrained', shape=())
            with self.assertRaises(GPflowError):
                p = gpflow.Param(1.0, name='param')

    def test_trainable(self):
        self.assertTrue(self.p.trainable)
        self.p.trainable = False
        self.assertFalse(self.p.trainable)

        self.assertTrue(self.m.trainable)
        self.m.p.trainable = False
        self.assertFalse(self.m.p.trainable)
        self.assertTrue(self.m.trainable)

    def test_trainable_with_compile(self):
        with self.test_context():
            self.p.compile()
            self.m.compile()
            self.assertTrue(self.p.trainable)
            self.p.trainable = False
            self.assertFalse(self.p.trainable)

            self.assertTrue(self.m.trainable)
            self.m.p.trainable = False
            self.assertTrue(self.m.trainable)
            self.assertFalse(self.m.p.trainable)
            _check_trainable_flag(self.m, self.assertTrue, self.assertFalse)

    def test_fixed_shape(self):
        with self.test_context():
            p = gpflow.Param(1., fix_shape=False)
            self.assertFalse(p.fixed_shape)
            self.assertAllEqual(p.shape, ())
            self.assertEqual(p.size, 1)

            p.assign([10., 10.])
            self.assertFalse(p.fixed_shape)
            self.assertAllEqual(p.shape, (2,))
            self.assertEqual(p.size, 2)

            p.fix_shape()
            self.assertTrue(p.fixed_shape)
            self.assertAllEqual(p.shape, (2,))
            self.assertEqual(p.size, 2)
            p.assign(np.zeros(p.shape))

            with self.assertRaises(ValueError):
                p.assign([1.], force=True)
            with self.assertRaises(ValueError):
                p.assign(1., force=True)
            with self.assertRaises(ValueError):
                p.assign(np.zeros((3,3)), force=True)

class TestParameterized(GPflowTestCase):

    @staticmethod
    def create_layout():
        p = gpflow.Parameterized(name='p')
        p.a = gpflow.Param(10.)
        p.b = gpflow.Param(11.)
        p.c = gpflow.Parameterized()
        p.c.d = gpflow.Param(12., fix_shape=False)
        p.c.e = gpflow.DataHolder(13.)
        return p

    def test_is_built(self):
        with self.test_context():
            p = gpflow.Parameterized()
            self.assertTrue(p.is_built_coherence())

            # TODO(@awav): Should it be NO?
            self.assertEqual(p.is_built_coherence(tf.Graph()), gpflow.Build.YES)

            values = [None, "", 1.0, object()]
            for v in values:
                with self.assertRaises(ValueError, msg='Passed value {}'.format(v)):
                    p.is_built(v)

            p.a = gpflow.Param(1.0)
            self.assertEqual(p.is_built_coherence(), gpflow.Build.NO)

            p.compile()
            not_compatible = gpflow.Build.NOT_COMPATIBLE_GRAPH
            self.assertTrue(p.is_built_coherence())
            self.assertEqual(p.is_built(tf.Graph()), not_compatible)

            with self.assertRaises(GPflowError):
                p.is_built_coherence(tf.Graph())
            for v in values:
                with self.assertRaises(ValueError, msg='Passed value "{}"'.format(v)):
                    p.is_built(v)

    def test_anchor(self):
        with self.test_context() as session:
            p = gpflow.Parameterized()
            p.a = gpflow.Param(1.0)
            p.compile()
            with self.assertRaises(ValueError):
                p.anchor(None)
            new_value = 2.0
            p.a.parameter_tensor.load(new_value)
            p.anchor(session)
            assert_allclose(p.a.read_value(), new_value)

    def test_read_values(self):
        def check_values(values, expected_dict, unexpected_dicts):
            self.assertTrue(values == expected_dict)
            for unexpected_dict in unexpected_dicts:
                self.assertFalse(values == unexpected_dict)

        expected_dict = {'p/a': 10., 'p/b': 11., 'p/c/d': 12.}
        unexpected_dicts = [
            {'p': 10., 'p/b': 11., 'p/c/d': 12.},
            {'p/a': 11., 'p/b': 11., 'p/c/d': 12.},
            {'p/a': 11.}
        ]

        with self.test_context() as session:
            session_new = tf.Session(graph=session.graph)
            self.assertNotEqual(session_new, session)
            with session_new.as_default():
                with gpflow.defer_build():
                    p = self.create_layout()
                    values = p.read_values()
                    check_values(values, expected_dict, unexpected_dicts)
                    p.compile()
                    values = p.read_values()
                    check_values(values, expected_dict, unexpected_dicts)
                    with self.assertRaises(tf.errors.FailedPreconditionError):
                        p.read_values(session=session)

        with self.test_context() as session_fail:
            self.assertFalse(session == session_fail)
            with self.assertRaises(tf.errors.FailedPreconditionError):
                p.read_values(session=session_fail)

        with self.test_context() as session_intialize:
            p.initialize(session=session_intialize)
            values = p.read_values(session=session_intialize)
            check_values(values, expected_dict, unexpected_dicts)

        values = p.read_values(session=session_new)
        check_values(values, expected_dict, unexpected_dicts)
        session_new.close()

    def test_parameterized_assign(self):
        with self.test_context():
            ## Create parameterized object inside context
            p = self.create_layout()

            values = p.read_values()
            values['p/b'] = 100.
            values['p/c/d'] = 100.
            p.assign(values)
            assert_allclose(p.a.read_value(), 10)
            assert_allclose(p.b.read_value(), 100)
            assert_allclose(p.c.d.read_value(), 100)
            values = list(map(float, p.read_values().values()))
            self.assertTrue(set(values) == set([10, 100, 100]))

        with self.test_context() as session:
            assign_values = {'p/a': 1e3, 'p/c/d': 1e4}
            p.assign(assign_values, session=session)
            assert_allclose(p.a.read_value(), 1e3)
            assert_allclose(p.b.read_value(), 100)
            assert_allclose(p.c.d.read_value(), 1e4)
            values = list(map(float, p.read_values().values()))
            self.assertTrue(set(values) == set([1e3, 100, 1e4]))

    def test_parameterized_assign_panda(self):
        with self.test_context():
            p = self.create_layout()
            vals1 = [1e2, 1e3, 1e4]
            vals2 = [2e2, 2e3, 2e4]
            self.assertEqual(len(vals1), len(vals2))

            df1 = pd.DataFrame({'p/a': vals1, 'p/c/d': vals1})
            df2 = pd.DataFrame({'p/a': vals2, 'p/c/d': vals2})

            for i in range(len(vals1)):
                df_slice1 = df1.iloc[i]
                p.assign(df_slice1, force=False)
                values = p.read_values()
                for name in df_slice1.index:
                    assert_allclose(df_slice1[name], values[name])

                df_slice2 = df2.iloc[i]
                p.assign(df_slice2, force=True)
                values = p.read_values()
                for name in df_slice2.index:
                    assert_allclose(df_slice2[name], values[name])

    def test_fail_assign(self):
        with self.test_context():
            p = self.create_layout()
            values = [1.0, {'a': 1.0}, None, "", "artem", object()]
            for v in values:
                with self.assertRaises(ValueError):
                    p.assign(v)

            different_shape = {
                    'p/a': np.zeros((10, 1)),
                    'p/b': -1,
                    'p/c/d': -1
                }

            a = p.a.read_value()
            b = p.b.read_value()
            c_d = p.c.d.read_value()
            with self.assertRaises(ValueError):
                p.assign(different_shape)
            assert_allclose(p.a.read_value(), a)
            assert_allclose(p.b.read_value(), b)
            assert_allclose(p.c.d.read_value(), c_d)

    def test_fix_shapes(self):
        with self.test_context():
            def children(p):
                yield from p.parameters
                yield from p.data_holders

            p = self.create_layout()
            self.assertFalse(all([c.fixed_shape for c in children(p)]))
            p.fix_shape()
            self.assertTrue(all([c.fixed_shape for c in children(p)]))

            p = self.create_layout()
            p.fix_shape(parameters=False, data_holders=True)
            self.assertTrue(all([c.fixed_shape for c in p.data_holders]))
            p.fix_shape(parameters=True)
            self.assertTrue(all([c.fixed_shape for c in p.parameters]))
            self.assertTrue(all([c.fixed_shape for c in children(p)]))

    def test_trainables(self):
        with self.test_context():
            p = self.create_layout()
            self.assertTrue(all([c.trainable for c in p.parameters]))
            self.assertTrue(p.trainable)

            p.set_trainable(False)
            self.assertFalse(all([c.trainable for c in p.parameters]))
            self.assertFalse(p.trainable)

            p.set_trainable(True)
            self.assertTrue(all([c.trainable for c in p.parameters]))
            self.assertTrue(p.trainable)

            values = [None, "test", "", 1]

            for v in values:
                with self.assertRaises(ValueError, msg='Caught exception for "{}"'.format(v)):
                    p.set_trainable(v)


class TestParameterizedNoParameters(GPflowTestCase):
    def setUp(self):
        with self.test_context(), gpflow.defer_build():
            self.m = gpflow.params.Parameterized(name='m')
            self.m.p = gpflow.params.Parameterized()
            self.m.b = gpflow.params.Parameterized()

    def test_feeds_empty(self):
        with self.test_context():
            p = gpflow.Parameterized()
            self.assertEqual(p.initializables, [])
            self.assertEqual(p.initializable_feeds, {})
            self.assertEqual(p.feeds, {})

    def test_is_built(self):
        with self.test_context():
            self.assertEqual(self.m.is_built_coherence(), gpflow.Build.YES)

    def test_compile(self):
        with self.test_context():
            self.m.compile()
            self.assertEqual(self.m.is_built_coherence(), gpflow.Build.YES)

    def test_generators(self):
        with self.test_context():
            self.assertEqual(list(self.m.parameters), [])
            self.assertEqual(list(self.m.data_holders), [])
            self.assertEqual(len(list(self.m.params)), 2)

    def test_add_parameter_to_empty_parameterized(self):
        with self.test_context():
            self.m.compile()
            self.m.a = gpflow.Param(10)
            self.assertEqual(self.m.is_built_coherence(), gpflow.Build.NO)
            self.m.compile()
            self.assertEqual(self.m.is_built_coherence(), gpflow.Build.YES)
            with self.assertRaises(GPflowError):
                self.m.b = gpflow.Param(20)


class TestParameterizedCompile(GPflowTestCase):
    def setUp(self):
        self.test_graph = tf.Graph()
        with self.test_context() as session:
            self.graph = session.graph
            tensor = tf.get_variable('a', shape=())
            self.m = gpflow.params.Parameterized(name='m')
            self.m.p = gpflow.params.Parameterized()
            self.m.a = gpflow.Param(tensor)
            self.m.b = gpflow.Param(1.0, trainable=False)
            self.m.c = gpflow.Param(np.array([1.0, 2.0]))
            self.m.p.d = gpflow.Param(1.0)

    def test_compile(self):
        with self.test_context():
            tensor = self.m.a.parameter_tensor
            self.m.compile()
            self.assertEqual(len(list(self.m.parameters)), 4)
            self.assertEqual(len(list(self.m.trainable_tensors)), 3)
            self.assertEqual(self.m.a.parameter_tensor, tensor)
            for param in self.m.parameters:
                self.assertTrue(gpflow.misc.is_tensor(param.parameter_tensor))
                self.assertTrue(gpflow.misc.is_tensor(param.constrained_tensor))
                self.assertTrue(gpflow.misc.is_tensor(param.prior_tensor))

    def test_modify_compiled(self):
        with self.test_context():
            self.assertEqual(len(list(self.m.parameters)), 4)
            self.assertEqual(len(list(self.m.trainable_tensors)), 3)
            for param in self.m.parameters:
                self.assertTrue(gpflow.misc.is_tensor(param.parameter_tensor))
                self.assertTrue(gpflow.misc.is_tensor(param.constrained_tensor))
                self.assertTrue(gpflow.misc.is_tensor(param.prior_tensor))

    def test_fails_after_compile(self):
        with self.test_context(self.graph):
            self.m.compile()
            with self.assertRaises(GPflowError):
                self.m.d = gpflow.Param(1.0)
            with self.assertRaises(AttributeError):
                _param = self.m.d

    def test_compile(self):
        with self.test_context():
            self.m.compile()
        with self.test_context() as session:
            self.m.compile(session=session)

class TestAutobuild(GPflowTestCase):
    def test_autobuild_option(self):
        with self.test_context():
            foo = Foo(autobuild=False)
            equal = self.assertEqual
            equal(foo.is_built(tf.get_default_graph()), gpflow.Build.NO)
            equal(foo.is_built_coherence(), gpflow.Build.NO)

            p = gpflow.Param(10)
            equal(p.is_built(tf.get_default_graph()), gpflow.Build.YES)
            equal(p.is_built_coherence(), gpflow.Build.YES)

            b = gpflow.Param(10, autobuild=False)
            equal(b.is_built(tf.get_default_graph()), gpflow.Build.NO)
            equal(b.is_built_coherence(), gpflow.Build.NO)

            foo.p = p
            equal(foo.p, p)
            equal(hasattr(foo, 'p'), True)
            equal(foo.is_built(tf.get_default_graph()), gpflow.Build.NO)
            equal(foo.is_built_coherence(), gpflow.Build.NO)

            foo.b = b
            equal(foo.b, b)
            equal(hasattr(foo, 'b'), True)
            equal(foo.is_built(tf.get_default_graph()), gpflow.Build.NO)
            equal(foo.is_built_coherence(), gpflow.Build.NO)

            foo.compile()
            equal(foo.is_built(tf.get_default_graph()), gpflow.Build.YES)
            equal(foo.is_built_coherence(), gpflow.Build.YES)
            equal(p.is_built(tf.get_default_graph()), gpflow.Build.YES)
            equal(p.is_built_coherence(), gpflow.Build.YES)
            equal(b.is_built(tf.get_default_graph()), gpflow.Build.YES)
            equal(b.is_built_coherence(), gpflow.Build.YES)

class TestParameterizedDeep(GPflowTestCase):
    def setUp(self):
        with self.test_context():
            self.m = gpflow.params.Parameterized(name='m')
            self.m.a = gpflow.Param(1.0, trainable=False)
            self.m.foo = gpflow.params.Parameterized()
            self.m.foo.bar = gpflow.params.Parameterized()
            self.m.foo.bar.baz = gpflow.Param(1.0)

    def test_generators(self):
        with self.test_context():
            self.assertEqual(len(list(self.m.parameters)), 2)
            self.assertEqual(len(list(self.m.data_holders)), 0)
            self.assertEqual(len(list(self.m.params)), 2)

    def test_root(self):
        self.assertTrue(self.m.foo.root is self.m)
        self.assertTrue(self.m.foo.bar.root is self.m)
        self.assertTrue(self.m.foo.bar.baz.root is self.m)

    def test_deep_name(self):
        self.assertTrue(self.m.foo.name == 'foo')
        self.assertTrue(self.m.foo.bar.name == 'bar')
        self.assertTrue(self.m.foo.bar.baz.name == 'baz')
        self.assertTrue(self.m.foo.full_name == 'm/foo')
        self.assertTrue(self.m.foo.bar.full_name == 'm/foo/bar')
        self.assertTrue(self.m.foo.bar.baz.full_name == 'm/foo/bar/baz')
        self.assertTrue(self.m.foo.hidden_full_name == 'm/foo')
        self.assertTrue(self.m.foo.bar.hidden_full_name == 'm/foo/bar')
        self.assertTrue(self.m.foo.bar.baz.hidden_full_name == 'm/foo/bar/baz')

    def test_deep_trainable(self):
        with self.test_context():
            self.m.compile()
            self.m.trainable = False
            self.assertEqual(len(list(self.m.trainable_tensors)), 0)
            _check_trainable_flag(self.m, self.assertTrue, self.assertFalse)
            self.m.trainable = True
            self.assertEqual(
                len(list(self.m.parameters)),
                len(list(self.m.trainable_tensors)))
            _check_trainable_flag(self.m, self.assertTrue, self.assertFalse)


class TestParamLikeInvariant(GPflowTestCase):
    def test_self_reference(self):
        m = gpflow.params.Parameterized()
        with self.assertRaises(ValueError):
            m.foo = m
        m.foo = gpflow.params.Parameterized()
        with self.assertRaises(ValueError):
            m.foo.bar = m

    def test_reassign(self):
        m = gpflow.params.Parameterized()
        p = gpflow.params.Parameterized()
        m.foo = p  # assign
        m.foo = p  # reassign

        # TODO(@awav):
        # m = gpflow.params.Parameterized()
        # m.foo = gpflow.params.Parameterized()
        # m.foo.bar = gpflow.params.Parameterized()
        # with self.assertRaises(ValueError):
        #     m.baz = m.foo.bar

        # TODO(@awav):
        #m = gpflow.params.Parameterized()
        #m.foo = gpflow.params.Parameterized()
        #m.foo.bar = gpflow.params.Parameterized()
        #m.boo = gpflow.params.Parameterized()
        #with self.assertRaises(ValueError):
        #    m.boo.far = m.foo.bar

    # TODO(@awav):
    # def testAddingToAnother(self):
    #     """
    #     Adding the same Paramterized object to another tree is fine.
    #     """
    #     m1 = gpflow.params.Parameterized()
    #     m1.foo = gpflow.params.Parameterized()
    #     m2 = gpflow.params.Parameterized()
    #     with self.assertRaises(GPflowError):
    #         m2.foo = m1.foo


class TestParamList(GPflowTestCase):
    def test_construction(self):
        with self.test_context():
            gpflow.ParamList([])
            gpflow.ParamList([gpflow.Param(1)])
            gpflow.ParamList([1.0, np.array([1, 2]), gpflow.Param(1.0)])
            with self.assertRaises(ValueError):
                gpflow.ParamList([gpflow.Param(1), 'stringsnotallowed'])
            with self.assertRaises(ValueError):
                # tuples not valid in constuctor:
                gpflow.ParamList((gpflow.Param(1),))
            with self.assertRaises(ValueError):
                # param objects not valid in constructor (must be in list)
                gpflow.ParamList(gpflow.Param(1))

            with gpflow.defer_build():
                p = gpflow.ParamList([0.0])
                p[0] = gpflow.Param(1.0)
                with self.assertRaises(ValueError):
                    p[0] = 1.0
                with self.assertRaises(ValueError):
                    p[0] = "test"

            p = gpflow.ParamList([])
            p.append(gpflow.Param(1.0))
            p.append(gpflow.Param(2.0))
            with self.assertRaises(ValueError):
                p.append(2.0)
            with self.assertRaises(ValueError):
                p.append("test")
            self.assertEqual(len(p), 2)

    def test_naming(self):
        with self.test_context():
            p1 = gpflow.Param(1.2)
            p2 = gpflow.Param(np.array([3.4, 5.6], settings.float_type))
            gpflow.ParamList([p1, p2])
            self.assertEqual(p1.name, 'item0')
            self.assertEqual(p2.name, 'item1')

    def test_setitem(self):
        with self.test_context():
            p1 = gpflow.Param(1.2)
            p2 = gpflow.Param(np.array([3.4, 5.6], settings.float_type))
            param_list = gpflow.ParamList([p1, p2], name='param_list', autobuild=False)

            self.assertEqual(p1.read_value(), param_list[0].read_value())
            self.assertTrue(np.all(param_list[1].read_value() == p2.read_value()))

            param_list[0] = gpflow.Param(2.0)
            self.assertEqual(p1.read_value(), 1.2)
            self.assertEqual(p1.root, p1)
            self.assertEqual(param_list[0].read_value(), 2.0)

            arr = np.array([1.1, 2.2], settings.float_type)
            param_list[1] = gpflow.Param(arr)
            self.assertEqual(p2.root, p2)
            self.assertTrue(np.all(param_list[1].read_value() == arr))

            param_list.compile()
            with self.assertRaises(GPflowError):
                param_list[0] = gpflow.Param(12)

    def test_append(self):
        with self.test_context():
            p1 = gpflow.Param(1.2)
            p2 = gpflow.Param(np.array([3.4, 5.6], settings.float_type))
            param_list = gpflow.ParamList([p1])
            param_list.append(p2)
            self.assertTrue(p2 in param_list.params)
            with self.assertRaises(ValueError):
                param_list.append('foo')

    def test_len(self):
        with self.test_context():
            p1 = gpflow.Param(1.2)
            p2 = gpflow.Param(np.array([3.4, 5.6], settings.float_type))
            l = gpflow.ParamList([p1])
            l.append(p2)
            self.assertTrue(len(l) == 2)

    def test_with_parameterized(self):
        with self.test_context():
            pzd = gpflow.params.Parameterized()
            p = gpflow.Param(1.2)
            pzd.p = p
            param_list = gpflow.ParamList([pzd])
            param_list[0].p = 5.
            self.assertEqual(param_list[0].p.read_value(), 5)

    def test_in_model(self):
        class Foo(gpflow.models.Model):
            def __init__(self):
                gpflow.models.Model.__init__(self)
                self.param_list = gpflow.ParamList([gpflow.Param(1.), gpflow.Param(12.)])

            @gpflow.params_as_tensors
            def _build_likelihood(self):
                return -tf.add_n([tf.square(x) for x in self.param_list])

        with self.test_context():
            m = Foo()
            m.compile()
            optimizer = gpflow.train.ScipyOptimizer()
            optimizer.minimize(m, maxiter=10)
            atol = 1e-6 if settings.float_type is np.float32 else 1e-8
            params = [param.read_value() for param in m.parameters]
            self.assertTrue(np.allclose(params, 0., atol=atol))


class TestFixWithPrior(GPflowTestCase):
    """
    This tests that models with a fixed parameter which has a prior continue to work
    """

    def test_non_trainable_with_prior(self):
        with self.test_context():
            m = Foo(autobuild=False)
            m.p = gpflow.Param(1.0, gpflow.transforms.positive, autobuild=False)
            m.pp = gpflow.Param(1.0, gpflow.transforms.positive, autobuild=False)
            m.p.prior = gpflow.priors.Gamma(1, 1)
            m.pp.prior = gpflow.priors.Gamma(1, 1)
            m.p.trainable = False
            m.compile()
            optimizer = gpflow.train.ScipyOptimizer()
            optimizer.minimize(m, maxiter=10)

#class TestRandomizeDefault(GPflowTestCase):
#    """
#    This tests that distributions can sample random values without priors
#    """
#
#    def test(self):
#        with self.test_context():
#            np.random.seed(1)
#            m = gpflow.models.Model()
#            m.p = gpflow.Param(1.0)
#            m.pp = gpflow.Param(1.0, gpflow.transforms.Log1pe())
#            m.pf = gpflow.Param(1.0)
#            m.pf.trainable = False
#
#            m.pmd = gpflow.Param(np.ones((5, 2)))
#            ltr = gpflow.transforms.LowerTriangular(1,2).forward(np.ones(2 * 10))
#            m.pmd2 = gpflow.Param(
#                ltr, transform=gpflow.transforms.LowerTriangular(1,2))
#
#            #should work as (pseudo) random vals a.s. are not 1.0
#            m.p.randomize()
#            self.assertFalse(m.p.value == 1.0)
#            m.pp.randomize()
#            self.assertFalse(m.pp.value == 1.0 or m.pp.value <= 0.0)
#
#            #check if fixing works
#            m.pf.randomize()
#            self.assertTrue(m.pf.value == 1.0)
#            m.pf.randomize(skipfixed=False)
#            self.assertFalse(m.pf.value == 1.0)
#
#            #check multidimensional
#            pmd_shape = m.pmd.shape
#            m.pmd.randomize()
#            self.assertFalse(np.any(m.pmd.value == 1.0))
#            self.assertEquals(m.pmd.shape, pmd_shape)
#
#            #check non size-preserving transform
#            pmd2_shape = m.pmd2.shape
#            m.pmd2.randomize()
#            self.assertFalse(np.any(m.pmd2.value == 1.0))
#            self.assertEquals(m.pmd2.shape, pmd2_shape)
#
#class TestRandomizePrior(GPflowTestCase):
#    """
#    This tests that distributions can sample random values from priors
#    """
#
#    def test(self):
#        with self.test_context():
#            np.random.seed(1)
#            from inspect import getargspec
#
#            m = gpflow.models.Model()
#            m.p = gpflow.Param(1.0)
#            m.pmd = gpflow.Param(
#                np.eye(5), transform=gpflow.transforms.DiagMatrix())
#
#            priors = [obj for obj in gpflow.priors.__dict__.values() if
#                      isinstance(obj, type) and
#                      issubclass(obj, gpflow.priors._prior) and
#                      obj is not gpflow.priors._prior]
#
#            with self.assertRaises(NotImplementedError):
#                m.p = 1.0
#                m.p.prior = gpflow.priors._prior()
#                m.p.randomize()
#
#            for prior in priors:
#                signature = getargspec(prior.__init__)
#                params = {}
#                if signature.defaults is not None:
#                    param_names = signature.args[:-len(signature.defaults)]
#                else:
#                    param_names = signature.args
#                for param in param_names:
#                    if param not in params.keys() and param is not 'self':
#                        params[param] = 1.
#
#                m.p = 1.0
#                m.p.prior = prior(**params)
#                m.pmd.prior = prior(**params)
#                m.p.randomize()
#                m.pmd.randomize()
#                self.assertFalse(m.p.value == 1.0)
#                self.assertFalse(np.any(m.pmd.value == np.ones(5)))
#                self.assertTrue(m.pmd.value.shape == (5,5))
#
#
#class TestRandomizeFeedPriors(GPflowTestCase):
#    """
#    Test if standard randomize behavior can be overriden using
#    distributions keyword.
#    """
#
#    def test(self):
#        with self.test_context():
#            np.random.seed(1)
#            m = gpflow.models.Model()
#            m.p = gpflow.Param(1.0)
#            with self.assertRaises(NotImplementedError):
#                m.p.randomize(distributions={m.p: gpflow.priors._prior()})
#            m.p.randomize(distributions={m.p: gpflow.priors.Gaussian(0, 1)})
#            self.assertFalse(m.p.value == 1.0)
#
#
#class TestRandomizeHierarchical(GPflowTestCase):
#    """
#    This tests that models can randomize all contained parameters
#    """
#
#    def test(self):
#        with self.test_context():
#            np.random.seed(1)
#            m = gpflow.models.Model()
#            m.p = gpflow.Param(1.0)
#            m.p2 = gpflow.Param(1.0)
#            m.m = gpflow.models.Model()
#            m.m.p = gpflow.Param(1.0)
#            m.m.p2 = gpflow.Param(1.0)
#
#            m.p2.prior = gpflow.priors.Gaussian(0, 1)
#            m.m.p2.prior = gpflow.priors.Gaussian(0, 1)
#            m.randomize()
#
#            self.assertFalse(m.p.value == 1.0)
#            self.assertFalse(m.p2.value == 1.0)
#            self.assertFalse(m.m.p.value == 1.0)
#            self.assertFalse(m.m.p2.value == 1.0)


class TestScopes(GPflowTestCase):
    def setUp(self):
        with self.test_context() as session:
            self.graph = session.graph
            rng = np.random.RandomState(0)
            X = rng.randn(10, 1)
            Y = rng.randn(10, 1)
            k = gpflow.kernels.RBF(1)
            self.m = gpflow.models.GPR(X, Y, k)
            self.m.compile()

    def test_likelihood_name(self):
        likelihood = self.m.likelihood_tensor
        expected_name = self.m.hidden_name + '/likelihood'
        self.assertTrue(likelihood.name.startswith(expected_name))

    def test_kern_name(self):
        with self.test_context(self.graph):
            @gpflow.name_scope('test_kernel')
            @gpflow.params_as_tensors
            def run_kernel(m):
                return m.kern.K(m.X)
            K = run_kernel(self.m)
            self.assertTrue(K.name.startswith('test_kernel/'))

def _check_trainable_flag(m, assert_true, assert_false):
    for param in m.parameters:
        assert_bool = assert_false
        if param.trainable:
            assert_bool = assert_true
        assert_bool(gpflow.misc.is_tensor_trainable(param.parameter_tensor))

if __name__ == '__main__':
    tf.test.main()<|MERGE_RESOLUTION|>--- conflicted
+++ resolved
@@ -259,16 +259,6 @@
                      'fixed_shape value\nParameter  Parameter  None    (none)'
                      '       True    ()         True   1.0')
             p = gpflow.Param(1.)
-<<<<<<< HEAD
-            p_properties, p_value = str(p).splitlines()
-            p_properties = p_properties[1:-1].split(' ')
-            p_properties_dst = ('Parameter name:\x1b[1mParameter\x1b[0m '
-                                '[trainable] prior:None transform:(none) '
-                                'shape:()').split(' ')
-
-            self.assertEqual(p_value,'value: 1.0')
-            self.assertEqual(sorted(p_properties), sorted(p_properties_dst))
-=======
             self.assertEqual(p_str.format('Parameter'), str(p))
 
             d_str = ('                 class shape  fixed_shape value'
@@ -283,7 +273,6 @@
             params.p = p
             params.d = d
             self.assertEqual(params_str, str(params))
->>>>>>> 140a53c5
 
     def test_generators(self):
         with self.test_context():
