# Copyright 2019 the GPflow authors.
#
# Licensed under the Apache License, Version 2.0 (the "License");
# you may not use this file except in compliance with the License.
# You may obtain a copy of the License at
#
# http://www.apache.org/licenses/LICENSE-2.0
#
# Unless required by applicable law or agreed to in writing, software
# distributed under the License is distributed on an "AS IS" BASIS,
# WITHOUT WARRANTIES OR CONDITIONS OF ANY KIND, either express or implied.
# See the License for the specific language governing permissions and
# limitations under the License.

from typing import Callable

import matplotlib.pyplot as plt
import numpy as np
import pytest
from matplotlib.axes import Axes

import gpflow
from gpflow import default_float
from gpflow.base import AnyNDArray, RegressionData
from gpflow.config import default_float
from gpflow.functions import Linear
from gpflow.kernels import Kernel
from gpflow.likelihoods import Gaussian
<<<<<<< HEAD
from gpflow.models import CGLB, GPR, GPRFITC, SGPR, SVGP, VGP, GPModel
=======
from gpflow.models import CGLB, GPR, GPRFITC, SGPR, SVGP, VGP, GPModel, training_loss_closure
>>>>>>> 995dc828
from gpflow.models.util import InducingPointsLike


class Datum:
    rng = np.random.default_rng(20220630)
    n = 100
    X: AnyNDArray = rng.random((n, 1), dtype=default_float())
    noise_slope = -0.7
    noise_offset = 0.7
    noise = (noise_slope * X + noise_offset) * rng.standard_normal((n, 1), dtype=default_float())
    Y = np.sin(5 * X) + noise
    data = X, Y


def create_kernel() -> Kernel:
    return gpflow.kernels.RBF(lengthscales=0.2)


def create_inducing() -> InducingPointsLike:
    Z = np.linspace(0.0, 1.0, 10)[:, None]
    iv = gpflow.inducing_variables.InducingPoints(Z)
    gpflow.set_trainable(iv.Z, False)
    return iv


def create_linear_noise() -> Gaussian:
    return Gaussian(scale=Linear())


def gpr(data: RegressionData) -> GPModel:
    return GPR(
        data,
        kernel=create_kernel(),
        likelihood=create_linear_noise(),
    )


def vgp(data: RegressionData) -> GPModel:
    return VGP(
        data,
        kernel=create_kernel(),
        likelihood=create_linear_noise(),
    )


def sgpr(data: RegressionData) -> GPModel:
    return SGPR(
        data,
        kernel=create_kernel(),
        inducing_variable=create_inducing(),
        likelihood=create_linear_noise(),
    )


def gprfitc(data: RegressionData) -> GPModel:
    return GPRFITC(
        data,
        kernel=create_kernel(),
        inducing_variable=create_inducing(),
        likelihood=create_linear_noise(),
    )


def cglb(data: RegressionData) -> GPModel:
    return CGLB(
        data,
        kernel=create_kernel(),
        inducing_variable=create_inducing(),
        likelihood=create_linear_noise(),
    )


def svgp(data: RegressionData) -> GPModel:
    return SVGP(
        kernel=create_kernel(),
        likelihood=create_linear_noise(),
        inducing_variable=create_inducing(),
    )


CREATE_MODELS = (
    gpr,
    vgp,
    sgpr,
    gprfitc,
    # cglb,
    svgp,
)


@pytest.mark.parametrize("create_model", CREATE_MODELS)
def test_infer_noise(create_model: Callable[[RegressionData], GPModel]) -> None:
    do_compile = False
    do_optimise = True
    model = create_model(Datum.data)
    loss_fn = gpflow.models.training_loss_closure(model, Datum.data, compile=do_compile)
    if do_optimise:
        gpflow.optimizers.Scipy().minimize(
            loss_fn,
            variables=model.trainable_variables,
            compile=do_compile,
        )
    noise_scale = model.likelihood.scale
    gpflow.utilities.print_summary(noise_scale)

    n_rows = 2
    n_columns = 1
    plot_width = n_columns * 6.0
    plot_height = n_rows * 4.0
    _fig, (f_ax, y_ax) = plt.subplots(
        nrows=n_rows, ncols=n_columns, figsize=(plot_width, plot_height)
    )

    plot_x: AnyNDArray = np.linspace(-0.1, 1.1, num=200, dtype=default_float())[:, None]

    def plot_dist(ax: Axes, title: str, plot_mean: AnyNDArray, plot_cov: AnyNDArray) -> None:
        # pylint: disable=cell-var-from-loop
        plot_mean = plot_mean[:, 0]
        plot_cov = plot_cov[:, 0]
        plot_std = np.sqrt(plot_cov)
        plot_lower = plot_mean - plot_std
        plot_upper = plot_mean + plot_std
        (mean_line,) = ax.plot(plot_x, plot_mean)
        color = mean_line.get_color()
        ax.fill_between(plot_x[:, 0], plot_lower, plot_upper, color=color, alpha=0.3)
        ax.scatter(Datum.X, Datum.Y, color=color)
        ax.set_title(title)
        ax.set_ylim(-2.0, 2.0)

    plot_dist(f_ax, "f", *model.predict_f(plot_x, full_cov=False))
    plot_dist(y_ax, "y", *model.predict_y(plot_x, full_cov=False))

    plt.tight_layout()
    plt.savefig(f"/home/jesper/src/GPflow/{create_model.__name__}.png")
    plt.close()

    np.testing.assert_allclose(Datum.noise_slope, noise_scale.A, atol=0.1)
    np.testing.assert_allclose(Datum.noise_offset, noise_scale.b, atol=0.1)<|MERGE_RESOLUTION|>--- conflicted
+++ resolved
@@ -26,11 +26,7 @@
 from gpflow.functions import Linear
 from gpflow.kernels import Kernel
 from gpflow.likelihoods import Gaussian
-<<<<<<< HEAD
-from gpflow.models import CGLB, GPR, GPRFITC, SGPR, SVGP, VGP, GPModel
-=======
 from gpflow.models import CGLB, GPR, GPRFITC, SGPR, SVGP, VGP, GPModel, training_loss_closure
->>>>>>> 995dc828
 from gpflow.models.util import InducingPointsLike
 
 
