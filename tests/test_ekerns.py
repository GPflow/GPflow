# Copyright 2017 the GPflow authors.
#
# Licensed under the Apache License, Version 2.0 (the "License");
# you may not use this file except in compliance with the License.
# You may obtain a copy of the License at
#
# http://www.apache.org/licenses/LICENSE-2.0
#
# Unless required by applicable law or agreed to in writing, software
# distributed under the License is distributed on an "AS IS" BASIS,
# WITHOUT WARRANTIES OR CONDITIONS OF ANY KIND, either express or implied.
# See the License for the specific language governing permissions and
# limitations under the License.from __future__ import print_function

import numpy as np
import tensorflow as tf
import gpflow

from gpflow.test_util import GPflowTestCase
from gpflow.test_util import session_context
from gpflow import kernels
from gpflow import ekernels

from numpy.testing import assert_allclose

import pytest


def _assert_pdeq(obj, a, b, k=None, i=-1, l=-1):
    obj.assertTrue(np.all(a.shape == b.shape))
    pdmax = np.max(np.abs(a / b - 1) * 100)
    # print("%s, %f" % (str(type(k)), pdmax))
    msg = "Percentage difference above threshold: {0}\nOn kernel: {1} ({2} / {3})"
    obj.assertTrue(pdmax < obj._threshold, msg=msg.format(pdmax, str(type(k)), i + 1, l))


def index_block(y, x, D):
    return np.s_[y * D:(y + 1) * D, x * D:(x + 1) * D]


class TriDiagonalBlockRep(object):
    """
    Transforms an unconstrained representation of a PSD block tri diagonal matrix to its PSD block representation.
    """

    def __init__(self):
        gpflow.transforms.Transform.__init__(self)

    def forward(self, x):
        """
        Transforms from the free state to the matrix of blocks.
        :param x: Unconstrained state (Nx2DxD), where D is the block size.
        :return: Return PSD blocks (2xNxDxD)
        """
        N, D = x.shape[0], x.shape[2]
        diagblocks = np.einsum('nij,nik->njk', x, x)
        ob = np.einsum('nij,nik->njk', x[:-1, :, :], x[1:, :, :])
        # ob = np.einsum('nij,njk->nik', x[:-1, :, :].transpose([0, 2, 1]), x[1:, :, :])
        offblocks = np.vstack((ob, np.zeros((1, D, D))))
        return np.array([diagblocks, offblocks])

    def forward_tensor(self, x):
        N, D = tf.shape(x)[0], tf.shape(x)[2]
        xm = tf.slice(x, [0, 0, 0], tf.stack([N - 1, -1, -1]))
        xp = x[1:, :, :]
        diagblocks = tf.matmul(x, x, transpose_a=True)
        offblocks = tf.concat_v2([tf.matmul(xm, xp, transpose_a=True), tf.zeros((1, D, D), 0, dtype=tf.float64)])
        return tf.stack([diagblocks, offblocks])

    def __str__(self):
        return "BlockTriDiagonal"


class TestKernExpDelta(GPflowTestCase):
    """
    Check whether the normal kernel matrix is recovered if a delta distribution is used. First initial test which should
    indicate whether things work or not.
    """

    @gpflow.defer_build()
    def setUp(self):
        self.test_graph = tf.Graph()
        with self.test_context():
            self.D = 2
            self.rng = np.random.RandomState(0)
            self.Xmu = self.rng.rand(10, self.D)
            self.Z = self.rng.rand(4, self.D)
            self.Xcov = np.zeros((self.Xmu.shape[0], self.D, self.D))
            self.Xcovc = np.zeros((self.Xmu.shape[0], self.D, self.D))
            k1 = ekernels.RBF(self.D, ARD=True)
            k1.lengthscales = self.rng.rand(2) + [0.5, 1.5]
            k1.variance = 0.3 + self.rng.rand()
            k2 = ekernels.RBF(self.D)
            k2.lengthscales = self.rng.rand(1) + [0.5]
            k2.variance = 0.3 + self.rng.rand()
            klin = ekernels.Linear(self.D, variance=0.3+self.rng.rand())
            self.kernels = [k1, klin, k2]

    def tearDown(self):
        GPflowTestCase.tearDown(self)
        for kernel in self.kernels:
            kernel.clear()

    def test_eKzxKxz(self):
        for k in self.kernels:
            with self.test_context():
                k.compile()
                psi2 = k.compute_eKzxKxz(self.Z, self.Xmu, self.Xcov)
                kernmat = k.compute_K(self.Z, self.Xmu)  # MxN
                kernouter = np.einsum('in,jn->nij', kernmat, kernmat)
                self.assertTrue(np.allclose(kernouter, psi2))

    def test_eKdiag(self):
        for k in self.kernels:
            with self.test_context():
                k.compile()
                kdiag = k.compute_eKdiag(self.Xmu, self.Xcov)
                orig = k.compute_Kdiag(self.Xmu)
                self.assertTrue(np.allclose(orig, kdiag))

    def test_exKxz_pairwise(self):
        covall = np.array([self.Xcov, self.Xcovc])
        for k in self.kernels:
            with self.test_context():
                if isinstance(k, ekernels.Linear):
                    continue
                k.compile()
                exKxz = k.compute_exKxz_pairwise(self.Z, self.Xmu, covall)
                Kxz = k.compute_K(self.Xmu[:-1, :], self.Z)  # NxM
                xKxz = np.einsum('nm,nd->nmd', Kxz, self.Xmu[1:, :])
                self.assertTrue(np.allclose(xKxz, exKxz))

#    def test_exKxz(self):
#        for k in self.kernels:
#            with self.test_session():
#                if isinstance(k, ekernels.Linear):
#                    continue
#                k.compile()
#                exKxz = k.compute_exKxz(self.Z, self.Xmu, self.Xcov)
#                Kxz = k.compute_K(self.Xmu, self.Z)  # NxM
#                xKxz = np.einsum('nm,nd->nmd', Kxz, self.Xmu)
#                self.assertTrue(np.allclose(xKxz, exKxz))

    def test_Kxz(self):
        for k in self.kernels:
            with self.test_context():
                k.compile()
                psi1 = k.compute_eKxz(self.Z, self.Xmu, self.Xcov)
                kernmat = k.compute_K(self.Z, self.Xmu)  # MxN
                self.assertTrue(np.allclose(kernmat, psi1.T))


class TestKernExpActiveDims(GPflowTestCase):
    _threshold = 0.5

    @gpflow.defer_build()
    def setUp(self):
        self.test_graph = tf.Graph()
        with self.test_context():
            self.N = 4
            self.D = 2
            self.rng = np.random.RandomState(0)
            self.Xmu = self.rng.rand(self.N, self.D)
            self.Z = self.rng.rand(3, self.D)
            unconstrained = self.rng.randn(self.N, 2 * self.D, self.D)
            t = TriDiagonalBlockRep()
            self.Xcov = t.forward(unconstrained)

            variance = 0.3 + self.rng.rand()

            k1 = ekernels.RBF(1, variance, active_dims=[0])
            k2 = ekernels.RBF(1, variance, active_dims=[1])
            klin = ekernels.Linear(1, variance, active_dims=[1])
            self.ekernels = [k1, k2, klin]  # Kernels doing the expectation in closed form, doing the slicing

            k1 = ekernels.RBF(1, variance)
            k2 = ekernels.RBF(1, variance)
            klin = ekernels.Linear(1, variance)
            self.pekernels = [k1, k2, klin]  # kernels doing the expectations in closed form, without slicing

            k1 = kernels.RBF(1, variance, active_dims=[0])
            klin = kernels.Linear(1, variance, active_dims=[1])
            self.kernels = [k1, klin]

            k1 = kernels.RBF(1, variance)
            klin = kernels.Linear(1, variance)
            self.pkernels = [k1, klin]

    def tearDown(self):
        GPflowTestCase.tearDown(self)
        for kernel in self.kernels + self.ekernels + self.pekernels + self.pkernels:
            kernel.clear()

    def test_quad_active_dims(self):
        with self.test_context():
            for k, pk in zip(self.kernels + self.ekernels, self.pkernels + self.pekernels):
                k.compile()
                pk.compile()
                a = k.compute_eKdiag(self.Xmu, self.Xcov[0, :, :, :])
                sliced = np.take(
                    np.take(self.Xcov, k.active_dims, axis=-1),
                    k.active_dims,
                    axis=-2)
                b = pk.compute_eKdiag(self.Xmu[:, k.active_dims], sliced[0, :, :, :])
                _assert_pdeq(self, a, b, k)

                a = k.compute_eKxz(self.Z, self.Xmu, self.Xcov[0, :, :, :])
                sliced = np.take(
                    np.take(self.Xcov, k.active_dims, axis=-1),
                    k.active_dims,
                    axis=-2)
                b = pk.compute_eKxz(
                    self.Z[:, k.active_dims],
                    self.Xmu[:, k.active_dims],
                    sliced[0, :, :, :])
                _assert_pdeq(self, a, b, k)

                a = k.compute_eKzxKxz(self.Z, self.Xmu, self.Xcov[0, :, :, :])
                sliced = np.take(
                    np.take(self.Xcov, k.active_dims, axis=-1),
                    k.active_dims,
                    axis=-2)
                b = pk.compute_eKzxKxz(self.Z[:, k.active_dims], self.Xmu[:, k.active_dims], sliced[0, :, :, :])
                _assert_pdeq(self, a, b, k)


class TestExpxKxzActiveDims(GPflowTestCase):
    _threshold = 0.5

    @gpflow.defer_build()
    def setUp(self):
        self.test_graph = tf.Graph()
        with self.test_context():
            self.rng = np.random.RandomState(0)

            self.N = 4
            self.D = 2
            self.Xmu = self.rng.rand(self.N, self.D)
            self.Z = self.rng.rand(3, self.D)
            unconstrained = self.rng.randn(self.N, 2 * self.D, self.D)
            t = TriDiagonalBlockRep()
            self.Xcov_pairwise = t.forward(unconstrained)
            self.Xcov = self.Xcov_pairwise[0]  # no cross-covariances

            variance = 0.3 + self.rng.rand()

            k1 = ekernels.RBF(1, variance, active_dims=[0])
            k2 = ekernels.RBF(1, variance, active_dims=[1])
            klin = ekernels.Linear(1, variance, active_dims=[1])
            self.ekernels = [k1, k2, klin]

            k1 = ekernels.RBF(2, variance)
            k2 = ekernels.RBF(2, variance)
            klin = ekernels.Linear(2, variance)
            self.pekernels = [k1, k2, klin]

            k1 = kernels.RBF(1, variance, active_dims=[0])
            klin = kernels.Linear(1, variance, active_dims=[1])
            self.kernels = [k1, klin]

            k1 = kernels.RBF(2, variance)
            klin = kernels.Linear(2, variance)
            self.pkernels = [k1, klin]

    def tearDown(self):
        super().tearDown()
        for kernel in self.kernels + self.ekernels + self.pekernels + self.pkernels:
            kernel.clear()

    def test_quad_active_dims_pairwise(self):
        for k, pk in zip(self.kernels, self.pkernels):
            with self.test_context():
                # TODO(@markvdw):
                # exKxz is interacts slightly oddly with `active_dims`.
                # It can't be implemented by simply dropping the dependence on certain inputs.
                # As we still need to output the outer product between x_{t-1} and K_{x_t, Z}.
                # So we can't do a comparison to a kernel that just takes a smaller X as an input.
                # It may be possible to do this though for a carefully crafted `Xcov`.
                # However, I'll leave that as a todo for now.

                k.input_size = self.Xmu.shape[1]
                pk.input_size = self.Xmu.shape[1]
                k.compile()
                pk.compile()
                a = k.compute_exKxz_pairwise(self.Z, self.Xmu, self.Xcov_pairwise)
                b = pk.compute_exKxz_pairwise(self.Z, self.Xmu, self.Xcov_pairwise)
                self.assertFalse(np.all(a == b))
                exp_shape = np.array([self.N - 1, self.Z.shape[0], self.D])
                msg = "Shapes incorrect:\n%s vs %s" % (str(a.shape), str(exp_shape))
                self.assertTrue(np.all(a.shape == exp_shape), msg=msg)
                k.clear()
                pk.clear()

        for k, pk in zip(self.ekernels, self.pekernels):
            with self.test_context():
                k.compile()
                pk.compile()
                with self.assertRaises(tf.errors.InvalidArgumentError):
                    k.compute_exKxz_pairwise(self.Z, self.Xmu, self.Xcov_pairwise)
                    pk.compute_exKxz_pairwise(self.Z, self.Xmu, self.Xcov_pairwise)

    def test_quad_active_dims(self):
        for k, pk in zip(self.kernels, self.pkernels):
            with self.test_context():
                # TODO(@markvdw):
                # exKxz is interacts slightly oddly with `active_dims`.
                # It can't be implemented by simply dropping the dependence on certain inputs.
                # As we still need to output the outer product between x_{t-1} and K_{x_t, Z}.
                # So we can't do a comparison to a kernel that just takes a smaller X as an input.
                # It may be possible to do this though for a carefully crafted `Xcov`.
                # However, I'll leave that as a todo for now.

                k.input_size = self.Xmu.shape[1]
                pk.input_size = self.Xmu.shape[1]
                k.compile()
                pk.compile()
                a = k.compute_exKxz(self.Z, self.Xmu, self.Xcov)
                b = pk.compute_exKxz(self.Z, self.Xmu, self.Xcov)
                self.assertFalse(np.all(a == b))
                exp_shape = np.array([self.N, self.Z.shape[0], self.D])
                msg = "Shapes incorrect:\n%s vs %s" % (str(a.shape), str(exp_shape))
                self.assertTrue(np.all(a.shape == exp_shape), msg=msg)
                k.clear()
                pk.clear()

        for k, pk in zip(self.ekernels, self.pekernels):
            with self.test_context():
                k.compile()
                pk.compile()
                with self.assertRaises(tf.errors.InvalidArgumentError):
                    k.compute_exKxz(self.Z, self.Xmu, self.Xcov)
                    pk.compute_exKxz(self.Z, self.Xmu, self.Xcov)


<<<<<<< HEAD
class TestKernExpQuadrature(GPflowTestCase):
    _threshold = 0.5
    num_gauss_hermite_points = 50  # more may be needed to reach tighter tolerances, try 100.

    @gpflow.defer_build()
    def setUp(self):
        self.test_graph = tf.Graph()
        self.rng = np.random.RandomState(1)  # this seed works with 60 GH points
        self.N = 4
        self.D = 2
        self.Xmu = self.rng.rand(self.N, self.D)
        self.Z = self.rng.rand(2, self.D)

        unconstrained = self.rng.randn(self.N, 2 * self.D, self.D)
        t = TriDiagonalBlockRep()
        self.Xcov = t.forward(unconstrained)

        # Set up "normal" kernels
        ekernel_classes = [ekernels.RBF, ekernels.Linear]
        kernel_classes = [kernels.RBF, kernels.Linear]
        params = [(self.D, 0.3 + self.rng.rand(), self.rng.rand(2) + [0.5, 1.5], None, True),
                  (self.D, 0.3 + self.rng.rand(), None)]
        self.ekernels = [c(*p) for c, p in zip(ekernel_classes, params)]
        self.kernels = [c(*p) for c, p in zip(kernel_classes, params)]

        # Test summed kernels, non-overlapping
        rbfvariance = 0.3 + self.rng.rand()
        rbfard = [self.rng.rand() + 0.5]
        linvariance = 0.3 + self.rng.rand()
        self.kernels.append(
            kernels.Sum([
                kernels.RBF(1, rbfvariance, rbfard, [1], False),
                kernels.Linear(1, linvariance, [0])
            ])
        )
        self.kernels[-1].input_size = self.kernels[-1].input_dim
        for k in self.kernels[-1].kern_list:
            k.input_size = self.kernels[-1].input_size
        self.ekernels.append(
            ekernels.Sum([
                ekernels.RBF(1, rbfvariance, rbfard, [1], False),
                ekernels.Linear(1, linvariance, [0])
            ])
        )
        self.ekernels[-1].input_size = self.ekernels[-1].input_dim
        for k in self.ekernels[-1].kern_list:
            k.input_size = self.ekernels[-1].input_size

        # Test summed kernels, overlapping
        rbfvariance = 0.3 + self.rng.rand()
        rbfard = [self.rng.rand() + 0.5]
        linvariance = 0.3 + self.rng.rand()
        self.kernels.append(
            kernels.Sum([
                kernels.RBF(self.D, rbfvariance, rbfard, active_dims=[0, 1]),
                kernels.Linear(self.D, linvariance, active_dims=[0, 1])
            ])
        )
        self.ekernels.append(
            ekernels.Sum([
                ekernels.RBF(self.D, rbfvariance, rbfard, active_dims=[0, 1]),
                ekernels.Linear(self.D, linvariance, active_dims=[0, 1])
            ])
        )

        self.assertTrue(self.ekernels[-2].on_separate_dimensions)
        self.assertTrue(not self.ekernels[-1].on_separate_dimensions)

    def tearDown(self):
        super().tearDown()
        for kernel in self.kernels + self.ekernels:
            kernel.clear()

    def test_eKdiag(self):
        for i, (k, ek) in enumerate(zip(self.kernels, self.ekernels)):
            with self.test_context():
                k.compile()
                ek.compile()
                a = k.compute_eKdiag(self.Xmu, self.Xcov[0, :, :, :])
                b = ek.compute_eKdiag(self.Xmu, self.Xcov[0, :, :, :])
                _assert_pdeq(self, a, b, k, i, len(self.kernels))

    def test_eKxz(self):
        aa, bb = [], []
        for k, ek in zip(self.kernels, self.ekernels):
            with self.test_context():
                k.num_gauss_hermite_points = self.num_gauss_hermite_points
                k.compile()
                ek.compile()
                a = k.compute_eKxz(self.Z, self.Xmu, self.Xcov[0, :, :, :])
                b = ek.compute_eKxz(self.Z, self.Xmu, self.Xcov[0, :, :, :])
                aa.append(a)
                bb.append(b)
                _ = [_assert_pdeq(self, a, b, k) for a, b, k in zip(aa, bb, self.kernels)]

    def test_eKzxKxz(self):
        for k, ek in zip(self.kernels, self.ekernels):
            with self.test_context():
                k.num_gauss_hermite_points = self.num_gauss_hermite_points
                k.compile()
                ek.compile()
                a = k.compute_eKzxKxz(self.Z, self.Xmu, self.Xcov[0, :, :, :])
                b = ek.compute_eKzxKxz(self.Z, self.Xmu, self.Xcov[0, :, :, :])
                _assert_pdeq(self, a, b, k)

    def test_exKxz_pairwise(self):
        for i, (k, ek) in enumerate(zip(self.kernels, self.ekernels)):
            with self.test_context():
                if isinstance(k, kernels.Sum) and hasattr(k, 'input_size'):
                    # xKxz does not work with slicing yet
                    continue
                k.num_gauss_hermite_points = self.num_gauss_hermite_points
                k.compile()
                ek.compile()
                a = k.compute_exKxz_pairwise(self.Z, self.Xmu, self.Xcov)
                b = ek.compute_exKxz_pairwise(self.Z, self.Xmu, self.Xcov)
                _assert_pdeq(self, a, b, k, i, len(self.kernels))

    def test_exKxz(self):
        for i, (k, ek) in enumerate(zip(self.kernels, self.ekernels)):
            with self.test_context():
                if isinstance(k, kernels.Sum) and hasattr(k, 'input_size'):
                    # xKxz does not work with slicing yet
                    continue
                k.num_gauss_hermite_points = self.num_gauss_hermite_points
                k.compile()
                ek.compile()
                a = k.compute_exKxz(self.Z, self.Xmu, self.Xcov[0])
                b = ek.compute_exKxz(self.Z, self.Xmu, self.Xcov[0])
                _assert_pdeq(self, a, b, k, i, len(self.kernels))

    def test_switch_quadrature(self):
        with self.test_context():
            k = self.kernels[0]
            k.compile()
            k.num_gauss_hermite_points = 0
            with self.assertRaises(RuntimeError):
                k.compute_eKzxKxz(self.Z, self.Xmu, self.Xcov[0, :, :, :])


=======
>>>>>>> d86af284
class TestKernProd(GPflowTestCase):
    """
    TestKernProd
    Need a separate test for this as Product currently only supports diagonal Xcov matrices with non-overlapping kernels.
    """

    @gpflow.defer_build()
    def setUp(self):
        self.test_graph = tf.Graph()
        with self.test_context():
            self._threshold = 0.5
            self.rng = np.random.RandomState(0)
            self.N = 4
            self.D = 2

            # Test summed kernels, non-overlapping
            rbfvariance = 0.3 + self.rng.rand()
            rbfard = [self.rng.rand() + 0.5]
            linvariance = 0.3 + self.rng.rand()

            self.kernel = kernels.Product([
                kernels.RBF(1, rbfvariance, rbfard, [1], False),
                kernels.Linear(1, linvariance, [0])
            ])

            self.ekernel = ekernels.Product([
                ekernels.RBF(1, rbfvariance, rbfard, [1], False),
                ekernels.Linear(1, linvariance, [0])
            ])

            self.Xmu = self.rng.rand(self.N, self.D)
            self.Xcov = self.rng.rand(self.N, self.D)
            self.Z = self.rng.rand(2, self.D)

    def test_eKdiag(self):
        with self.test_context():
            self.kernel.compile()
            self.ekernel.compile()
            a = self.kernel.compute_eKdiag(self.Xmu, self.Xcov)
            b = self.ekernel.compute_eKdiag(self.Xmu, self.Xcov)
            _assert_pdeq(self, a, b)

    def test_eKxz(self):
        with self.test_context():
            self.kernel.compile()
            self.ekernel.compile()
            a = self.kernel.compute_eKxz(self.Z, self.Xmu, self.Xcov)
            b = self.ekernel.compute_eKxz(self.Z, self.Xmu, self.Xcov)
            _assert_pdeq(self, a, b)

    def test_eKzxKxz(self):
        with self.test_context():
            self.kernel.compile()
            self.ekernel.compile()
            a = self.kernel.compute_eKzxKxz(self.Z, self.Xmu, self.Xcov)
            b = self.ekernel.compute_eKzxKxz(self.Z, self.Xmu, self.Xcov)
            _assert_pdeq(self, a, b)


<<<<<<< HEAD
class TestKernExpDiagXcov(GPflowTestCase):
    _threshold = 1e-6

    @gpflow.defer_build()
    def setUp(self):
        self.test_graph = tf.Graph()
        with self.test_context():
            self.rng = np.random.RandomState(0)
            self.N = 4
            self.D = 2
            self.Xmu = self.rng.rand(self.N, self.D)
            self.Z = self.rng.rand(2, self.D)

            self.Xcov_diag = 0.05 + self.rng.rand(self.N, self.D)
            self.Xcov = np.zeros((self.Xcov_diag.shape[0], self.Xcov_diag.shape[1], self.Xcov_diag.shape[1]))
            self.Xcov[(np.s_[:],) + np.diag_indices(self.Xcov_diag.shape[1])] = self.Xcov_diag

            # Set up "normal" kernels
            ekernel_classes = [ekernels.RBF, ekernels.Linear]
            kernel_classes = [kernels.RBF, kernels.Linear]
            params = [(self.D, 0.3 + self.rng.rand(), self.rng.rand(2) + [0.5, 1.5], None, True),
                      (self.D, 0.3 + self.rng.rand(), None)]
            self.ekernels = [c(*p) for c, p in zip(ekernel_classes, params)]
            self.kernels = [c(*p) for c, p in zip(kernel_classes, params)]

            # Test summed kernels, non-overlapping
            rbfvariance = 0.3 + self.rng.rand()
            rbfard = [self.rng.rand() + 0.5]
            linvariance = 0.3 + self.rng.rand()
            self.kernels.append(
                kernels.Sum([
                    kernels.RBF(1, variance=rbfvariance,
                                lengthscales=rbfard,
                                active_dims=[1],
                                ARD=False),
                    kernels.Linear(1, linvariance, [0])
                ])
            )
            self.kernels[-1].input_size = self.kernels[-1].input_dim
            for k in self.kernels[-1].kern_list:
                k.input_size = self.kernels[-1].input_size
            self.ekernels.append(
                ekernels.Sum([
                    ekernels.RBF(1, rbfvariance, rbfard, [1], False),
                    ekernels.Linear(1, linvariance, [0])
                ])
            )
            self.ekernels[-1].input_size = self.ekernels[-1].input_dim
            for k in self.ekernels[-1].kern_list:
                k.input_size = self.ekernels[-1].input_size

            # Test summed kernels, overlapping
            rbfvariance = 0.3 + self.rng.rand()
            rbfard = [self.rng.rand() + 0.5]
            linvariance = 0.3 + self.rng.rand()
            self.kernels.append(
                kernels.Sum([
                    kernels.RBF(self.D, rbfvariance, rbfard),
                    kernels.Linear(self.D, linvariance)
                ])
            )
            self.ekernels.append(
                ekernels.Sum([
                    ekernels.RBF(self.D, rbfvariance, rbfard),
                    ekernels.Linear(self.D, linvariance)
                ])
            )

            self.assertTrue(self.ekernels[-2].on_separate_dimensions)
            self.assertTrue(not self.ekernels[-1].on_separate_dimensions)

    def test_eKdiag(self):
        for i, k in enumerate(self.kernels + self.ekernels):
            with self.test_context():
                k.compile()
                d = k.compute_eKdiag(self.Xmu, self.Xcov)
                e = k.compute_eKdiag(self.Xmu, self.Xcov_diag)
                _assert_pdeq(self, d, e, k, i, len(self.kernels))

    def test_eKxz(self):
        for _, k in enumerate(self.kernels + self.ekernels):
            with self.test_context():
                k.compile()
                a = k.compute_eKxz(self.Z, self.Xmu, self.Xcov)
                b = k.compute_eKxz(self.Z, self.Xmu, self.Xcov_diag)
                _assert_pdeq(self, a, b, k)

    def test_eKzxKxz(self):
        for _, k in enumerate(self.kernels + self.ekernels):
            with self.test_context():
                k.compile()
                a = k.compute_eKzxKxz(self.Z, self.Xmu, self.Xcov)
                b = k.compute_eKzxKxz(self.Z, self.Xmu, self.Xcov_diag)
                _assert_pdeq(self, a, b, k)
=======
class DataExp:
    threshold = 1e-6
    rng = np.random.RandomState(0)
    N = 4
    D = 2
    Xmu = rng.rand(N, D)
    Z = rng.rand(2, D)

    Xcov_diag = 0.05 + rng.rand(N, D)
    Xcov = np.zeros((Xcov_diag.shape[0], Xcov_diag.shape[1], Xcov_diag.shape[1]))
    Xcov[(np.s_[:],) + np.diag_indices(Xcov_diag.shape[1])] = Xcov_diag

    add_args = (0.3 + rng.rand(), [rng.rand() + 0.5], 0.3 + rng.rand())

    linear_args = (D, 0.3 + rng.rand(), None)
    rbf_args = (D, 0.3 + rng.rand(),
                rng.rand(2) + [0.5, 1.5],
                None, True)

    @classmethod
    def create_rbf_kernel(cls, module):
        return module.RBF(*cls.rbf_args)

    @classmethod
    def create_linear_kernel(cls, module):
        return module.Linear(*cls.linear_args)

    @classmethod
    def create_add_kernel1(cls, module):
        variance, ard, linvariance = cls.add_args
        kern = module.Add([
            module.RBF(1, variance, ard, [1], False),
            module.Linear(1, linvariance, [0])
        ])

        kern.input_size = kern.input_dim
        for k in kern.kern_list:
            k.input_size = kern.input_size

        return kern

    @classmethod
    def create_add_kernel2(cls, module):
        variance, ard, linvariance = cls.add_args
        return module.Add([
            module.RBF(cls.D, variance, ard),
            module.Linear(cls.D, linvariance)
        ])


kernel_modules = [kernels, ekernels]
create_exp_diag_kernels = [
    DataExp.create_rbf_kernel,
    DataExp.create_linear_kernel,
    DataExp.create_add_kernel1,
    DataExp.create_add_kernel2,
]

@pytest.mark.parametrize('module', kernel_modules)
@pytest.mark.parametrize('create_kernel', create_exp_diag_kernels)
@session_context()
def test_exp_diag_eKdiag(module, create_kernel):
    k = create_kernel(module)
    a = k.compute_eKdiag(DataExp.Xmu, DataExp.Xcov)
    b = k.compute_eKdiag(DataExp.Xmu, DataExp.Xcov_diag)
    assert_allclose(a, b, rtol=DataExp.threshold)


@pytest.mark.parametrize('module', kernel_modules)
@pytest.mark.parametrize('create_kernel', create_exp_diag_kernels)
@session_context()
def test_exp_diag_eKxz(module, create_kernel):
    k = create_kernel(module)
    a = k.compute_eKxz(DataExp.Z, DataExp.Xmu, DataExp.Xcov)
    b = k.compute_eKxz(DataExp.Z, DataExp.Xmu, DataExp.Xcov_diag)
    assert_allclose(a, b, rtol=DataExp.threshold)


@pytest.mark.parametrize('module', kernel_modules)
@pytest.mark.parametrize('create_kernel', create_exp_diag_kernels)
@session_context()
def test_exp_diag_eKzxKxz(module, create_kernel):
    k = create_kernel(module)
    a = k.compute_eKzxKxz(DataExp.Z, DataExp.Xmu, DataExp.Xcov)
    b = k.compute_eKzxKxz(DataExp.Z, DataExp.Xmu, DataExp.Xcov_diag)
    assert_allclose(a, b, rtol=DataExp.threshold)



class DataExpQuadrature(DataExp):
    threshold = 1e-3
    num_gauss_hermite_points = 50  # more may be needed to reach tighter tolerances, try 100.
    unconstrained = DataExp.rng.randn(DataExp.N, 2 * DataExp.D, DataExp.D)
    Xcov = TriDiagonalBlockRep().forward(unconstrained)


create_exp_quadrature_kernels = [
    DataExpQuadrature.create_rbf_kernel,
    DataExpQuadrature.create_linear_kernel,
    DataExpQuadrature.create_add_kernel1,
    DataExpQuadrature.create_add_kernel2,
]


@pytest.mark.parametrize('create_kernel', create_exp_quadrature_kernels)
def test_exp_quadrature_diag(create_kernel):
    Xmu = DataExpQuadrature.Xmu
    Xcov = DataExpQuadrature.Xcov[0, :, :, :]
    with session_context():
        k = create_kernel(kernels)
        a = k.compute_eKdiag(Xmu, Xcov)
    with session_context():
        ek = create_kernel(ekernels)
        b = ek.compute_eKdiag(Xmu, Xcov)
    assert_allclose(a, b, rtol=DataExpQuadrature.threshold)


@pytest.mark.parametrize('create_kernel', create_exp_quadrature_kernels)
@session_context()
def test_exp_quadrature_eKxz(create_kernel):
    Z = DataExpQuadrature.Z
    Xmu = DataExpQuadrature.Xmu
    Xcov = DataExpQuadrature.Xcov[0, :, :, :]
    with session_context():
        k = create_kernel(kernels)
        k.num_gauss_hermite_points = DataExpQuadrature.num_gauss_hermite_points
        a = k.compute_eKxz(Z, Xmu, Xcov)
    with session_context():
        ek = create_kernel(ekernels)
        b = ek.compute_eKxz(Z, Xmu, Xcov)
    assert_allclose(a, b, rtol=DataExpQuadrature.threshold)


@pytest.mark.parametrize('create_kernel', create_exp_quadrature_kernels)
def test_exp_quadrature_eKzxKxz(create_kernel):
    Z = DataExpQuadrature.Z
    Xmu = DataExpQuadrature.Xmu
    Xcov = DataExpQuadrature.Xcov[0, :, :, :]
    with session_context():
        k = create_kernel(kernels)
        k.num_gauss_hermite_points = DataExpQuadrature.num_gauss_hermite_points
        a = k.compute_eKzxKxz(Z, Xmu, Xcov)
    with session_context():
        ek = create_kernel(ekernels)
        b = ek.compute_eKzxKxz(Z, Xmu, Xcov)
    assert_allclose(a, b, rtol=DataExpQuadrature.threshold)


# xKxz does not work with slicing yet
@pytest.mark.parametrize('create_kernel', create_exp_quadrature_kernels[:2])
def test_exp_quadrature_exKxz_pairwise(create_kernel):
    Z = DataExpQuadrature.Z
    Xmu = DataExpQuadrature.Xmu
    Xcov = DataExpQuadrature.Xcov
    with session_context():
        k = create_kernel(kernels)
        k.num_gauss_hermite_points = DataExpQuadrature.num_gauss_hermite_points
        a = k.compute_exKxz_pairwise(Z, Xmu, Xcov)
    with session_context():
        ek = create_kernel(ekernels)
        b = ek.compute_exKxz_pairwise(Z, Xmu, Xcov)
    assert_allclose(a, b, rtol=DataExpQuadrature.threshold)


# xKxz does not work with slicing yet
@pytest.mark.parametrize('create_kernel', create_exp_quadrature_kernels[:2])
def test_exp_quadrature_exKxz(create_kernel):
    Z = DataExpQuadrature.Z
    Xmu = DataExpQuadrature.Xmu
    Xcov = DataExpQuadrature.Xcov[0]
    with session_context():
        k = create_kernel(kernels)
        k.num_gauss_hermite_points = DataExpQuadrature.num_gauss_hermite_points
        a = k.compute_exKxz(Z, Xmu, Xcov)
    with session_context():
        ek = create_kernel(ekernels)
        b = ek.compute_exKxz(Z, Xmu, Xcov)
    assert_allclose(a, b, rtol=DataExpQuadrature.threshold)


@pytest.mark.parametrize('create_kernel', [create_exp_quadrature_kernels[0]])
@session_context()
def test_exp_quadrature_switch(create_kernel):
    k = create_kernel(kernels)
    k.num_gauss_hermite_points = 0
    Z = DataExpQuadrature.Z
    Xmu = DataExpQuadrature.Xmu
    Xcov = DataExpQuadrature.Xcov[0, :, :, :]
    with pytest.raises(RuntimeError):
        k.compute_eKzxKxz(Z, Xmu, Xcov)
>>>>>>> d86af284


class TestAddCrossCalcs(GPflowTestCase):
    _threshold = 0.5

    @gpflow.defer_build()
    def setUp(self):
        self.test_graph = tf.Graph()
        self.rng = np.random.RandomState(0)
        self.N = 4
        self.D = 2

        self.rbf = ekernels.RBF(self.D, ARD=True)
        self.rbf.lengthscales = self.rng.rand(2) + [0.5, 1.5]
        self.rbf.variance = 0.3 + self.rng.rand()
        self.lin = ekernels.Linear(self.D)
        self.lin.variance = 0.3 + self.rng.rand()
        self.add = ekernels.Sum([self.rbf, self.lin])

        self.Xmu = self.rng.rand(self.N, self.D)
        self.Z = self.rng.rand(2, self.D)
        unconstrained = self.rng.randn(self.N, 2 * self.D, self.D)
        t = TriDiagonalBlockRep()
        self.Xcov = t.forward(unconstrained)[0, :, :, :]

    def tearDown(self):
        GPflowTestCase.tearDown(self)
        self.add.clear()

    def test_cross_quad(self):
        with self.test_context() as session:
            self.add.num_gauss_hermite_points = 50
            self.add.compile()
            tfZ = tf.placeholder(tf.float64)
            tfXmu = tf.placeholder(tf.float64)
            tfXcov = tf.placeholder(tf.float64)
            tfa = self.add.Linear_RBF_eKxzKzx(self.add.kern_list[0], self.add.kern_list[1], tfZ, tfXmu, tfXcov)
            tfb = self.add.quad_eKzx1Kxz2(self.add.kern_list[0], self.add.kern_list[1], tfZ, tfXmu, tfXcov)
            feed_dict = {tfZ: self.Z,
                         tfXmu: self.Xmu,
                         tfXcov: self.Xcov}
            a, b = session.run((tfa, tfb), feed_dict=feed_dict)
            _assert_pdeq(self, a, b)


if __name__ == "__main__":
    tf.test.main()<|MERGE_RESOLUTION|>--- conflicted
+++ resolved
@@ -332,152 +332,9 @@
                     pk.compute_exKxz(self.Z, self.Xmu, self.Xcov)
 
 
-<<<<<<< HEAD
-class TestKernExpQuadrature(GPflowTestCase):
-    _threshold = 0.5
-    num_gauss_hermite_points = 50  # more may be needed to reach tighter tolerances, try 100.
-
-    @gpflow.defer_build()
-    def setUp(self):
-        self.test_graph = tf.Graph()
-        self.rng = np.random.RandomState(1)  # this seed works with 60 GH points
-        self.N = 4
-        self.D = 2
-        self.Xmu = self.rng.rand(self.N, self.D)
-        self.Z = self.rng.rand(2, self.D)
-
-        unconstrained = self.rng.randn(self.N, 2 * self.D, self.D)
-        t = TriDiagonalBlockRep()
-        self.Xcov = t.forward(unconstrained)
-
-        # Set up "normal" kernels
-        ekernel_classes = [ekernels.RBF, ekernels.Linear]
-        kernel_classes = [kernels.RBF, kernels.Linear]
-        params = [(self.D, 0.3 + self.rng.rand(), self.rng.rand(2) + [0.5, 1.5], None, True),
-                  (self.D, 0.3 + self.rng.rand(), None)]
-        self.ekernels = [c(*p) for c, p in zip(ekernel_classes, params)]
-        self.kernels = [c(*p) for c, p in zip(kernel_classes, params)]
-
-        # Test summed kernels, non-overlapping
-        rbfvariance = 0.3 + self.rng.rand()
-        rbfard = [self.rng.rand() + 0.5]
-        linvariance = 0.3 + self.rng.rand()
-        self.kernels.append(
-            kernels.Sum([
-                kernels.RBF(1, rbfvariance, rbfard, [1], False),
-                kernels.Linear(1, linvariance, [0])
-            ])
-        )
-        self.kernels[-1].input_size = self.kernels[-1].input_dim
-        for k in self.kernels[-1].kern_list:
-            k.input_size = self.kernels[-1].input_size
-        self.ekernels.append(
-            ekernels.Sum([
-                ekernels.RBF(1, rbfvariance, rbfard, [1], False),
-                ekernels.Linear(1, linvariance, [0])
-            ])
-        )
-        self.ekernels[-1].input_size = self.ekernels[-1].input_dim
-        for k in self.ekernels[-1].kern_list:
-            k.input_size = self.ekernels[-1].input_size
-
-        # Test summed kernels, overlapping
-        rbfvariance = 0.3 + self.rng.rand()
-        rbfard = [self.rng.rand() + 0.5]
-        linvariance = 0.3 + self.rng.rand()
-        self.kernels.append(
-            kernels.Sum([
-                kernels.RBF(self.D, rbfvariance, rbfard, active_dims=[0, 1]),
-                kernels.Linear(self.D, linvariance, active_dims=[0, 1])
-            ])
-        )
-        self.ekernels.append(
-            ekernels.Sum([
-                ekernels.RBF(self.D, rbfvariance, rbfard, active_dims=[0, 1]),
-                ekernels.Linear(self.D, linvariance, active_dims=[0, 1])
-            ])
-        )
-
-        self.assertTrue(self.ekernels[-2].on_separate_dimensions)
-        self.assertTrue(not self.ekernels[-1].on_separate_dimensions)
-
-    def tearDown(self):
-        super().tearDown()
-        for kernel in self.kernels + self.ekernels:
-            kernel.clear()
-
-    def test_eKdiag(self):
-        for i, (k, ek) in enumerate(zip(self.kernels, self.ekernels)):
-            with self.test_context():
-                k.compile()
-                ek.compile()
-                a = k.compute_eKdiag(self.Xmu, self.Xcov[0, :, :, :])
-                b = ek.compute_eKdiag(self.Xmu, self.Xcov[0, :, :, :])
-                _assert_pdeq(self, a, b, k, i, len(self.kernels))
-
-    def test_eKxz(self):
-        aa, bb = [], []
-        for k, ek in zip(self.kernels, self.ekernels):
-            with self.test_context():
-                k.num_gauss_hermite_points = self.num_gauss_hermite_points
-                k.compile()
-                ek.compile()
-                a = k.compute_eKxz(self.Z, self.Xmu, self.Xcov[0, :, :, :])
-                b = ek.compute_eKxz(self.Z, self.Xmu, self.Xcov[0, :, :, :])
-                aa.append(a)
-                bb.append(b)
-                _ = [_assert_pdeq(self, a, b, k) for a, b, k in zip(aa, bb, self.kernels)]
-
-    def test_eKzxKxz(self):
-        for k, ek in zip(self.kernels, self.ekernels):
-            with self.test_context():
-                k.num_gauss_hermite_points = self.num_gauss_hermite_points
-                k.compile()
-                ek.compile()
-                a = k.compute_eKzxKxz(self.Z, self.Xmu, self.Xcov[0, :, :, :])
-                b = ek.compute_eKzxKxz(self.Z, self.Xmu, self.Xcov[0, :, :, :])
-                _assert_pdeq(self, a, b, k)
-
-    def test_exKxz_pairwise(self):
-        for i, (k, ek) in enumerate(zip(self.kernels, self.ekernels)):
-            with self.test_context():
-                if isinstance(k, kernels.Sum) and hasattr(k, 'input_size'):
-                    # xKxz does not work with slicing yet
-                    continue
-                k.num_gauss_hermite_points = self.num_gauss_hermite_points
-                k.compile()
-                ek.compile()
-                a = k.compute_exKxz_pairwise(self.Z, self.Xmu, self.Xcov)
-                b = ek.compute_exKxz_pairwise(self.Z, self.Xmu, self.Xcov)
-                _assert_pdeq(self, a, b, k, i, len(self.kernels))
-
-    def test_exKxz(self):
-        for i, (k, ek) in enumerate(zip(self.kernels, self.ekernels)):
-            with self.test_context():
-                if isinstance(k, kernels.Sum) and hasattr(k, 'input_size'):
-                    # xKxz does not work with slicing yet
-                    continue
-                k.num_gauss_hermite_points = self.num_gauss_hermite_points
-                k.compile()
-                ek.compile()
-                a = k.compute_exKxz(self.Z, self.Xmu, self.Xcov[0])
-                b = ek.compute_exKxz(self.Z, self.Xmu, self.Xcov[0])
-                _assert_pdeq(self, a, b, k, i, len(self.kernels))
-
-    def test_switch_quadrature(self):
-        with self.test_context():
-            k = self.kernels[0]
-            k.compile()
-            k.num_gauss_hermite_points = 0
-            with self.assertRaises(RuntimeError):
-                k.compute_eKzxKxz(self.Z, self.Xmu, self.Xcov[0, :, :, :])
-
-
-=======
->>>>>>> d86af284
-class TestKernProd(GPflowTestCase):
+class TestKernProduct(GPflowTestCase):
     """
-    TestKernProd
+    TestKernProduct
     Need a separate test for this as Product currently only supports diagonal Xcov matrices with non-overlapping kernels.
     """
 
@@ -534,102 +391,6 @@
             _assert_pdeq(self, a, b)
 
 
-<<<<<<< HEAD
-class TestKernExpDiagXcov(GPflowTestCase):
-    _threshold = 1e-6
-
-    @gpflow.defer_build()
-    def setUp(self):
-        self.test_graph = tf.Graph()
-        with self.test_context():
-            self.rng = np.random.RandomState(0)
-            self.N = 4
-            self.D = 2
-            self.Xmu = self.rng.rand(self.N, self.D)
-            self.Z = self.rng.rand(2, self.D)
-
-            self.Xcov_diag = 0.05 + self.rng.rand(self.N, self.D)
-            self.Xcov = np.zeros((self.Xcov_diag.shape[0], self.Xcov_diag.shape[1], self.Xcov_diag.shape[1]))
-            self.Xcov[(np.s_[:],) + np.diag_indices(self.Xcov_diag.shape[1])] = self.Xcov_diag
-
-            # Set up "normal" kernels
-            ekernel_classes = [ekernels.RBF, ekernels.Linear]
-            kernel_classes = [kernels.RBF, kernels.Linear]
-            params = [(self.D, 0.3 + self.rng.rand(), self.rng.rand(2) + [0.5, 1.5], None, True),
-                      (self.D, 0.3 + self.rng.rand(), None)]
-            self.ekernels = [c(*p) for c, p in zip(ekernel_classes, params)]
-            self.kernels = [c(*p) for c, p in zip(kernel_classes, params)]
-
-            # Test summed kernels, non-overlapping
-            rbfvariance = 0.3 + self.rng.rand()
-            rbfard = [self.rng.rand() + 0.5]
-            linvariance = 0.3 + self.rng.rand()
-            self.kernels.append(
-                kernels.Sum([
-                    kernels.RBF(1, variance=rbfvariance,
-                                lengthscales=rbfard,
-                                active_dims=[1],
-                                ARD=False),
-                    kernels.Linear(1, linvariance, [0])
-                ])
-            )
-            self.kernels[-1].input_size = self.kernels[-1].input_dim
-            for k in self.kernels[-1].kern_list:
-                k.input_size = self.kernels[-1].input_size
-            self.ekernels.append(
-                ekernels.Sum([
-                    ekernels.RBF(1, rbfvariance, rbfard, [1], False),
-                    ekernels.Linear(1, linvariance, [0])
-                ])
-            )
-            self.ekernels[-1].input_size = self.ekernels[-1].input_dim
-            for k in self.ekernels[-1].kern_list:
-                k.input_size = self.ekernels[-1].input_size
-
-            # Test summed kernels, overlapping
-            rbfvariance = 0.3 + self.rng.rand()
-            rbfard = [self.rng.rand() + 0.5]
-            linvariance = 0.3 + self.rng.rand()
-            self.kernels.append(
-                kernels.Sum([
-                    kernels.RBF(self.D, rbfvariance, rbfard),
-                    kernels.Linear(self.D, linvariance)
-                ])
-            )
-            self.ekernels.append(
-                ekernels.Sum([
-                    ekernels.RBF(self.D, rbfvariance, rbfard),
-                    ekernels.Linear(self.D, linvariance)
-                ])
-            )
-
-            self.assertTrue(self.ekernels[-2].on_separate_dimensions)
-            self.assertTrue(not self.ekernels[-1].on_separate_dimensions)
-
-    def test_eKdiag(self):
-        for i, k in enumerate(self.kernels + self.ekernels):
-            with self.test_context():
-                k.compile()
-                d = k.compute_eKdiag(self.Xmu, self.Xcov)
-                e = k.compute_eKdiag(self.Xmu, self.Xcov_diag)
-                _assert_pdeq(self, d, e, k, i, len(self.kernels))
-
-    def test_eKxz(self):
-        for _, k in enumerate(self.kernels + self.ekernels):
-            with self.test_context():
-                k.compile()
-                a = k.compute_eKxz(self.Z, self.Xmu, self.Xcov)
-                b = k.compute_eKxz(self.Z, self.Xmu, self.Xcov_diag)
-                _assert_pdeq(self, a, b, k)
-
-    def test_eKzxKxz(self):
-        for _, k in enumerate(self.kernels + self.ekernels):
-            with self.test_context():
-                k.compile()
-                a = k.compute_eKzxKxz(self.Z, self.Xmu, self.Xcov)
-                b = k.compute_eKzxKxz(self.Z, self.Xmu, self.Xcov_diag)
-                _assert_pdeq(self, a, b, k)
-=======
 class DataExp:
     threshold = 1e-6
     rng = np.random.RandomState(0)
@@ -660,7 +421,7 @@
     @classmethod
     def create_add_kernel1(cls, module):
         variance, ard, linvariance = cls.add_args
-        kern = module.Add([
+        kern = module.Sum([
             module.RBF(1, variance, ard, [1], False),
             module.Linear(1, linvariance, [0])
         ])
@@ -674,7 +435,7 @@
     @classmethod
     def create_add_kernel2(cls, module):
         variance, ard, linvariance = cls.add_args
-        return module.Add([
+        return module.Sum([
             module.RBF(cls.D, variance, ard),
             module.Linear(cls.D, linvariance)
         ])
@@ -820,7 +581,6 @@
     Xcov = DataExpQuadrature.Xcov[0, :, :, :]
     with pytest.raises(RuntimeError):
         k.compute_eKzxKxz(Z, Xmu, Xcov)
->>>>>>> d86af284
 
 
 class TestAddCrossCalcs(GPflowTestCase):
