# Copyright 2018 the GPflow authors.
#
# Licensed under the Apache License, Version 2.0 (the "License");
# you may not use this file except in compliance with the License.
# You may obtain a copy of the License at
#
# http://www.apache.org/licenses/LICENSE-2.0
#
# Unless required by applicable law or agreed to in writing, software
# distributed under the License is distributed on an "AS IS" BASIS,
# WITHOUT WARRANTIES OR CONDITIONS OF ANY KIND, either express or implied.
# See the License for the specific language governing permissions and
# limitations under the License.

import numpy as np
import pytest
import tensorflow as tf
from numpy.testing import assert_allclose

import gpflow
from gpflow.config import default_float
from gpflow.kernels import (SquaredExponential, ArcCosine, Linear)

rng = np.random.RandomState(1)


def _ref_rbf(X, lengthscale, signal_variance):
    num_data, _ = X.shape
    kernel = np.zeros((num_data, num_data))
    for row_index in range(num_data):
        for column_index in range(num_data):
            vecA = X[row_index, :]
            vecB = X[column_index, :]
            delta = vecA - vecB
            distance_squared = np.dot(delta.T, delta)
            kernel[row_index, column_index] = signal_variance * \
                                              np.exp(-0.5 * distance_squared / lengthscale ** 2)
    return kernel


def _ref_arccosine(X, order, weight_variances, bias_variance, signal_variance):
    num_points = X.shape[0]
    kernel = np.empty((num_points, num_points))
    for row in range(num_points):
        for col in range(num_points):
            x = X[row]
            y = X[col]

            numerator = (weight_variances * x).dot(y) + bias_variance

            x_denominator = np.sqrt((weight_variances * x).dot(x) +
                                    bias_variance)
            y_denominator = np.sqrt((weight_variances * y).dot(y) +
                                    bias_variance)
            denominator = x_denominator * y_denominator

            theta = np.arccos(np.clip(numerator / denominator, -1., 1.))
            if order == 0:
                J = np.pi - theta
            elif order == 1:
                J = np.sin(theta) + (np.pi - theta) * np.cos(theta)
            elif order == 2:
                J = 3. * np.sin(theta) * np.cos(theta)
                J += (np.pi - theta) * (1. + 2. * np.cos(theta) ** 2)

            kernel[row, col] = signal_variance * (1. / np.pi) * J * \
                               x_denominator ** order * \
                               y_denominator ** order
    return kernel


def _ref_periodic(X, lengthScale, signal_variance, period):
    """
    Based on the GPy implementation of standard_period kernel
    """
    base = np.pi * (X[:, None, :] - X[None, :, :]) / period
    exp_dist = np.exp(-0.5 *
                      np.sum(np.square(np.sin(base) / lengthScale), axis=-1))
    return signal_variance * exp_dist


def _ref_changepoints(X, kernels, locations, steepness):
    """
    Calculates K(X) for each kernel in `kernels`, then multiply by sigmoid functions
    in order to smoothly transition betwen them. The sigmoid transitions are defined
    by a location and a steepness parameter.
    """
    locations = sorted(locations)
    steepness = steepness if isinstance(steepness, list) else [steepness] * len(locations)
    locations = np.array(locations).reshape((1, 1, -1))
    steepness = np.array(steepness).reshape((1, 1, -1))

    sig_X = 1. / (1. + np.exp(-steepness * (X[:, :, None] - locations)))

    starters = sig_X * np.transpose(sig_X, axes=(1, 0, 2))
    stoppers = (1 - sig_X) * np.transpose((1 - sig_X), axes=(1, 0, 2))

    ones = np.ones((X.shape[0], X.shape[0], 1))
    starters = np.concatenate([ones, starters], axis=2)
    stoppers = np.concatenate([stoppers, ones], axis=2)

    kernel_stack = np.stack([k(X) for k in kernels], axis=2)
    return (kernel_stack * starters * stoppers).sum(axis=2)


@pytest.mark.parametrize('variance, lengthscale', [[2.3, 1.4]])
def test_rbf_1d(variance, lengthscale):
    X = rng.randn(3, 1)
    kernel = gpflow.kernels.SquaredExponential(lengthscale=lengthscale, variance=variance)

    gram_matrix = kernel(X)
    reference_gram_matrix = _ref_rbf(X, lengthscale, variance)

    assert_allclose(gram_matrix, reference_gram_matrix)


@pytest.mark.parametrize('variance, lengthscale', [[2.3, 1.4]])
def test_rq_1d(variance, lengthscale):
    kSE = gpflow.kernels.SquaredExponential(lengthscale=lengthscale, variance=variance)
    kRQ = gpflow.kernels.RationalQuadratic(lengthscale=lengthscale,
                                           variance=variance,
                                           alpha=1e8)
    rng = np.random.RandomState(1)
    X = rng.randn(6, 1).astype(default_float())

    gram_matrix_SE = kSE(X)
    gram_matrix_RQ = kRQ(X)
    assert_allclose(gram_matrix_SE, gram_matrix_RQ)


def _assert_arccosine_kern_err(variance, weight_variances, bias_variance,
                               order, X):
    kernel = gpflow.kernels.ArcCosine(order=order,
                                      variance=variance,
                                      weight_variances=weight_variances,
                                      bias_variance=bias_variance)
    gram_matrix = kernel(X)
    reference_gram_matrix = _ref_arccosine(X, order, weight_variances,
                                           bias_variance, variance)
    assert_allclose(gram_matrix, reference_gram_matrix)


@pytest.mark.parametrize('order', gpflow.kernels.ArcCosine.implemented_orders)
@pytest.mark.parametrize('D, weight_variances',
                         [[1, 1.7], [3, 1.7], [3, (1.1, 1.7, 1.9)]])
@pytest.mark.parametrize('N, bias_variance, variance',
                         [[3, 0.6, 2.3]])
def test_arccosine_1d_and_3d(order, D, N, weight_variances, bias_variance,
                             variance):
    X_data = rng.randn(N, D)
    _assert_arccosine_kern_err(variance, weight_variances, bias_variance,
                               order, X_data)


@pytest.mark.parametrize('order', [42])
def test_arccosine_non_implemented_order(order):
    with pytest.raises(ValueError):
        gpflow.kernels.ArcCosine(order=order)


@pytest.mark.parametrize('D, N', [[1, 4]])
def test_arccosine_nan_gradient(D, N):
    X = rng.rand(N, D)
    kernel = gpflow.kernels.ArcCosine()
    with tf.GradientTape() as tape:
        Kff = kernel(X)
    grads = tape.gradient(Kff, kernel.trainable_variables)
    assert not np.any(np.isnan(grads))


def _assert_periodic_kern_err(lengthscale, variance, period, X):
    kernel = gpflow.kernels.Periodic(period=period,
                                     variance=variance,
                                     lengthscale=lengthscale)
    gram_matrix = kernel(X)
    reference_gram_matrix = _ref_periodic(X, lengthscale, variance, period)

    assert_allclose(gram_matrix, reference_gram_matrix)


@pytest.mark.parametrize('D', [1, 2])
@pytest.mark.parametrize('N, lengthscale, variance, period',
                         [[3, 2., 2.3, 2.], [5, 11.5, 1.3, 20.]])
def test_periodic_1d_and_2d(D, N, lengthscale, variance, period):
    X = rng.randn(N, D) if D == 1 else rng.multivariate_normal(
        np.zeros(D), np.eye(D), N)
    _assert_periodic_kern_err(lengthscale, variance, period, X)


kernel_setups = [
    kernel() for kernel in gpflow.kernels.Stationary.__subclasses__()
] + [
    gpflow.kernels.Constant(),
    gpflow.kernels.Linear(),
    gpflow.kernels.Polynomial(),
    gpflow.kernels.ArcCosine()
]


@pytest.mark.parametrize('D', [1, 5])
@pytest.mark.parametrize('kernel', kernel_setups)
@pytest.mark.parametrize('N', [10])
def test_kernel_symmetry_1d_and_5d(D, kernel, N):
    X = rng.randn(N, D)
    errors = kernel(X) - kernel(X, X)
    assert np.allclose(errors, 0)


@pytest.mark.parametrize('N, N2, input_dim, output_dim, rank',
                         [[10, 12, 1, 3, 2]])
def test_coregion_shape(N, N2, input_dim, output_dim, rank):
    X = np.random.randint(0, output_dim, (N, input_dim))
    X2 = np.random.randint(0, output_dim, (N2, input_dim))
    kernel = gpflow.kernels.Coregion(output_dim=output_dim, rank=rank)
    kernel.W = rng.randn(output_dim, rank)
    kernel.kappa = rng.randn(output_dim, 1).reshape(-1) + 1.

    Kff2 = kernel(X, X2)
    assert Kff2.shape == (10, 12)
    Kff = kernel(X)
    assert Kff.shape == (10, 10)


@pytest.mark.parametrize('N, input_dim, output_dim, rank', [[10, 1, 3, 2]])
def test_coregion_diag(N, input_dim, output_dim, rank):
    X = np.random.randint(0, output_dim, (N, input_dim))
    kernel = gpflow.kernels.Coregion(output_dim=output_dim, rank=rank)
    kernel.W = rng.randn(output_dim, rank)
    kernel.kappa = rng.randn(output_dim, 1).reshape(-1) + 1.

    K = kernel(X)
    Kdiag = kernel.K_diag(X)
    assert np.allclose(np.diag(K), Kdiag)


@pytest.mark.parametrize('N, input_dim, output_dim, rank', [[10, 1, 3, 2]])
def test_coregion_slice(N, input_dim, output_dim, rank):
    X = np.random.randint(0, output_dim, (N, input_dim))
    X = np.hstack((X, rng.randn(10, 1)))
    kernel1 = gpflow.kernels.Coregion(output_dim=output_dim,
                                      rank=rank,
                                      active_dims=[0])
    # compute another kernel with additinoal inputs,
    # make sure out kernel is still okay.
    kernel2 = gpflow.kernels.SquaredExponential(active_dims=[1])
    kernel_prod = kernel1 * kernel2
    K1 = kernel_prod(X)
    K2 = kernel1(X) * kernel2(X)  # slicing happens inside kernel
    assert np.allclose(K1, K2)


_dim = 3
kernel_setups_extended = kernel_setups + [
    SquaredExponential() + Linear(),
    SquaredExponential() * Linear(),
    SquaredExponential() + Linear(variance=rng.rand(_dim))
] + [ArcCosine(order=order) for order in ArcCosine.implemented_orders]


@pytest.mark.parametrize('kernel', kernel_setups_extended)
@pytest.mark.parametrize('N, dim', [[30, _dim]])
def test_diags(kernel, N, dim):
    X = np.random.randn(N, dim)
    kernel1 = tf.linalg.diag_part(kernel(X, full=True))
    kernel2 = kernel(X, full=False)
    assert np.allclose(kernel1, kernel2)


def test_conv_diag():
    kernel = gpflow.kernels.Convolutional(gpflow.kernels.SquaredExponential(), [3, 3], [2, 2])
    X = np.random.randn(3, 9)
    kernel_full = np.diagonal(kernel(X, full=True))
    kernel_diag = kernel(X, full=False)
    assert np.allclose(kernel_full, kernel_diag)


# Add a rbf and linear kernel, make sure the result is the same as adding the result of
# the kernels separately.
_kernel_setups_add = [
    gpflow.kernels.SquaredExponential(),
    gpflow.kernels.Linear(), (gpflow.kernels.SquaredExponential() + gpflow.kernels.Linear())
]


@pytest.mark.parametrize('N, D', [[10, 1]])
def test_add_symmetric(N, D):
    X = rng.randn(N, D)
    Kffs = [kernel(X) for kernel in _kernel_setups_add]

    assert np.allclose(Kffs[0] + Kffs[1], Kffs[2])


@pytest.mark.parametrize('N, M, D', [[10, 12, 1]])
def test_add_asymmetric(N, M, D):
    X, Z = rng.randn(N, D), rng.randn(M, D)
    Kfus = [kernel(X, Z) for kernel in _kernel_setups_add]

    assert np.allclose(Kfus[0] + Kfus[1], Kfus[2])


@pytest.mark.parametrize('N, D', [[10, 1]])
def test_white(N, D):
    """
    The white kernel should not give the same result when called with k(X) and
    k(X, X)
    """
    X = rng.randn(N, D)
    kernel = gpflow.kernels.White()
    Kff_sym = kernel(X)
    Kff_asym = kernel(X, X)

    assert not np.allclose(Kff_sym, Kff_asym)


_kernel_classes_slice = [kernel for kernel in gpflow.kernels.Stationary.__subclasses__()] + \
                        [gpflow.kernels.Constant,
                         gpflow.kernels.Linear,
                         gpflow.kernels.Polynomial]

_kernel_triples_slice = [
    (k1(active_dims=[0]), k2(active_dims=[1]), k3(active_dims=slice(0, 1)))
    for k1, k2, k3 in zip(_kernel_classes_slice, _kernel_classes_slice,
                          _kernel_classes_slice)
]


@pytest.mark.parametrize('kernel_triple', _kernel_triples_slice)
@pytest.mark.parametrize('N, D', [[20, 2]])
def test_slice_symmetric(kernel_triple, N, D):
    X = rng.randn(N, D)
    K1, K3 = kernel_triple[0](X), kernel_triple[2](X[:, :1])
    assert np.allclose(K1, K3)
    K2, K4 = kernel_triple[1](X), kernel_triple[2](X[:, 1:])
    assert np.allclose(K2, K4)


@pytest.mark.parametrize('kernel_triple', _kernel_triples_slice)
@pytest.mark.parametrize('N, M, D', [[10, 12, 2]])
def test_slice_asymmetric(kernel_triple, N, M, D):
    X = rng.randn(N, D)
    Z = rng.randn(M, D)
    K1, K3 = kernel_triple[0](X, Z), kernel_triple[2](X[:, :1], Z[:, :1])
    assert np.allclose(K1, K3)
    K2, K4 = kernel_triple[1](X, Z), kernel_triple[2](X[:, 1:], Z[:, 1:])
    assert np.allclose(K2, K4)


_kernel_setups_prod = [
    gpflow.kernels.Matern32(),
    gpflow.kernels.Matern52(lengthscale=0.3),
    gpflow.kernels.Matern32() * gpflow.kernels.Matern52(lengthscale=0.3)
]


@pytest.mark.parametrize('N, D', [[30, 2]])
def test_product(N, D):
    X = rng.randn(N, D)
    Kffs = [kernel(X) for kernel in _kernel_setups_prod]

    assert np.allclose(Kffs[0] * Kffs[1], Kffs[2])


@pytest.mark.parametrize('N, D', [[30, 4], [10, 7]])
def test_active_product(N, D):
    X = rng.randn(N, D)
    dims, rand_idx, ls = list(range(D)), int(rng.randint(0, D)), rng.uniform(
        1., 7., D)
    active_dims_list = [
        dims[:rand_idx] + dims[rand_idx + 1:], [rand_idx], dims
    ]
    lengthscale_list = [
        np.hstack([ls[:rand_idx], ls[rand_idx + 1:]]), ls[rand_idx], ls
    ]
    kernels = [
        gpflow.kernels.SquaredExponential(lengthscale=lengthscale, active_dims=dims)
        for dims, lengthscale in zip(active_dims_list, lengthscale_list)
    ]
    kernel_prod = kernels[0] * kernels[1]

    Kff = kernels[2](X)
    Kff_prod = kernel_prod(X)

    assert np.allclose(Kff, Kff_prod)


@pytest.mark.parametrize('D', [4, 7])
def test_ard_init_scalar(D):
    """
    For ard kernels, make sure that kernels can be instantiated with a single
    lengthscale or a suitable array of lengthscale
    """
    kernel_1 = gpflow.kernels.SquaredExponential(lengthscale=2.3)
    kernel_2 = gpflow.kernels.SquaredExponential(lengthscale=np.ones(D) * 2.3)
    lengthscale_1 = kernel_1.lengthscale.read_value()
    lengthscale_2 = kernel_2.lengthscale.read_value()
    assert np.allclose(lengthscale_1, lengthscale_2, atol=1e-10)


<<<<<<< HEAD
def test_ard_invalid_active_dims():
    msg = r"Size of `active_dims` \[1\] does not match size of ard parameter \(2\)"
    with pytest.raises(ValueError, match=msg):
        gpflow.kernels.SquaredExponential(lengthscale=np.ones(2), active_dims=[1])


@pytest.mark.parametrize('kernel_class, param_name', [
    [gpflow.kernels.SquaredExponential, "lengthscale"],
    [gpflow.kernels.Linear, "variance"],
    [gpflow.kernels.ArcCosine, "weight_variances"],
])
@pytest.mark.parametrize('param_value, ard', [
    [1., False],
    [[1.], True],
    [[1., 1.], True],
])
def test_ard_property(kernel_class, param_name, param_value, ard):
    kernel = kernel_class(**{param_name: param_value})
    assert kernel.ard is ard
=======
@pytest.mark.parametrize('N', [4, 7])
@pytest.mark.parametrize('ard', [True, False, None])
def test_ard_init_shapes(N, ard):
    with pytest.raises(tf.errors.InvalidArgumentError):
        k1 = gpflow.kernels.SquaredExponential(lengthscale=np.ones(2), ard=ard)
        k1(rng.randn(N, 4))
    with pytest.raises(tf.errors.InvalidArgumentError):
        k2 = gpflow.kernels.SquaredExponential(lengthscale=np.ones(3), ard=ard)
        k2(rng.randn(N, 2))


@pytest.mark.parametrize('D', [4, 7])
def test_ard_init_MLP(D):
    """
    For ard kernels, make sure that kernels can be instantiated with a single
    lengthscale or a suitable array of lengthscale
    """
    kernel_1 = gpflow.kernels.ArcCosine(weight_variances=1.23, ard=True)
    kernel_2 = gpflow.kernels.ArcCosine(weight_variances=np.ones(3) * 1.23,
                                        ard=True)
    variances_1 = kernel_1.weight_variances.read_value()
    variances_2 = kernel_2.weight_variances.read_value()
    assert np.allclose(variances_1, variances_2, atol=1e-10)


@pytest.mark.parametrize('locations, steepness, error_msg', [
    # 1. Kernels locations dimension mismatch
    [[1.], 1.,
     r"Number of kernels \(3\) must be one more than the number of changepoint locations \(1\)"],

     # 2. Locations steepness dimension mismatch
    [[1., 2.], [1.],
     r"Dimension of steepness \(1\) does not match number of changepoint locations \(2\)"],
])
def test_changepoints_init_fail(locations, steepness, error_msg):
    kernels = [
        gpflow.kernels.Matern12(),
        gpflow.kernels.Linear(),
        gpflow.kernels.Matern32(),
    ]
    with pytest.raises(ValueError, match=error_msg):
        gpflow.kernels.ChangePoints(kernels, locations, steepness)


def _assert_changepoints_kern_err(X, kernels, locations, steepness):
    kernel = gpflow.kernels.ChangePoints(kernels, locations, steepness=steepness)
    reference_gram_matrix = _ref_changepoints(X, kernels, locations, steepness)

    assert_allclose(kernel(X), reference_gram_matrix)
    assert_allclose(kernel.K_diag(X), np.diag(reference_gram_matrix))


@pytest.mark.parametrize('N', [2, 10])
@pytest.mark.parametrize('kernels, locations, steepness', [
    # 1. Single changepoint
    [[gpflow.kernels.Constant(),
      gpflow.kernels.Constant()], [2.], 5.],
    # 2. Two changepoints
    [[gpflow.kernels.Constant(),
      gpflow.kernels.Constant(),
      gpflow.kernels.Constant()], [1., 2.], 5.],
    # 3. Multiple steepness
    [[gpflow.kernels.Constant(),
      gpflow.kernels.Constant(),
      gpflow.kernels.Constant()], [1., 2.], [5., 10.]],
    # 4. Variety of kernels
    [[gpflow.kernels.Matern12(),
      gpflow.kernels.Linear(),
      gpflow.kernels.SquaredExponential(),
      gpflow.kernels.Constant()], [1., 2., 3.], 5.],
])
def test_changepoints(N, kernels, locations, steepness):
    X_data = rng.randn(N, 1)
    _assert_changepoints_kern_err(X_data, kernels, locations, steepness)
>>>>>>> 76f64274
<|MERGE_RESOLUTION|>--- conflicted
+++ resolved
@@ -19,7 +19,8 @@
 
 import gpflow
 from gpflow.config import default_float
-from gpflow.kernels import (SquaredExponential, ArcCosine, Linear)
+from gpflow.kernels import SquaredExponential, ArcCosine, Linear
+
 
 rng = np.random.RandomState(1)
 
@@ -396,7 +397,6 @@
     assert np.allclose(lengthscale_1, lengthscale_2, atol=1e-10)
 
 
-<<<<<<< HEAD
 def test_ard_invalid_active_dims():
     msg = r"Size of `active_dims` \[1\] does not match size of ard parameter \(2\)"
     with pytest.raises(ValueError, match=msg):
@@ -416,30 +416,6 @@
 def test_ard_property(kernel_class, param_name, param_value, ard):
     kernel = kernel_class(**{param_name: param_value})
     assert kernel.ard is ard
-=======
-@pytest.mark.parametrize('N', [4, 7])
-@pytest.mark.parametrize('ard', [True, False, None])
-def test_ard_init_shapes(N, ard):
-    with pytest.raises(tf.errors.InvalidArgumentError):
-        k1 = gpflow.kernels.SquaredExponential(lengthscale=np.ones(2), ard=ard)
-        k1(rng.randn(N, 4))
-    with pytest.raises(tf.errors.InvalidArgumentError):
-        k2 = gpflow.kernels.SquaredExponential(lengthscale=np.ones(3), ard=ard)
-        k2(rng.randn(N, 2))
-
-
-@pytest.mark.parametrize('D', [4, 7])
-def test_ard_init_MLP(D):
-    """
-    For ard kernels, make sure that kernels can be instantiated with a single
-    lengthscale or a suitable array of lengthscale
-    """
-    kernel_1 = gpflow.kernels.ArcCosine(weight_variances=1.23, ard=True)
-    kernel_2 = gpflow.kernels.ArcCosine(weight_variances=np.ones(3) * 1.23,
-                                        ard=True)
-    variances_1 = kernel_1.weight_variances.read_value()
-    variances_2 = kernel_2.weight_variances.read_value()
-    assert np.allclose(variances_1, variances_2, atol=1e-10)
 
 
 @pytest.mark.parametrize('locations, steepness, error_msg', [
@@ -490,5 +466,4 @@
 ])
 def test_changepoints(N, kernels, locations, steepness):
     X_data = rng.randn(N, 1)
-    _assert_changepoints_kern_err(X_data, kernels, locations, steepness)
->>>>>>> 76f64274
+    _assert_changepoints_kern_err(X_data, kernels, locations, steepness)