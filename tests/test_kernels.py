# Copyright 2018 the GPflow authors.
#
# Licensed under the Apache License, Version 2.0 (the "License");
# you may not use this file except in compliance with the License.
# You may obtain a copy of the License at
#
# http://www.apache.org/licenses/LICENSE-2.0
#
# Unless required by applicable law or agreed to in writing, software
# distributed under the License is distributed on an "AS IS" BASIS,
# WITHOUT WARRANTIES OR CONDITIONS OF ANY KIND, either express or implied.
# See the License for the specific language governing permissions and
# limitations under the License.

import numpy as np
import pytest
import tensorflow as tf
from numpy.testing import assert_allclose

import gpflow
from gpflow.config import default_float
from gpflow.kernels import SquaredExponential, ArcCosine, Linear


rng = np.random.RandomState(1)


def _ref_rbf(X, lengthscale, signal_variance):
    num_data, _ = X.shape
    kernel = np.zeros((num_data, num_data))
    for row_index in range(num_data):
        for column_index in range(num_data):
            vecA = X[row_index, :]
            vecB = X[column_index, :]
            delta = vecA - vecB
            distance_squared = np.dot(delta.T, delta)
            kernel[row_index, column_index] = signal_variance * \
                                              np.exp(-0.5 * distance_squared / lengthscale ** 2)
    return kernel


def _ref_arccosine(X, order, weight_variances, bias_variance, signal_variance):
    num_points = X.shape[0]
    kernel = np.empty((num_points, num_points))
    for row in range(num_points):
        for col in range(num_points):
            x = X[row]
            y = X[col]

            numerator = (weight_variances * x).dot(y) + bias_variance

            x_denominator = np.sqrt((weight_variances * x).dot(x) +
                                    bias_variance)
            y_denominator = np.sqrt((weight_variances * y).dot(y) +
                                    bias_variance)
            denominator = x_denominator * y_denominator

            theta = np.arccos(np.clip(numerator / denominator, -1., 1.))
            if order == 0:
                J = np.pi - theta
            elif order == 1:
                J = np.sin(theta) + (np.pi - theta) * np.cos(theta)
            elif order == 2:
                J = 3. * np.sin(theta) * np.cos(theta)
                J += (np.pi - theta) * (1. + 2. * np.cos(theta) ** 2)

            kernel[row, col] = signal_variance * (1. / np.pi) * J * \
                               x_denominator ** order * \
                               y_denominator ** order
    return kernel


def _ref_periodic(X, base_name, lengthscale, signal_variance, period):
    """
    Calculates K(X) for the periodic kernel based on various base kernels.
    """
    sine_arg = np.pi * (X[:, None, :] - X[None, :, :]) / period
    sine_base = np.sin(sine_arg) / lengthscale
    if base_name in {"RBF", "SquaredExponential"}:
        dist = 0.5 * np.sum(np.square(sine_base), axis=-1)
        exp_dist = np.exp(-dist)
    elif base_name == "Matern12":
        dist = np.sum(np.abs(sine_base), axis=-1)
        exp_dist = np.exp(-dist)
    elif base_name == "Matern32":
        dist = np.sqrt(3) * np.sum(np.abs(sine_base), axis=-1)
        exp_dist = (1 + dist) * np.exp(-dist)
    elif base_name == "Matern52":
        dist = np.sqrt(5) * np.sum(np.abs(sine_base), axis=-1)
        exp_dist = (1 + dist + dist ** 2 / 3) * np.exp(-dist)
    return signal_variance * exp_dist


def _ref_changepoints(X, kernels, locations, steepness):
    """
    Calculates K(X) for each kernel in `kernels`, then multiply by sigmoid functions
    in order to smoothly transition betwen them. The sigmoid transitions are defined
    by a location and a steepness parameter.
    """
    locations = sorted(locations)
    steepness = steepness if isinstance(steepness, list) else [steepness] * len(locations)
    locations = np.array(locations).reshape((1, 1, -1))
    steepness = np.array(steepness).reshape((1, 1, -1))

    sig_X = 1. / (1. + np.exp(-steepness * (X[:, :, None] - locations)))

    starters = sig_X * np.transpose(sig_X, axes=(1, 0, 2))
    stoppers = (1 - sig_X) * np.transpose((1 - sig_X), axes=(1, 0, 2))

    ones = np.ones((X.shape[0], X.shape[0], 1))
    starters = np.concatenate([ones, starters], axis=2)
    stoppers = np.concatenate([stoppers, ones], axis=2)

    kernel_stack = np.stack([k(X) for k in kernels], axis=2)
    return (kernel_stack * starters * stoppers).sum(axis=2)


@pytest.mark.parametrize('variance, lengthscale', [[2.3, 1.4]])
def test_rbf_1d(variance, lengthscale):
    X = rng.randn(3, 1)
    kernel = gpflow.kernels.SquaredExponential(lengthscale=lengthscale, variance=variance)

    gram_matrix = kernel(X)
    reference_gram_matrix = _ref_rbf(X, lengthscale, variance)

    assert_allclose(gram_matrix, reference_gram_matrix)


@pytest.mark.parametrize('variance, lengthscale', [[2.3, 1.4]])
def test_rq_1d(variance, lengthscale):
    kSE = gpflow.kernels.SquaredExponential(lengthscale=lengthscale, variance=variance)
    kRQ = gpflow.kernels.RationalQuadratic(lengthscale=lengthscale,
                                           variance=variance,
                                           alpha=1e8)
    rng = np.random.RandomState(1)
    X = rng.randn(6, 1).astype(default_float())

    gram_matrix_SE = kSE(X)
    gram_matrix_RQ = kRQ(X)
    assert_allclose(gram_matrix_SE, gram_matrix_RQ)


def _assert_arccosine_kern_err(variance, weight_variances, bias_variance,
                               order, X):
    kernel = gpflow.kernels.ArcCosine(order=order,
                                      variance=variance,
                                      weight_variances=weight_variances,
                                      bias_variance=bias_variance)
    gram_matrix = kernel(X)
    reference_gram_matrix = _ref_arccosine(X, order, weight_variances,
                                           bias_variance, variance)
    assert_allclose(gram_matrix, reference_gram_matrix)


@pytest.mark.parametrize('order', gpflow.kernels.ArcCosine.implemented_orders)
@pytest.mark.parametrize('D, weight_variances',
                         [[1, 1.7], [3, 1.7], [3, (1.1, 1.7, 1.9)]])
@pytest.mark.parametrize('N, bias_variance, variance',
                         [[3, 0.6, 2.3]])
def test_arccosine_1d_and_3d(order, D, N, weight_variances, bias_variance,
                             variance):
    X_data = rng.randn(N, D)
    _assert_arccosine_kern_err(variance, weight_variances, bias_variance,
                               order, X_data)


@pytest.mark.parametrize('order', [42])
def test_arccosine_non_implemented_order(order):
    with pytest.raises(ValueError):
        gpflow.kernels.ArcCosine(order=order)


@pytest.mark.parametrize('D, N', [[1, 4]])
def test_arccosine_nan_gradient(D, N):
    X = rng.rand(N, D)
    kernel = gpflow.kernels.ArcCosine()
    with tf.GradientTape() as tape:
        Kff = kernel(X)
    grads = tape.gradient(Kff, kernel.trainable_variables)
    assert not np.any(np.isnan(grads))


def _assert_periodic_kern_err(base_class, lengthscale, variance, period, X):
    base = base_class(lengthscale=lengthscale, variance=variance)
    kernel = gpflow.kernels.Periodic(base, period=period)
    gram_matrix = kernel(X)
    reference_gram_matrix = _ref_periodic(X, base_class.__name__, lengthscale, variance, period)

    assert_allclose(gram_matrix, reference_gram_matrix)


@pytest.mark.parametrize('base_class', [
    gpflow.kernels.SquaredExponential,
    gpflow.kernels.Matern12,
    gpflow.kernels.Matern32,
    gpflow.kernels.Matern52,
])
@pytest.mark.parametrize('D, lengthscale, period', [
    [1, 2., 3.],                  # 1d, single lengthscale, single period
    [2, 11.5, 3.],                # 2d, single lengthscale, single period
    [2, 11.5, (3., 6.)],          # 2d, single lengthscale, ard period
    [2, (11.5, 12.5), 3.],        # 2d, ard lengthscale, single period
    [2, (11.5, 12.5), (3., 6.)],  # 2d, ard lengthscale, ard period
])
@pytest.mark.parametrize('N, variance', [
    [3, 2.3],
    [5, 1.3],
])
def test_periodic(base_class, D, N, lengthscale, variance, period):
    X = rng.randn(N, D) if D == 1 else rng.multivariate_normal(
        np.zeros(D), np.eye(D), N)
    _assert_periodic_kern_err(base_class, lengthscale, variance, period, X)


@pytest.mark.parametrize('base_class', [
    gpflow.kernels.SquaredExponential,
    gpflow.kernels.Matern12,
])
def test_periodic_diag(base_class):
    N, D = 5, 3
    X = rng.multivariate_normal(np.zeros(D), np.eye(D), N)
    base = base_class(lengthscale=2., variance=1.)
    kernel = gpflow.kernels.Periodic(base, period=6.)
    assert_allclose(base(X, full=False), kernel(X, full=False))


def test_periodic_non_stationary_base():
    error_msg = r"Periodic requires a Stationary kernel as the `base`"
    with pytest.raises(TypeError, match=error_msg):
        gpflow.kernels.Periodic(gpflow.kernels.Linear())


def test_periodic_bad_ard_period():
    error_msg = r"Size of `active_dims` \[1 2\] does not match size of ard parameter \(3\)"
    base = gpflow.kernels.RBF(active_dims=[1, 2])
    with pytest.raises(ValueError, match=error_msg):
        gpflow.kernels.Periodic(base, period=[1., 1., 1.])


kernel_setups = [
    kernel() for kernel in gpflow.kernels.Stationary.__subclasses__()
] + [
    gpflow.kernels.Constant(),
    gpflow.kernels.Linear(),
    gpflow.kernels.Polynomial(),
    gpflow.kernels.ArcCosine()
]


@pytest.mark.parametrize('D', [1, 5])
@pytest.mark.parametrize('kernel', kernel_setups)
@pytest.mark.parametrize('N', [10])
def test_kernel_symmetry_1d_and_5d(D, kernel, N):
    X = rng.randn(N, D)
    errors = kernel(X) - kernel(X, X)
    assert np.allclose(errors, 0)


@pytest.mark.parametrize('N, N2, input_dim, output_dim, rank',
                         [[10, 12, 1, 3, 2]])
def test_coregion_shape(N, N2, input_dim, output_dim, rank):
    X = np.random.randint(0, output_dim, (N, input_dim))
    X2 = np.random.randint(0, output_dim, (N2, input_dim))
    kernel = gpflow.kernels.Coregion(output_dim=output_dim, rank=rank)
    kernel.W = rng.randn(output_dim, rank)
    kernel.kappa = rng.randn(output_dim, 1).reshape(-1) + 1.

    Kff2 = kernel(X, X2)
    assert Kff2.shape == (10, 12)
    Kff = kernel(X)
    assert Kff.shape == (10, 10)


@pytest.mark.parametrize('N, input_dim, output_dim, rank', [[10, 1, 3, 2]])
def test_coregion_diag(N, input_dim, output_dim, rank):
    X = np.random.randint(0, output_dim, (N, input_dim))
    kernel = gpflow.kernels.Coregion(output_dim=output_dim, rank=rank)
    kernel.W = rng.randn(output_dim, rank)
    kernel.kappa = rng.randn(output_dim, 1).reshape(-1) + 1.

    K = kernel(X)
    Kdiag = kernel.K_diag(X)
    assert np.allclose(np.diag(K), Kdiag)


@pytest.mark.parametrize('N, input_dim, output_dim, rank', [[10, 1, 3, 2]])
def test_coregion_slice(N, input_dim, output_dim, rank):
    X = np.random.randint(0, output_dim, (N, input_dim))
    X = np.hstack((X, rng.randn(10, 1)))
    kernel1 = gpflow.kernels.Coregion(output_dim=output_dim,
                                      rank=rank,
                                      active_dims=[0])
    # compute another kernel with additinoal inputs,
    # make sure out kernel is still okay.
    kernel2 = gpflow.kernels.SquaredExponential(active_dims=[1])
    kernel_prod = kernel1 * kernel2
    K1 = kernel_prod(X)
    K2 = kernel1(X) * kernel2(X)  # slicing happens inside kernel
    assert np.allclose(K1, K2)


_dim = 3
kernel_setups_extended = kernel_setups + [
    SquaredExponential() + Linear(),
    SquaredExponential() * Linear(),
    SquaredExponential() + Linear(variance=rng.rand(_dim))
] + [ArcCosine(order=order) for order in ArcCosine.implemented_orders]


@pytest.mark.parametrize('kernel', kernel_setups_extended)
@pytest.mark.parametrize('N, dim', [[30, _dim]])
def test_diags(kernel, N, dim):
    X = np.random.randn(N, dim)
    kernel1 = tf.linalg.diag_part(kernel(X, full=True))
    kernel2 = kernel(X, full=False)
    assert np.allclose(kernel1, kernel2)


def test_conv_diag():
    kernel = gpflow.kernels.Convolutional(gpflow.kernels.SquaredExponential(), [3, 3], [2, 2])
    X = np.random.randn(3, 9)
    kernel_full = np.diagonal(kernel(X, full=True))
    kernel_diag = kernel(X, full=False)
    assert np.allclose(kernel_full, kernel_diag)


# Add a rbf and linear kernel, make sure the result is the same as adding the result of
# the kernels separately.
_kernel_setups_add = [
    gpflow.kernels.SquaredExponential(),
    gpflow.kernels.Linear(),
    gpflow.kernels.SquaredExponential() + gpflow.kernels.Linear(),
]


@pytest.mark.parametrize('N, D', [[10, 1]])
def test_add_symmetric(N, D):
    X = rng.randn(N, D)
    Kffs = [kernel(X) for kernel in _kernel_setups_add]

    assert np.allclose(Kffs[0] + Kffs[1], Kffs[2])


@pytest.mark.parametrize('N, M, D', [[10, 12, 1]])
def test_add_asymmetric(N, M, D):
    X, Z = rng.randn(N, D), rng.randn(M, D)
    Kfus = [kernel(X, Z) for kernel in _kernel_setups_add]

    assert np.allclose(Kfus[0] + Kfus[1], Kfus[2])


@pytest.mark.parametrize('N, D', [[10, 1]])
def test_white(N, D):
    """
    The white kernel should not give the same result when called with k(X) and
    k(X, X)
    """
    X = rng.randn(N, D)
    kernel = gpflow.kernels.White()
    Kff_sym = kernel(X)
    Kff_asym = kernel(X, X)

    assert not np.allclose(Kff_sym, Kff_asym)


_kernel_classes_slice = [kernel for kernel in gpflow.kernels.Stationary.__subclasses__()] + \
                        [gpflow.kernels.Constant,
                         gpflow.kernels.Linear,
                         gpflow.kernels.Polynomial]

_kernel_triples_slice = [
    (k1(active_dims=[0]), k2(active_dims=[1]), k3(active_dims=slice(0, 1)))
    for k1, k2, k3 in zip(_kernel_classes_slice, _kernel_classes_slice,
                          _kernel_classes_slice)
]


@pytest.mark.parametrize('kernel_triple', _kernel_triples_slice)
@pytest.mark.parametrize('N, D', [[20, 2]])
def test_slice_symmetric(kernel_triple, N, D):
    X = rng.randn(N, D)
    K1, K3 = kernel_triple[0](X), kernel_triple[2](X[:, :1])
    assert np.allclose(K1, K3)
    K2, K4 = kernel_triple[1](X), kernel_triple[2](X[:, 1:])
    assert np.allclose(K2, K4)


@pytest.mark.parametrize('kernel_triple', _kernel_triples_slice)
@pytest.mark.parametrize('N, M, D', [[10, 12, 2]])
def test_slice_asymmetric(kernel_triple, N, M, D):
    X = rng.randn(N, D)
    Z = rng.randn(M, D)
    K1, K3 = kernel_triple[0](X, Z), kernel_triple[2](X[:, :1], Z[:, :1])
    assert np.allclose(K1, K3)
    K2, K4 = kernel_triple[1](X, Z), kernel_triple[2](X[:, 1:], Z[:, 1:])
    assert np.allclose(K2, K4)


_kernel_setups_prod = [
    gpflow.kernels.Matern32(),
    gpflow.kernels.Matern52(lengthscale=0.3),
    gpflow.kernels.Matern32() * gpflow.kernels.Matern52(lengthscale=0.3),
]


@pytest.mark.parametrize('N, D', [[30, 2]])
def test_product(N, D):
    X = rng.randn(N, D)
    Kffs = [kernel(X) for kernel in _kernel_setups_prod]

    assert np.allclose(Kffs[0] * Kffs[1], Kffs[2])


@pytest.mark.parametrize('N, D', [[30, 4], [10, 7]])
def test_active_product(N, D):
    X = rng.randn(N, D)
    dims, rand_idx, ls = list(range(D)), int(rng.randint(0, D)), rng.uniform(
        1., 7., D)
    active_dims_list = [
        dims[:rand_idx] + dims[rand_idx + 1:], [rand_idx], dims
    ]
    lengthscale_list = [
        np.hstack([ls[:rand_idx], ls[rand_idx + 1:]]), ls[rand_idx], ls
    ]
    kernels = [
        gpflow.kernels.SquaredExponential(lengthscale=lengthscale, active_dims=dims)
        for dims, lengthscale in zip(active_dims_list, lengthscale_list)
    ]
    kernel_prod = kernels[0] * kernels[1]

    Kff = kernels[2](X)
    Kff_prod = kernel_prod(X)

    assert np.allclose(Kff, Kff_prod)


@pytest.mark.parametrize('D', [4, 7])
def test_ard_init_scalar(D):
    """
    For ard kernels, make sure that kernels can be instantiated with a single
    lengthscale or a suitable array of lengthscale
    """
    kernel_1 = gpflow.kernels.SquaredExponential(lengthscale=2.3)
    kernel_2 = gpflow.kernels.SquaredExponential(lengthscale=np.ones(D) * 2.3)
    lengthscale_1 = kernel_1.lengthscale.read_value()
    lengthscale_2 = kernel_2.lengthscale.read_value()
    assert np.allclose(lengthscale_1, lengthscale_2, atol=1e-10)


def test_ard_invalid_active_dims():
    msg = r"Size of `active_dims` \[1\] does not match size of ard parameter \(2\)"
    with pytest.raises(ValueError, match=msg):
        gpflow.kernels.SquaredExponential(lengthscale=np.ones(2), active_dims=[1])


@pytest.mark.parametrize('kernel_class, param_name', [
    [gpflow.kernels.SquaredExponential, "lengthscale"],
    [gpflow.kernels.Linear, "variance"],
    [gpflow.kernels.ArcCosine, "weight_variances"],
])
@pytest.mark.parametrize('param_value, ard', [
    [1., False],
    [[1.], True],
    [[1., 1.], True],
])
def test_ard_property(kernel_class, param_name, param_value, ard):
    kernel = kernel_class(**{param_name: param_value})
    assert kernel.ard is ard


@pytest.mark.parametrize('locations, steepness, error_msg', [
    # 1. Kernels locations dimension mismatch
    [[1.], 1.,
     r"Number of kernels \(3\) must be one more than the number of changepoint locations \(1\)"],

     # 2. Locations steepness dimension mismatch
    [[1., 2.], [1.],
     r"Dimension of steepness \(1\) does not match number of changepoint locations \(2\)"],
])
def test_changepoints_init_fail(locations, steepness, error_msg):
    kernels = [
        gpflow.kernels.Matern12(),
        gpflow.kernels.Linear(),
        gpflow.kernels.Matern32(),
    ]
    with pytest.raises(ValueError, match=error_msg):
        gpflow.kernels.ChangePoints(kernels, locations, steepness)


def _assert_changepoints_kern_err(X, kernels, locations, steepness):
    kernel = gpflow.kernels.ChangePoints(kernels, locations, steepness=steepness)
    reference_gram_matrix = _ref_changepoints(X, kernels, locations, steepness)

    assert_allclose(kernel(X), reference_gram_matrix)
    assert_allclose(kernel.K_diag(X), np.diag(reference_gram_matrix))


@pytest.mark.parametrize('N', [2, 10])
@pytest.mark.parametrize('kernels, locations, steepness', [
    # 1. Single changepoint
    [[gpflow.kernels.Constant(),
      gpflow.kernels.Constant()], [2.], 5.],
    # 2. Two changepoints
    [[gpflow.kernels.Constant(),
      gpflow.kernels.Constant(),
      gpflow.kernels.Constant()], [1., 2.], 5.],
    # 3. Multiple steepness
    [[gpflow.kernels.Constant(),
      gpflow.kernels.Constant(),
      gpflow.kernels.Constant()], [1., 2.], [5., 10.]],
    # 4. Variety of kernels
    [[gpflow.kernels.Matern12(),
      gpflow.kernels.Linear(),
      gpflow.kernels.SquaredExponential(),
      gpflow.kernels.Constant()], [1., 2., 3.], 5.],
])
def test_changepoints(N, kernels, locations, steepness):
    X_data = rng.randn(N, 1)
    _assert_changepoints_kern_err(X_data, kernels, locations, steepness)


@pytest.mark.parametrize('active_dims_1, active_dims_2, is_separate', [
    [[1, 2, 3], None, False],
    [None, [1, 2, 3], False],
    [None, None, False],
    [[1, 2, 3], [3, 4, 5], False],
    [[1, 2, 3], [4, 5, 6], True],
    ])
def test_on_separate_dims(active_dims_1, active_dims_2, is_separate):
    kernel_1 = gpflow.kernels.Linear(active_dims=active_dims_1)
    kernel_2 = gpflow.kernels.SquaredExponential(active_dims=active_dims_2)
    assert kernel_1.on_separate_dims(kernel_2) == is_separate
    assert kernel_2.on_separate_dims(kernel_1) == is_separate
    assert kernel_1.on_separate_dims(kernel_1) is False
    assert kernel_2.on_separate_dims(kernel_2) is False


@pytest.mark.parametrize('kernel', kernel_setups_extended)
def test_kernel_call_diag_and_X2_errors(kernel):
    X = rng.randn(4, 1)
    X2 = rng.randn(5, 1)

    with pytest.raises(ValueError):
<<<<<<< HEAD
        kernel(X, X2, full=False)


def test_periodic_active_dims_mismatch_check():
    active_dims_1 = [0]
    active_dims_2 = [1]
    with pytest.raises(ValueError):
        base = gpflow.kernels.SquaredExponential(active_dims=active_dims_1)
        _ = gpflow.kernels.Periodic(base=base, active_dims=active_dims_2)

def test_periodic_active_dims_matches():
    active_dims = [1]
    base = gpflow.kernels.SquaredExponential(active_dims=active_dims)
    kernel = gpflow.kernels.Periodic(base=base, active_dims=active_dims)

    assert kernel.active_dims == base.active_dims

    kernel.active_dims = [2]

    assert kernel.active_dims == base.active_dims

    base.active_dims = [3]

    assert kernel.active_dims == base.active_dims
=======
        kernel(X, X2, full=False)
>>>>>>> bd1e9c04
<|MERGE_RESOLUTION|>--- conflicted
+++ resolved
@@ -541,7 +541,6 @@
     X2 = rng.randn(5, 1)
 
     with pytest.raises(ValueError):
-<<<<<<< HEAD
         kernel(X, X2, full=False)
 
 
@@ -552,6 +551,7 @@
         base = gpflow.kernels.SquaredExponential(active_dims=active_dims_1)
         _ = gpflow.kernels.Periodic(base=base, active_dims=active_dims_2)
 
+
 def test_periodic_active_dims_matches():
     active_dims = [1]
     base = gpflow.kernels.SquaredExponential(active_dims=active_dims)
@@ -565,7 +565,4 @@
 
     base.active_dims = [3]
 
-    assert kernel.active_dims == base.active_dims
-=======
-        kernel(X, X2, full=False)
->>>>>>> bd1e9c04
+    assert kernel.active_dims == base.active_dims