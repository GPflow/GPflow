import numpy as np
import pytest
import scipy
import tensorflow as tf

import gpflow
import gpflow.inducing_variables.multioutput as mf
import gpflow.kernels.multioutput as mk
from gpflow import set_trainable
from gpflow.conditionals import sample_conditional
from gpflow.conditionals.util import (
    fully_correlated_conditional,
    fully_correlated_conditional_repeat,
    independent_interdomain_conditional,
    sample_mvn,
)
from gpflow.config import default_float, default_jitter
from gpflow.inducing_variables import InducingPoints
from gpflow.kernels import SquaredExponential
from gpflow.likelihoods import Gaussian
from gpflow.models import SVGP

float_type = default_float()
rng = np.random.RandomState(99201)


# ------------------------------------------
# Helpers
# ------------------------------------------


def predict(model, Xnew, full_cov, full_output_cov):
    m, v = model.predict_f(Xnew, full_cov=full_cov, full_output_cov=full_output_cov)
    return [m, v]


def predict_all(models, Xnew, full_cov, full_output_cov):
    """
    Returns the mean and variance of f(Xnew) for each model in `models`.
    """
    ms, vs = [], []
    for model in models:
        m, v = predict(model, Xnew, full_cov, full_output_cov)
        ms.append(m)
        vs.append(v)
    return ms, vs


def assert_all_array_elements_almost_equal(arr, decimal):
    """
    Check if consecutive elements of `arr` are almost equal.
    """
    for i in range(len(arr) - 1):
        np.testing.assert_allclose(arr[i], arr[i + 1], atol=1e-5)


def check_equality_predictions(data, models, decimal=3):
    """
    Executes a couple of checks to compare the equality of predictions
    of different models. The models should be configured with the same
    training data (X, Y). The following checks are done:
    - check if elbo is (almost) equal for all models
    - check if predicted mean is (almost) equal
    - check if predicted variance is (almost) equal.
      All possible variances over the inputs and outputs are calculated
      and equality is checked.
    - check if variances within model are consistent. Parts of the covariance
      matrices should overlap, and this is tested.
    """

    elbos = [m.elbo(data) for m in models]

    # Check equality of log likelihood
    assert_all_array_elements_almost_equal(elbos, decimal=5)

    # Predict: full_cov = True and full_output_cov = True
    means_tt, vars_tt = predict_all(models, Data.Xs, full_cov=True, full_output_cov=True)
    # Predict: full_cov = True and full_output_cov = False
    means_tf, vars_tf = predict_all(models, Data.Xs, full_cov=True, full_output_cov=False)
    # Predict: full_cov = False and full_output_cov = True
    means_ft, vars_ft = predict_all(models, Data.Xs, full_cov=False, full_output_cov=True)
    # Predict: full_cov = False and full_output_cov = False
    means_ff, vars_ff = predict_all(models, Data.Xs, full_cov=False, full_output_cov=False)

    # check equality of all the means
    all_means = means_tt + means_tf + means_ft + means_ff
    assert_all_array_elements_almost_equal(all_means, decimal=decimal)

    # check equality of all the variances within a category
    # (e.g. full_cov=True and full_output_cov=False)
    all_vars = [vars_tt, vars_tf, vars_ft, vars_ff]
    _ = [assert_all_array_elements_almost_equal(var, decimal=decimal) for var in all_vars]

    # Here we check that the variance in different categories are equal
    # after transforming to the right shape.
    var_tt = vars_tt[0]  # N x P x N x P
    var_tf = vars_tf[0]  # P x N x c
    var_ft = vars_ft[0]  # N x P x P
    var_ff = vars_ff[0]  # N x P

    np.testing.assert_almost_equal(
        np.diagonal(var_tt, axis1=1, axis2=3), np.transpose(var_tf, [1, 2, 0]), decimal=decimal,
    )
    np.testing.assert_almost_equal(
        np.diagonal(var_tt, axis1=0, axis2=2), np.transpose(var_ft, [1, 2, 0]), decimal=decimal,
    )
    np.testing.assert_almost_equal(
        np.diagonal(np.diagonal(var_tt, axis1=0, axis2=2)), var_ff, decimal=decimal
    )


def expand_cov(q_sqrt, W):
    """
    :param G: cholesky of covariance matrices, L x M x M
    :param W: mixing matrix (square),  L x L
    :return: cholesky of 1 x LM x LM covariance matrix
    """
    q_cov = np.matmul(q_sqrt, q_sqrt.transpose([0, 2, 1]))  # [L, M, M]
    q_cov_expanded = scipy.linalg.block_diag(*q_cov)  # [LM, LM]
    q_sqrt_expanded = np.linalg.cholesky(q_cov_expanded)  # [LM, LM]
    return q_sqrt_expanded[None, ...]


def create_q_sqrt(M, L):
    """ returns an array of L lower triangular matrices of size M x M """
    return np.array([np.tril(rng.randn(M, M)) for _ in range(L)])  # [L, M, M]


# ------------------------------------------
# Data classes: storing constants
# ------------------------------------------


class Data:
    N, Ntest = 20, 5
    D = 1  # input dimension
    M = 3  # inducing points
    L = 2  # latent gps
    P = 3  # output dimension
    MAXITER = int(15e2)
    X = tf.random.normal((N,), dtype=tf.float64)[:, None] * 10 - 5
    G = np.hstack((0.5 * np.sin(3 * X) + X, 3.0 * np.cos(X) - X))
    Ptrue = np.array([[0.5, -0.3, 1.5], [-0.4, 0.43, 0.0]])  # [L, P]

    Y = tf.convert_to_tensor(G @ Ptrue)
    G = tf.convert_to_tensor(np.hstack((0.5 * np.sin(3 * X) + X, 3.0 * np.cos(X) - X)))
    Ptrue = tf.convert_to_tensor(np.array([[0.5, -0.3, 1.5], [-0.4, 0.43, 0.0]]))  # [L, P]
    Y += tf.random.normal(Y.shape, dtype=tf.float64) * [0.2, 0.2, 0.2]
    Xs = tf.convert_to_tensor(np.linspace(-6, 6, Ntest)[:, None])
    data = (X, Y)


class DataMixedKernelWithEye(Data):
    """ Note in this class L == P """

    M, L = 4, 3
    W = np.eye(L)

    G = np.hstack(
        [0.5 * np.sin(3 * Data.X) + Data.X, 3.0 * np.cos(Data.X) - Data.X, 1.0 + Data.X]
    )  # [N, P]

    mu_data = tf.random.uniform((M, L), dtype=tf.float64)  # [M, L]
    sqrt_data = create_q_sqrt(M, L)  # [L, M, M]

    mu_data_full = tf.reshape(mu_data @ W, [-1, 1])  # [L, 1]
    sqrt_data_full = expand_cov(sqrt_data, W)  # [1, LM, LM]

    Y = tf.convert_to_tensor(G @ W)
    G = tf.convert_to_tensor(G)
    W = tf.convert_to_tensor(W)
    sqrt_data = tf.convert_to_tensor(sqrt_data)
    sqrt_data_full = tf.convert_to_tensor(sqrt_data_full)
    Y += tf.random.normal(Y.shape, dtype=tf.float64) * tf.ones((L,), dtype=tf.float64) * 0.2
    data = (Data.X, Y)


class DataMixedKernel(Data):
    M = 5
    L = 2
    P = 3
    W = rng.randn(P, L)
    G = np.hstack([0.5 * np.sin(3 * Data.X) + Data.X, 3.0 * np.cos(Data.X) - Data.X])  # [N, L]

    mu_data = tf.random.normal((M, L), dtype=tf.float64)  # [M, L]
    sqrt_data = create_q_sqrt(M, L)  # [L, M, M]

    Y = tf.convert_to_tensor(G @ W.T)
    G = tf.convert_to_tensor(G)
    W = tf.convert_to_tensor(W)
    sqrt_data = tf.convert_to_tensor(sqrt_data)
    Y += tf.random.normal(Y.shape, dtype=tf.float64) * tf.ones((P,), dtype=tf.float64) * 0.1
    data = (Data.X, Y)


# ------------------------------------------
# Test sample conditional
# ------------------------------------------


@pytest.mark.parametrize("full_cov", [True, False])
def test_sample_mvn(full_cov):
    """
    Draws 10,000 samples from a distribution
    with known mean and covariance. The test checks
    if the mean and covariance of the samples is
    close to the true mean and covariance.
    """
    N, D = 10000, 2
    means = tf.ones((N, D), dtype=float_type)
    if full_cov:
        covs = tf.eye(D, batch_shape=[N], dtype=float_type)
    else:
        covs = tf.ones((N, D), dtype=float_type)

    samples = sample_mvn(means, covs, full_cov)
    samples_mean = np.mean(samples, axis=0)
    samples_cov = np.cov(samples, rowvar=False)

    np.testing.assert_array_almost_equal(samples_mean, [1.0, 1.0], decimal=1)
    np.testing.assert_array_almost_equal(samples_cov, [[1.0, 0.0], [0.0, 1.0]], decimal=1)


@pytest.mark.parametrize("whiten", [True, False])
@pytest.mark.parametrize("full_cov", [True, False])
@pytest.mark.parametrize("full_output_cov", [True, False])
def test_sample_conditional(whiten, full_cov, full_output_cov):
    if full_cov and full_output_cov:
        return

    q_mu = tf.random.uniform((Data.M, Data.P), dtype=tf.float64)  # [M, P]
    q_sqrt = tf.convert_to_tensor(
        [np.tril(tf.random.uniform((Data.M, Data.M), dtype=tf.float64)) for _ in range(Data.P)]
    )  # [P, M, M]

    Z = Data.X[: Data.M, ...]  # [M, D]
    Xs = np.ones((Data.N, Data.D), dtype=float_type)

    inducing_variable = InducingPoints(Z)
    kernel = SquaredExponential()

    # Path 1
    value_f, mean_f, var_f = sample_conditional(
        Xs,
        inducing_variable,
        kernel,
        q_mu,
        q_sqrt=q_sqrt,
        white=whiten,
        full_cov=full_cov,
        full_output_cov=full_output_cov,
        num_samples=int(1e5),
    )
    value_f = value_f.numpy().reshape((-1,) + value_f.numpy().shape[2:])

    # Path 2
    if full_output_cov:
        pytest.skip(
            "sample_conditional with X instead of inducing_variable does not support full_output_cov"
        )

    value_x, mean_x, var_x = sample_conditional(
        Xs,
        Z,
        kernel,
        q_mu,
        q_sqrt=q_sqrt,
        white=whiten,
        full_cov=full_cov,
        full_output_cov=full_output_cov,
        num_samples=int(1e5),
    )
    value_x = value_x.numpy().reshape((-1,) + value_x.numpy().shape[2:])

    # check if mean and covariance of samples are similar
    np.testing.assert_array_almost_equal(
        np.mean(value_x, axis=0), np.mean(value_f, axis=0), decimal=1
    )
    np.testing.assert_array_almost_equal(
        np.cov(value_x, rowvar=False), np.cov(value_f, rowvar=False), decimal=1
    )
    np.testing.assert_allclose(mean_x, mean_f)
    np.testing.assert_allclose(var_x, var_f)


def test_sample_conditional_mixedkernel():
    q_mu = tf.random.uniform((Data.M, Data.L), dtype=tf.float64)  # M x L
    q_sqrt = tf.convert_to_tensor(
        [np.tril(tf.random.uniform((Data.M, Data.M), dtype=tf.float64)) for _ in range(Data.L)]
    )  # L x M x M

    Z = Data.X[: Data.M, ...]  # M x D
    N = int(10e5)
    Xs = np.ones((N, Data.D), dtype=float_type)

    # Path 1: mixed kernel: most efficient route
    W = np.random.randn(Data.P, Data.L)
    mixed_kernel = mk.LinearCoregionalization([SquaredExponential() for _ in range(Data.L)], W)
    optimal_inducing_variable = mf.SharedIndependentInducingVariables(InducingPoints(Z))

    value, mean, var = sample_conditional(
        Xs, optimal_inducing_variable, mixed_kernel, q_mu, q_sqrt=q_sqrt, white=True
    )

    # Path 2: independent kernels, mixed later
    separate_kernel = mk.SeparateIndependent([SquaredExponential() for _ in range(Data.L)])
    fallback_inducing_variable = mf.SharedIndependentInducingVariables(InducingPoints(Z))

    value2, mean2, var2 = sample_conditional(
        Xs, fallback_inducing_variable, separate_kernel, q_mu, q_sqrt=q_sqrt, white=True
    )
    value2 = np.matmul(value2, W.T)
    # check if mean and covariance of samples are similar
    np.testing.assert_array_almost_equal(np.mean(value, axis=0), np.mean(value2, axis=0), decimal=1)
    np.testing.assert_array_almost_equal(
        np.cov(value, rowvar=False), np.cov(value2, rowvar=False), decimal=1
    )


@pytest.fixture(
<<<<<<< HEAD
    name="q_sqrt_factory", params=[lambda _, __: None, lambda LM, R: tf.eye(LM, batch_shape=(R,))]
)
def _q_sqrt_factory_fixture(request):
    return request.param


@pytest.mark.parametrize("R", [1, 2, 5])
def test_fully_correlated_conditional_repeat_shapes_fc_and_foc(
    R, q_sqrt_factory, full_cov, full_output_cov
):
    # fully_correlated_conditional_repeat does not support whiten = False
    whiten = True
=======
    name="fully_correlated_q_sqrt_factory",
    params=[lambda _, __: None, lambda LM, R: tf.eye(LM, batch_shape=(R,))],
)
def _q_sqrt_factory_fixture(request):
    return request.param


@pytest.mark.parametrize("R", [1, 2, 5])
@pytest.mark.parametrize(
    "whiten",
    [
        True,
        pytest.param(
            False,
            marks=pytest.mark.xfail(
                reason="fully_correlated_conditional_repeat does not support whiten=False"
            ),
        ),
    ],
)
def test_fully_correlated_conditional_repeat_shapes_fc_and_foc(
    R, fully_correlated_q_sqrt_factory, full_cov, full_output_cov, whiten
):
>>>>>>> 21e5317f

    L, M, N, P = Data.L, Data.M, Data.N, Data.P

    Kmm = tf.ones((L * M, L * M)) + default_jitter() * tf.eye(L * M)
    Kmn = tf.ones((L * M, N, P))

    if full_cov and full_output_cov:
        Knn = tf.ones((N, P, N, P))
        expected_v_shape = [R, N, P, N, P]
    elif not full_cov and full_output_cov:
        Knn = tf.ones((N, P, P))
        expected_v_shape = [R, N, P, P]
    elif full_cov and not full_output_cov:
        Knn = tf.ones((P, N, N))
        expected_v_shape = [R, P, N, N]
    else:
        Knn = tf.ones((N, P))
        expected_v_shape = [R, N, P]

    f = tf.ones((L * M, R))
<<<<<<< HEAD
    q_sqrt = q_sqrt_factory(L * M, R)
=======
    q_sqrt = fully_correlated_q_sqrt_factory(L * M, R)
>>>>>>> 21e5317f

    m, v = fully_correlated_conditional_repeat(
        Kmn,
        Kmm,
        Knn,
        f,
        full_cov=full_cov,
        full_output_cov=full_output_cov,
        q_sqrt=q_sqrt,
        white=whiten,
    )

    assert m.shape.as_list() == [R, N, P]
    assert v.shape.as_list() == expected_v_shape
<<<<<<< HEAD


def test_fully_correlated_conditional_fc_and_foc(q_sqrt_factory, full_cov, full_output_cov):
    # fully_correlated_conditional_repeat does not support whiten = False
    whiten = True

=======


@pytest.mark.parametrize(
    "whiten",
    [
        True,
        pytest.param(
            False,
            marks=pytest.mark.xfail(
                reason="fully_correlated_conditional does not support whiten=False"
            ),
        ),
    ],
)
def test_fully_correlated_conditional_shapes_fc_and_foc(
    fully_correlated_q_sqrt_factory, full_cov, full_output_cov, whiten
):
>>>>>>> 21e5317f
    L, M, N, P = Data.L, Data.M, Data.N, Data.P

    Kmm = tf.ones((L * M, L * M)) + default_jitter() * tf.eye(L * M)
    Kmn = tf.ones((L * M, N, P))

    if full_cov and full_output_cov:
        Knn = tf.ones((N, P, N, P))
        expected_v_shape = [N, P, N, P]
    elif not full_cov and full_output_cov:
        Knn = tf.ones((N, P, P))
        expected_v_shape = [N, P, P]
    elif full_cov and not full_output_cov:
        Knn = tf.ones((P, N, N))
        expected_v_shape = [P, N, N]
    else:
        Knn = tf.ones((N, P))
        expected_v_shape = [N, P]

    f = tf.ones((L * M, 1))
<<<<<<< HEAD
    q_sqrt = q_sqrt_factory(L * M, 1)
=======
    q_sqrt = fully_correlated_q_sqrt_factory(L * M, 1)
>>>>>>> 21e5317f

    m, v = fully_correlated_conditional(
        Kmn,
        Kmm,
        Knn,
        f,
        full_cov=full_cov,
        full_output_cov=full_output_cov,
        q_sqrt=q_sqrt,
        white=whiten,
    )

    assert m.shape.as_list() == [N, P]
    assert v.shape.as_list() == expected_v_shape


# ------------------------------------------
# Test Mok Output Dims
# ------------------------------------------


def test_shapes_of_mok():
    data = DataMixedKernel

    kern_list = [SquaredExponential() for _ in range(data.L)]

    k1 = mk.LinearCoregionalization(kern_list, W=data.W)
    assert k1.num_latent_gps == data.L

    k2 = mk.SeparateIndependent(kern_list)
    assert k2.num_latent_gps == data.L

    dims = 5
    k3 = mk.SharedIndependent(SquaredExponential(), dims)
    assert k3.num_latent_gps == dims


# ------------------------------------------
# Test Mixed Mok Kgg
# ------------------------------------------


def test_MixedMok_Kgg():
    data = DataMixedKernel
    kern_list = [SquaredExponential() for _ in range(data.L)]
    kernel = mk.LinearCoregionalization(kern_list, W=data.W)

    Kgg = kernel.Kgg(Data.X, Data.X)  # L x N x N
    Kff = kernel.K(Data.X, Data.X)  # N x P x N x P

    # Kff = W @ Kgg @ W^T
    Kff_infered = np.einsum("lnm,pl,ql->npmq", Kgg, data.W, data.W)

    np.testing.assert_array_almost_equal(Kff, Kff_infered, decimal=5)


# ------------------------------------------
# Integration tests
# ------------------------------------------


def test_shared_independent_mok():
    """
    In this test we use the same kernel and the same inducing inducing
    for each of the outputs. The outputs are considered to be uncorrelated.
    This is how GPflow handled multiple outputs before the multioutput framework was added.
    We compare three models here:
        1) an ineffient one, where we use a SharedIndepedentMok with InducingPoints.
           This combination will uses a Kff of size N x P x N x P, Kfu if size N x P x M x P
           which is extremely inefficient as most of the elements are zero.
        2) efficient: SharedIndependentMok and SharedIndependentMof
           This combinations uses the most efficient form of matrices
        3) the old way, efficient way: using Kernel and InducingPoints
        Model 2) and 3) follow more or less the same code path.
    """
    np.random.seed(0)
    # Model 1
    q_mu_1 = np.random.randn(Data.M * Data.P, 1)  # MP x 1
    q_sqrt_1 = np.tril(np.random.randn(Data.M * Data.P, Data.M * Data.P))[None, ...]  # 1 x MP x MP
    kernel_1 = mk.SharedIndependent(SquaredExponential(variance=0.5, lengthscales=1.2), Data.P)
    inducing_variable = InducingPoints(Data.X[: Data.M, ...])
    model_1 = SVGP(
        kernel_1,
        Gaussian(),
        inducing_variable,
        q_mu=q_mu_1,
        q_sqrt=q_sqrt_1,
        num_latent_gps=Data.Y.shape[-1],
    )
    set_trainable(model_1, False)
    set_trainable(model_1.q_sqrt, True)

    gpflow.optimizers.Scipy().minimize(
        model_1.training_loss_closure(Data.data),
        variables=model_1.trainable_variables,
        options=dict(maxiter=500),
        method="BFGS",
        compile=True,
    )

    # Model 2
    q_mu_2 = np.reshape(q_mu_1, [Data.M, Data.P])  # M x P
    q_sqrt_2 = np.array(
        [np.tril(np.random.randn(Data.M, Data.M)) for _ in range(Data.P)]
    )  # P x M x M
    kernel_2 = SquaredExponential(variance=0.5, lengthscales=1.2)
    inducing_variable_2 = InducingPoints(Data.X[: Data.M, ...])
    model_2 = SVGP(
        kernel_2,
        Gaussian(),
        inducing_variable_2,
        num_latent_gps=Data.P,
        q_mu=q_mu_2,
        q_sqrt=q_sqrt_2,
    )
    set_trainable(model_2, False)
    set_trainable(model_2.q_sqrt, True)

    gpflow.optimizers.Scipy().minimize(
        model_2.training_loss_closure(Data.data),
        variables=model_2.trainable_variables,
        options=dict(maxiter=500),
        method="BFGS",
        compile=True,
    )

    # Model 3
    q_mu_3 = np.reshape(q_mu_1, [Data.M, Data.P])  # M x P
    q_sqrt_3 = np.array(
        [np.tril(np.random.randn(Data.M, Data.M)) for _ in range(Data.P)]
    )  # P x M x M
    kernel_3 = mk.SharedIndependent(SquaredExponential(variance=0.5, lengthscales=1.2), Data.P)
    inducing_variable_3 = mf.SharedIndependentInducingVariables(
        InducingPoints(Data.X[: Data.M, ...])
    )
    model_3 = SVGP(
        kernel_3,
        Gaussian(),
        inducing_variable_3,
        num_latent_gps=Data.P,
        q_mu=q_mu_3,
        q_sqrt=q_sqrt_3,
    )
    set_trainable(model_3, False)
    set_trainable(model_3.q_sqrt, True)

    gpflow.optimizers.Scipy().minimize(
        model_3.training_loss_closure(Data.data),
        variables=model_3.trainable_variables,
        options=dict(maxiter=500),
        method="BFGS",
        compile=True,
    )

    check_equality_predictions(Data.data, [model_1, model_2, model_3])


def test_separate_independent_mok():
    """
    We use different independent kernels for each of the output dimensions.
    We can achieve this in two ways:
        1) efficient: SeparateIndependentMok with Shared/SeparateIndependentMof
        2) inefficient: SeparateIndependentMok with InducingPoints
    However, both methods should return the same conditional,
    and after optimization return the same log likelihood.
    """
    # Model 1 (Inefficient)
    q_mu_1 = np.random.randn(Data.M * Data.P, 1)
    q_sqrt_1 = np.tril(np.random.randn(Data.M * Data.P, Data.M * Data.P))[None, ...]  # 1 x MP x MP

    kern_list_1 = [SquaredExponential(variance=0.5, lengthscales=1.2) for _ in range(Data.P)]
    kernel_1 = mk.SeparateIndependent(kern_list_1)
    inducing_variable_1 = InducingPoints(Data.X[: Data.M, ...])
    model_1 = SVGP(
        kernel_1, Gaussian(), inducing_variable_1, num_latent_gps=1, q_mu=q_mu_1, q_sqrt=q_sqrt_1,
    )
    set_trainable(model_1, False)
    set_trainable(model_1.q_sqrt, True)
    set_trainable(model_1.q_mu, True)

    gpflow.optimizers.Scipy().minimize(
        model_1.training_loss_closure(Data.data),
        variables=model_1.trainable_variables,
        method="BFGS",
        compile=True,
    )

    # Model 2 (efficient)
    q_mu_2 = np.random.randn(Data.M, Data.P)
    q_sqrt_2 = np.array(
        [np.tril(np.random.randn(Data.M, Data.M)) for _ in range(Data.P)]
    )  # P x M x M
    kern_list_2 = [SquaredExponential(variance=0.5, lengthscales=1.2) for _ in range(Data.P)]
    kernel_2 = mk.SeparateIndependent(kern_list_2)
    inducing_variable_2 = mf.SharedIndependentInducingVariables(
        InducingPoints(Data.X[: Data.M, ...])
    )
    model_2 = SVGP(
        kernel_2,
        Gaussian(),
        inducing_variable_2,
        num_latent_gps=Data.P,
        q_mu=q_mu_2,
        q_sqrt=q_sqrt_2,
    )
    set_trainable(model_2, False)
    set_trainable(model_2.q_sqrt, True)
    set_trainable(model_2.q_mu, True)

    gpflow.optimizers.Scipy().minimize(
        model_2.training_loss_closure(Data.data),
        variables=model_2.trainable_variables,
        method="BFGS",
        compile=True,
    )

    check_equality_predictions(Data.data, [model_1, model_2])


def test_separate_independent_mof():
    """
    Same test as above but we use different (i.e. separate) inducing inducing
    for each of the output dimensions.
    """
    np.random.seed(0)

    # Model 1 (INefficient)
    q_mu_1 = np.random.randn(Data.M * Data.P, 1)
    q_sqrt_1 = np.tril(np.random.randn(Data.M * Data.P, Data.M * Data.P))[None, ...]  # 1 x MP x MP

    kernel_1 = mk.SharedIndependent(SquaredExponential(variance=0.5, lengthscales=1.2), Data.P)
    inducing_variable_1 = InducingPoints(Data.X[: Data.M, ...])
    model_1 = SVGP(kernel_1, Gaussian(), inducing_variable_1, q_mu=q_mu_1, q_sqrt=q_sqrt_1)
    set_trainable(model_1, False)
    set_trainable(model_1.q_sqrt, True)
    set_trainable(model_1.q_mu, True)

    gpflow.optimizers.Scipy().minimize(
        model_1.training_loss_closure(Data.data),
        variables=model_1.trainable_variables,
        method="BFGS",
        compile=True,
    )

    # Model 2 (efficient)
    q_mu_2 = np.random.randn(Data.M, Data.P)
    q_sqrt_2 = np.array(
        [np.tril(np.random.randn(Data.M, Data.M)) for _ in range(Data.P)]
    )  # P x M x M
    kernel_2 = mk.SharedIndependent(SquaredExponential(variance=0.5, lengthscales=1.2), Data.P)
    inducing_variable_list_2 = [InducingPoints(Data.X[: Data.M, ...]) for _ in range(Data.P)]
    inducing_variable_2 = mf.SeparateIndependentInducingVariables(inducing_variable_list_2)
    model_2 = SVGP(kernel_2, Gaussian(), inducing_variable_2, q_mu=q_mu_2, q_sqrt=q_sqrt_2)
    set_trainable(model_2, False)
    set_trainable(model_2.q_sqrt, True)
    set_trainable(model_2.q_mu, True)

    gpflow.optimizers.Scipy().minimize(
        model_2.training_loss_closure(Data.data),
        variables=model_2.trainable_variables,
        method="BFGS",
        compile=True,
    )

    # Model 3 (Inefficient): an idenitical inducing variable is used P times,
    # and treated as a separate one.
    q_mu_3 = np.random.randn(Data.M, Data.P)
    q_sqrt_3 = np.array(
        [np.tril(np.random.randn(Data.M, Data.M)) for _ in range(Data.P)]
    )  # P x M x M
    kern_list = [SquaredExponential(variance=0.5, lengthscales=1.2) for _ in range(Data.P)]
    kernel_3 = mk.SeparateIndependent(kern_list)
    inducing_variable_list_3 = [InducingPoints(Data.X[: Data.M, ...]) for _ in range(Data.P)]
    inducing_variable_3 = mf.SeparateIndependentInducingVariables(inducing_variable_list_3)
    model_3 = SVGP(kernel_3, Gaussian(), inducing_variable_3, q_mu=q_mu_3, q_sqrt=q_sqrt_3)
    set_trainable(model_3, False)
    set_trainable(model_3.q_sqrt, True)
    set_trainable(model_3.q_mu, True)

    gpflow.optimizers.Scipy().minimize(
        model_3.training_loss_closure(Data.data),
        variables=model_3.trainable_variables,
        method="BFGS",
        compile=True,
    )

    check_equality_predictions(Data.data, [model_1, model_2, model_3])


def test_mixed_mok_with_Id_vs_independent_mok():
    data = DataMixedKernelWithEye
    # Independent model
    k1 = mk.SharedIndependent(SquaredExponential(variance=0.5, lengthscales=1.2), data.L)
    f1 = InducingPoints(data.X[: data.M, ...])
    model_1 = SVGP(k1, Gaussian(), f1, q_mu=data.mu_data_full, q_sqrt=data.sqrt_data_full)
    set_trainable(model_1, False)
    set_trainable(model_1.q_sqrt, True)

    gpflow.optimizers.Scipy().minimize(
        model_1.training_loss_closure(Data.data),
        variables=model_1.trainable_variables,
        method="BFGS",
        compile=True,
    )

    # Mixed Model
    kern_list = [SquaredExponential(variance=0.5, lengthscales=1.2) for _ in range(data.L)]
    k2 = mk.LinearCoregionalization(kern_list, data.W)
    f2 = InducingPoints(data.X[: data.M, ...])
    model_2 = SVGP(k2, Gaussian(), f2, q_mu=data.mu_data_full, q_sqrt=data.sqrt_data_full)
    set_trainable(model_2, False)
    set_trainable(model_2.q_sqrt, True)

    gpflow.optimizers.Scipy().minimize(
        model_2.training_loss_closure(Data.data),
        variables=model_2.trainable_variables,
        method="BFGS",
        compile=True,
    )

    check_equality_predictions(Data.data, [model_1, model_2])


def test_compare_mixed_kernel():
    data = DataMixedKernel

    kern_list = [SquaredExponential() for _ in range(data.L)]
    k1 = mk.LinearCoregionalization(kern_list, W=data.W)
    f1 = mf.SharedIndependentInducingVariables(InducingPoints(data.X[: data.M, ...]))
    model_1 = SVGP(k1, Gaussian(), inducing_variable=f1, q_mu=data.mu_data, q_sqrt=data.sqrt_data)

    kern_list = [SquaredExponential() for _ in range(data.L)]
    k2 = mk.LinearCoregionalization(kern_list, W=data.W)
    f2 = mf.SharedIndependentInducingVariables(InducingPoints(data.X[: data.M, ...]))
    model_2 = SVGP(k2, Gaussian(), inducing_variable=f2, q_mu=data.mu_data, q_sqrt=data.sqrt_data)

    check_equality_predictions(Data.data, [model_1, model_2])


def test_multioutput_with_diag_q_sqrt():
    data = DataMixedKernel

    q_sqrt_diag = np.ones((data.M, data.L)) * 2
    q_sqrt = np.repeat(np.eye(data.M)[None, ...], data.L, axis=0) * 2  # L x M x M

    kern_list = [SquaredExponential() for _ in range(data.L)]
    k1 = mk.LinearCoregionalization(kern_list, W=data.W)
    f1 = mf.SharedIndependentInducingVariables(InducingPoints(data.X[: data.M, ...]))
    model_1 = SVGP(
        k1, Gaussian(), inducing_variable=f1, q_mu=data.mu_data, q_sqrt=q_sqrt_diag, q_diag=True,
    )

    kern_list = [SquaredExponential() for _ in range(data.L)]
    k2 = mk.LinearCoregionalization(kern_list, W=data.W)
    f2 = mf.SharedIndependentInducingVariables(InducingPoints(data.X[: data.M, ...]))
    model_2 = SVGP(
        k2, Gaussian(), inducing_variable=f2, q_mu=data.mu_data, q_sqrt=q_sqrt, q_diag=False,
    )

    check_equality_predictions(Data.data, [model_1, model_2])


def test_MixedKernelSeparateMof():
    data = DataMixedKernel

    kern_list = [SquaredExponential() for _ in range(data.L)]
    inducing_variable_list = [InducingPoints(data.X[: data.M, ...]) for _ in range(data.L)]
    k1 = mk.LinearCoregionalization(kern_list, W=data.W)
    f1 = mf.SeparateIndependentInducingVariables(inducing_variable_list)
    model_1 = SVGP(k1, Gaussian(), inducing_variable=f1, q_mu=data.mu_data, q_sqrt=data.sqrt_data)

    kern_list = [SquaredExponential() for _ in range(data.L)]
    inducing_variable_list = [InducingPoints(data.X[: data.M, ...]) for _ in range(data.L)]
    k2 = mk.LinearCoregionalization(kern_list, W=data.W)
    f2 = mf.SeparateIndependentInducingVariables(inducing_variable_list)
    model_2 = SVGP(k2, Gaussian(), inducing_variable=f2, q_mu=data.mu_data, q_sqrt=data.sqrt_data)

    check_equality_predictions(Data.data, [model_1, model_2])


def test_separate_independent_conditional_with_q_sqrt_none():
    """
    In response to bug #1523, this test checks that separate_independent_condtional
    does not fail when q_sqrt=None.
    """
    q_sqrt = None
    data = DataMixedKernel

    kern_list = [SquaredExponential() for _ in range(data.L)]
    kernel = gpflow.kernels.SeparateIndependent(kern_list)
    inducing_variable_list = [InducingPoints(data.X[: data.M, ...]) for _ in range(data.L)]
    inducing_variable = mf.SeparateIndependentInducingVariables(inducing_variable_list)

    mu_1, var_1 = gpflow.conditionals.conditional(
        data.X,
        inducing_variable,
        kernel,
        data.mu_data,
        full_cov=False,
        full_output_cov=False,
        q_sqrt=q_sqrt,
        white=True,
    )


def test_independent_interdomain_conditional_bug_regression():
    """
    Regression test for https://github.com/GPflow/GPflow/issues/818
    Not an exhaustive test
    """
    M = 31
    N = 11
    D_lat = 5
    D_inp = D_lat * 7
    L = 2
    P = 3

    X = np.random.randn(N, D_inp)
    Zs = [np.random.randn(M, D_lat) for _ in range(L)]
    k = gpflow.kernels.SquaredExponential(lengthscales=np.ones(D_lat))

    def compute_Kmn(Z, X):
        return tf.stack([k(Z, X[:, i * D_lat : (i + 1) * D_lat]) for i in range(P)])

    def compute_Knn(X):
        return tf.stack([k(X[:, i * D_lat : (i + 1) * D_lat], full_cov=False) for i in range(P)])

    Kmm = tf.stack([k(Z) for Z in Zs])  # L x M x M
    Kmn = tf.stack([compute_Kmn(Z, X) for Z in Zs])  # L x P x M x N
    Kmn = tf.transpose(Kmn, [2, 0, 3, 1])  # -> M x L x N x P
    Knn = tf.transpose(compute_Knn(X))  # N x P
    q_mu = tf.convert_to_tensor(np.zeros((M, L)))
    q_sqrt = tf.convert_to_tensor(np.stack([np.eye(M) for _ in range(L)]))
    tf.debugging.assert_shapes(
        [
            (Kmm, ["L", "M", "M"]),
            (Kmn, ["M", "L", "N", "P"]),
            (Knn, ["N", "P"]),
            (q_mu, ["M", "L"]),
            (q_sqrt, ["L", "M", "M"]),
        ]
    )

    _, _ = independent_interdomain_conditional(
        Kmn, Kmm, Knn, q_mu, q_sqrt=q_sqrt, full_cov=False, full_output_cov=False
    )<|MERGE_RESOLUTION|>--- conflicted
+++ resolved
@@ -318,20 +318,6 @@
 
 
 @pytest.fixture(
-<<<<<<< HEAD
-    name="q_sqrt_factory", params=[lambda _, __: None, lambda LM, R: tf.eye(LM, batch_shape=(R,))]
-)
-def _q_sqrt_factory_fixture(request):
-    return request.param
-
-
-@pytest.mark.parametrize("R", [1, 2, 5])
-def test_fully_correlated_conditional_repeat_shapes_fc_and_foc(
-    R, q_sqrt_factory, full_cov, full_output_cov
-):
-    # fully_correlated_conditional_repeat does not support whiten = False
-    whiten = True
-=======
     name="fully_correlated_q_sqrt_factory",
     params=[lambda _, __: None, lambda LM, R: tf.eye(LM, batch_shape=(R,))],
 )
@@ -355,7 +341,6 @@
 def test_fully_correlated_conditional_repeat_shapes_fc_and_foc(
     R, fully_correlated_q_sqrt_factory, full_cov, full_output_cov, whiten
 ):
->>>>>>> 21e5317f
 
     L, M, N, P = Data.L, Data.M, Data.N, Data.P
 
@@ -376,11 +361,7 @@
         expected_v_shape = [R, N, P]
 
     f = tf.ones((L * M, R))
-<<<<<<< HEAD
-    q_sqrt = q_sqrt_factory(L * M, R)
-=======
     q_sqrt = fully_correlated_q_sqrt_factory(L * M, R)
->>>>>>> 21e5317f
 
     m, v = fully_correlated_conditional_repeat(
         Kmn,
@@ -395,14 +376,6 @@
 
     assert m.shape.as_list() == [R, N, P]
     assert v.shape.as_list() == expected_v_shape
-<<<<<<< HEAD
-
-
-def test_fully_correlated_conditional_fc_and_foc(q_sqrt_factory, full_cov, full_output_cov):
-    # fully_correlated_conditional_repeat does not support whiten = False
-    whiten = True
-
-=======
 
 
 @pytest.mark.parametrize(
@@ -420,7 +393,6 @@
 def test_fully_correlated_conditional_shapes_fc_and_foc(
     fully_correlated_q_sqrt_factory, full_cov, full_output_cov, whiten
 ):
->>>>>>> 21e5317f
     L, M, N, P = Data.L, Data.M, Data.N, Data.P
 
     Kmm = tf.ones((L * M, L * M)) + default_jitter() * tf.eye(L * M)
@@ -440,11 +412,7 @@
         expected_v_shape = [N, P]
 
     f = tf.ones((L * M, 1))
-<<<<<<< HEAD
-    q_sqrt = q_sqrt_factory(L * M, 1)
-=======
     q_sqrt = fully_correlated_q_sqrt_factory(L * M, 1)
->>>>>>> 21e5317f
 
     m, v = fully_correlated_conditional(
         Kmn,
