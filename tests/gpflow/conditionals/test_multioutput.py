import numpy as np
import pytest
import scipy
import tensorflow as tf

import gpflow
import gpflow.inducing_variables.multioutput as mf
import gpflow.kernels.multioutput as mk
from gpflow import set_trainable
from gpflow.conditionals import sample_conditional
from gpflow.conditionals.util import (
    fully_correlated_conditional,
    fully_correlated_conditional_repeat,
    independent_interdomain_conditional,
    sample_mvn,
)
from gpflow.config import default_float, default_jitter
from gpflow.inducing_variables import InducingPoints
from gpflow.kernels import SquaredExponential
from gpflow.likelihoods import Gaussian
from gpflow.models import SVGP

float_type = default_float()
rng = np.random.RandomState(99201)


# ------------------------------------------
# Helpers
# ------------------------------------------


def predict(model, Xnew, full_cov, full_output_cov):
    m, v = model.predict_f(Xnew, full_cov=full_cov, full_output_cov=full_output_cov)
    return [m, v]


def predict_all(models, Xnew, full_cov, full_output_cov):
    """
    Returns the mean and variance of f(Xnew) for each model in `models`.
    """
    ms, vs = [], []
    for model in models:
        m, v = predict(model, Xnew, full_cov, full_output_cov)
        ms.append(m)
        vs.append(v)
    return ms, vs


def assert_all_array_elements_almost_equal(arr, decimal):
    """
    Check if consecutive elements of `arr` are almost equal.
    """
    for i in range(len(arr) - 1):
        np.testing.assert_allclose(arr[i], arr[i + 1], atol=1e-5)


def check_equality_predictions(data, models, decimal=3):
    """
    Executes a couple of checks to compare the equality of predictions
    of different models. The models should be configured with the same
    training data (X, Y). The following checks are done:
    - check if elbo is (almost) equal for all models
    - check if predicted mean is (almost) equal
    - check if predicted variance is (almost) equal.
      All possible variances over the inputs and outputs are calculated
      and equality is checked.
    - check if variances within model are consistent. Parts of the covariance
      matrices should overlap, and this is tested.
    """

    elbos = [m.elbo(data) for m in models]

    # Check equality of log likelihood
    assert_all_array_elements_almost_equal(elbos, decimal=5)

    # Predict: full_cov = True and full_output_cov = True
    means_tt, vars_tt = predict_all(models, Data.Xs, full_cov=True, full_output_cov=True)
    # Predict: full_cov = True and full_output_cov = False
    means_tf, vars_tf = predict_all(models, Data.Xs, full_cov=True, full_output_cov=False)
    # Predict: full_cov = False and full_output_cov = True
    means_ft, vars_ft = predict_all(models, Data.Xs, full_cov=False, full_output_cov=True)
    # Predict: full_cov = False and full_output_cov = False
    means_ff, vars_ff = predict_all(models, Data.Xs, full_cov=False, full_output_cov=False)

    # check equality of all the means
    all_means = means_tt + means_tf + means_ft + means_ff
    assert_all_array_elements_almost_equal(all_means, decimal=decimal)

    # check equality of all the variances within a category
    # (e.g. full_cov=True and full_output_cov=False)
    all_vars = [vars_tt, vars_tf, vars_ft, vars_ff]
    _ = [assert_all_array_elements_almost_equal(var, decimal=decimal) for var in all_vars]

    # Here we check that the variance in different categories are equal
    # after transforming to the right shape.
    var_tt = vars_tt[0]  # N x P x N x P
    var_tf = vars_tf[0]  # P x N x c
    var_ft = vars_ft[0]  # N x P x P
    var_ff = vars_ff[0]  # N x P

    np.testing.assert_almost_equal(
        np.diagonal(var_tt, axis1=1, axis2=3), np.transpose(var_tf, [1, 2, 0]), decimal=decimal,
    )
    np.testing.assert_almost_equal(
        np.diagonal(var_tt, axis1=0, axis2=2), np.transpose(var_ft, [1, 2, 0]), decimal=decimal,
    )
    np.testing.assert_almost_equal(
        np.diagonal(np.diagonal(var_tt, axis1=0, axis2=2)), var_ff, decimal=decimal
    )


def expand_cov(q_sqrt, W):
    """
    :param G: cholesky of covariance matrices, L x M x M
    :param W: mixing matrix (square),  L x L
    :return: cholesky of 1 x LM x LM covariance matrix
    """
    q_cov = np.matmul(q_sqrt, q_sqrt.transpose([0, 2, 1]))  # [L, M, M]
    q_cov_expanded = scipy.linalg.block_diag(*q_cov)  # [LM, LM]
    q_sqrt_expanded = np.linalg.cholesky(q_cov_expanded)  # [LM, LM]
    return q_sqrt_expanded[None, ...]


def create_q_sqrt(M, L):
    """ returns an array of L lower triangular matrices of size M x M """
    return np.array([np.tril(rng.randn(M, M)) for _ in range(L)])  # [L, M, M]


# ------------------------------------------
# Data classes: storing constants
# ------------------------------------------


class Data:
    N, Ntest = 20, 5
    D = 1  # input dimension
    M = 3  # inducing points
    L = 2  # latent gps
    P = 3  # output dimension
    MAXITER = int(15e2)
    X = tf.random.normal((N,), dtype=tf.float64)[:, None] * 10 - 5
    G = np.hstack((0.5 * np.sin(3 * X) + X, 3.0 * np.cos(X) - X))
    Ptrue = np.array([[0.5, -0.3, 1.5], [-0.4, 0.43, 0.0]])  # [L, P]

    Y = tf.convert_to_tensor(G @ Ptrue)
    G = tf.convert_to_tensor(np.hstack((0.5 * np.sin(3 * X) + X, 3.0 * np.cos(X) - X)))
    Ptrue = tf.convert_to_tensor(np.array([[0.5, -0.3, 1.5], [-0.4, 0.43, 0.0]]))  # [L, P]
    Y += tf.random.normal(Y.shape, dtype=tf.float64) * [0.2, 0.2, 0.2]
    Xs = tf.convert_to_tensor(np.linspace(-6, 6, Ntest)[:, None])
    data = (X, Y)


class DataMixedKernelWithEye(Data):
    """ Note in this class L == P """

    M, L = 4, 3
    W = np.eye(L)

    G = np.hstack(
        [0.5 * np.sin(3 * Data.X) + Data.X, 3.0 * np.cos(Data.X) - Data.X, 1.0 + Data.X]
    )  # [N, P]

    mu_data = tf.random.uniform((M, L), dtype=tf.float64)  # [M, L]
    sqrt_data = create_q_sqrt(M, L)  # [L, M, M]

    mu_data_full = tf.reshape(mu_data @ W, [-1, 1])  # [L, 1]
    sqrt_data_full = expand_cov(sqrt_data, W)  # [1, LM, LM]

    Y = tf.convert_to_tensor(G @ W)
    G = tf.convert_to_tensor(G)
    W = tf.convert_to_tensor(W)
    sqrt_data = tf.convert_to_tensor(sqrt_data)
    sqrt_data_full = tf.convert_to_tensor(sqrt_data_full)
    Y += tf.random.normal(Y.shape, dtype=tf.float64) * tf.ones((L,), dtype=tf.float64) * 0.2
    data = (Data.X, Y)


class DataMixedKernel(Data):
    M = 5
    L = 2
    P = 3
    W = rng.randn(P, L)
    G = np.hstack([0.5 * np.sin(3 * Data.X) + Data.X, 3.0 * np.cos(Data.X) - Data.X])  # [N, L]

    mu_data = tf.random.normal((M, L), dtype=tf.float64)  # [M, L]
    sqrt_data = create_q_sqrt(M, L)  # [L, M, M]

    Y = tf.convert_to_tensor(G @ W.T)
    G = tf.convert_to_tensor(G)
    W = tf.convert_to_tensor(W)
    sqrt_data = tf.convert_to_tensor(sqrt_data)
    Y += tf.random.normal(Y.shape, dtype=tf.float64) * tf.ones((P,), dtype=tf.float64) * 0.1
    data = (Data.X, Y)


# ------------------------------------------
# Test sample conditional
# ------------------------------------------


def test_sample_mvn(full_cov):
    """
    Draws 10,000 samples from a distribution
    with known mean and covariance. The test checks
    if the mean and covariance of the samples is
    close to the true mean and covariance.
    """
    N, D = 10000, 2
    means = tf.ones((N, D), dtype=float_type)
    if full_cov:
        covs = tf.eye(D, batch_shape=[N], dtype=float_type)
    else:
        covs = tf.ones((N, D), dtype=float_type)

    samples = sample_mvn(means, covs, full_cov)
    samples_mean = np.mean(samples, axis=0)
    samples_cov = np.cov(samples, rowvar=False)

    np.testing.assert_array_almost_equal(samples_mean, [1.0, 1.0], decimal=1)
    np.testing.assert_array_almost_equal(samples_cov, [[1.0, 0.0], [0.0, 1.0]], decimal=1)


def test_sample_conditional(whiten, full_cov, full_output_cov):
    if full_cov and full_output_cov:
        return

    q_mu = tf.random.uniform((Data.M, Data.P), dtype=tf.float64)  # [M, P]
    q_sqrt = tf.convert_to_tensor(
        [np.tril(tf.random.uniform((Data.M, Data.M), dtype=tf.float64)) for _ in range(Data.P)]
    )  # [P, M, M]

    Z = Data.X[: Data.M, ...]  # [M, D]
    Xs = np.ones((Data.N, Data.D), dtype=float_type)

    inducing_variable = InducingPoints(Z)
    kernel = SquaredExponential()

    # Path 1
    value_f, mean_f, var_f = sample_conditional(
        Xs,
        inducing_variable,
        kernel,
        q_mu,
        q_sqrt=q_sqrt,
        white=whiten,
        full_cov=full_cov,
        full_output_cov=full_output_cov,
        num_samples=int(1e5),
    )
    value_f = value_f.numpy().reshape((-1,) + value_f.numpy().shape[2:])

    # Path 2
    if full_output_cov:
        pytest.skip(
            "sample_conditional with X instead of inducing_variable does not support full_output_cov"
        )

    value_x, mean_x, var_x = sample_conditional(
        Xs,
        Z,
        kernel,
        q_mu,
        q_sqrt=q_sqrt,
        white=whiten,
        full_cov=full_cov,
        full_output_cov=full_output_cov,
        num_samples=int(1e5),
    )
    value_x = value_x.numpy().reshape((-1,) + value_x.numpy().shape[2:])

    # check if mean and covariance of samples are similar
    np.testing.assert_array_almost_equal(
        np.mean(value_x, axis=0), np.mean(value_f, axis=0), decimal=1
    )
    np.testing.assert_array_almost_equal(
        np.cov(value_x, rowvar=False), np.cov(value_f, rowvar=False), decimal=1
    )
    np.testing.assert_allclose(mean_x, mean_f)
    np.testing.assert_allclose(var_x, var_f)


def test_sample_conditional_mixedkernel():
    q_mu = tf.random.uniform((Data.M, Data.L), dtype=tf.float64)  # M x L
    q_sqrt = tf.convert_to_tensor(
        [np.tril(tf.random.uniform((Data.M, Data.M), dtype=tf.float64)) for _ in range(Data.L)]
    )  # L x M x M

    Z = Data.X[: Data.M, ...]  # M x D
    N = int(10e5)
    Xs = np.ones((N, Data.D), dtype=float_type)

    # Path 1: mixed kernel: most efficient route
    W = np.random.randn(Data.P, Data.L)
    mixed_kernel = mk.LinearCoregionalization([SquaredExponential() for _ in range(Data.L)], W)
    optimal_inducing_variable = mf.SharedIndependentInducingVariables(InducingPoints(Z))

    value, mean, var = sample_conditional(
        Xs, optimal_inducing_variable, mixed_kernel, q_mu, q_sqrt=q_sqrt, white=True
    )

    # Path 2: independent kernels, mixed later
    separate_kernel = mk.SeparateIndependent([SquaredExponential() for _ in range(Data.L)])
    fallback_inducing_variable = mf.SharedIndependentInducingVariables(InducingPoints(Z))

    value2, mean2, var2 = sample_conditional(
        Xs, fallback_inducing_variable, separate_kernel, q_mu, q_sqrt=q_sqrt, white=True
    )
    value2 = np.matmul(value2, W.T)
    # check if mean and covariance of samples are similar
    np.testing.assert_array_almost_equal(np.mean(value, axis=0), np.mean(value2, axis=0), decimal=1)
    np.testing.assert_array_almost_equal(
        np.cov(value, rowvar=False), np.cov(value2, rowvar=False), decimal=1
    )


@pytest.fixture(
    name="fully_correlated_q_sqrt_factory",
    params=[lambda _, __: None, lambda LM, R: tf.eye(LM, batch_shape=(R,))],
)
def _q_sqrt_factory_fixture(request):
    return request.param


@pytest.mark.parametrize("R", [1, 2, 5])
def test_fully_correlated_conditional_repeat_shapes_fc_and_foc(
    R, fully_correlated_q_sqrt_factory, full_cov, full_output_cov, whiten
):

    L, M, N, P = Data.L, Data.M, Data.N, Data.P

    Kmm = tf.ones((L * M, L * M)) + default_jitter() * tf.eye(L * M)
    Kmn = tf.ones((L * M, N, P))

    if full_cov and full_output_cov:
        Knn = tf.ones((N, P, N, P))
        expected_v_shape = [R, N, P, N, P]
    elif not full_cov and full_output_cov:
        Knn = tf.ones((N, P, P))
        expected_v_shape = [R, N, P, P]
    elif full_cov and not full_output_cov:
        Knn = tf.ones((P, N, N))
        expected_v_shape = [R, P, N, N]
    else:
        Knn = tf.ones((N, P))
        expected_v_shape = [R, N, P]

    f = tf.ones((L * M, R))
    q_sqrt = fully_correlated_q_sqrt_factory(L * M, R)

    m, v = fully_correlated_conditional_repeat(
        Kmn,
        Kmm,
        Knn,
        f,
        full_cov=full_cov,
        full_output_cov=full_output_cov,
        q_sqrt=q_sqrt,
        white=whiten,
    )

    assert m.shape.as_list() == [R, N, P]
    assert v.shape.as_list() == expected_v_shape


def test_fully_correlated_conditional_repeat_whiten(whiten):
    """
    This test checks the effect of the `white` flag, which changes the projection matrix `A`.

    The impact of the flag on the value of `A` can be easily verified by its effect on the
    predicted mean. While the predicted covariance is also a function of `A` this test does not
    inspect that value.
    """
    N, P = Data.N, Data.P

    Lm = np.random.randn(1, 1).astype(np.float32) ** 2
    Kmm = Lm * Lm + default_jitter()

    Kmn = tf.ones((1, N, P))

    Knn = tf.ones((N, P))
    f = np.random.randn(1, 1).astype(np.float32)

<<<<<<< HEAD
    mean, _ = fully_correlated_conditional_repeat(
        Kmn,
        Kmm,
        Knn,
        f,
        white=whiten,
    )
=======
    mean, _ = fully_correlated_conditional_repeat(Kmn, Kmm, Knn, f, white=whiten,)
>>>>>>> f655dc48

    if whiten:
        expected_mean = (f * Kmn) / Lm
    else:
        expected_mean = (f * Kmn) / Kmm

    np.testing.assert_allclose(mean, expected_mean, rtol=1e-3)


def test_fully_correlated_conditional_shapes_fc_and_foc(
    fully_correlated_q_sqrt_factory, full_cov, full_output_cov, whiten
):
    L, M, N, P = Data.L, Data.M, Data.N, Data.P

    Kmm = tf.ones((L * M, L * M)) + default_jitter() * tf.eye(L * M)
    Kmn = tf.ones((L * M, N, P))

    if full_cov and full_output_cov:
        Knn = tf.ones((N, P, N, P))
        expected_v_shape = [N, P, N, P]
    elif not full_cov and full_output_cov:
        Knn = tf.ones((N, P, P))
        expected_v_shape = [N, P, P]
    elif full_cov and not full_output_cov:
        Knn = tf.ones((P, N, N))
        expected_v_shape = [P, N, N]
    else:
        Knn = tf.ones((N, P))
        expected_v_shape = [N, P]

    f = tf.ones((L * M, 1))
    q_sqrt = fully_correlated_q_sqrt_factory(L * M, 1)

    m, v = fully_correlated_conditional(
        Kmn,
        Kmm,
        Knn,
        f,
        full_cov=full_cov,
        full_output_cov=full_output_cov,
        q_sqrt=q_sqrt,
        white=whiten,
    )

    assert m.shape.as_list() == [N, P]
    assert v.shape.as_list() == expected_v_shape


# ------------------------------------------
# Test Mok Output Dims
# ------------------------------------------


def test_shapes_of_mok():
    data = DataMixedKernel

    kern_list = [SquaredExponential() for _ in range(data.L)]

    k1 = mk.LinearCoregionalization(kern_list, W=data.W)
    assert k1.num_latent_gps == data.L

    k2 = mk.SeparateIndependent(kern_list)
    assert k2.num_latent_gps == data.L

    dims = 5
    k3 = mk.SharedIndependent(SquaredExponential(), dims)
    assert k3.num_latent_gps == dims


# ------------------------------------------
# Test Mixed Mok Kgg
# ------------------------------------------


def test_MixedMok_Kgg():
    data = DataMixedKernel
    kern_list = [SquaredExponential() for _ in range(data.L)]
    kernel = mk.LinearCoregionalization(kern_list, W=data.W)

    Kgg = kernel.Kgg(Data.X, Data.X)  # L x N x N
    Kff = kernel.K(Data.X, Data.X)  # N x P x N x P

    # Kff = W @ Kgg @ W^T
    Kff_infered = np.einsum("lnm,pl,ql->npmq", Kgg, data.W, data.W)

    np.testing.assert_array_almost_equal(Kff, Kff_infered, decimal=5)


# ------------------------------------------
# Integration tests
# ------------------------------------------


def test_shared_independent_mok():
    """
    In this test we use the same kernel and the same inducing inducing
    for each of the outputs. The outputs are considered to be uncorrelated.
    This is how GPflow handled multiple outputs before the multioutput framework was added.
    We compare three models here:
        1) an ineffient one, where we use a SharedIndepedentMok with InducingPoints.
           This combination will uses a Kff of size N x P x N x P, Kfu if size N x P x M x P
           which is extremely inefficient as most of the elements are zero.
        2) efficient: SharedIndependentMok and SharedIndependentMof
           This combinations uses the most efficient form of matrices
        3) the old way, efficient way: using Kernel and InducingPoints
        Model 2) and 3) follow more or less the same code path.
    """
    np.random.seed(0)
    # Model 1
    q_mu_1 = np.random.randn(Data.M * Data.P, 1)  # MP x 1
    q_sqrt_1 = np.tril(np.random.randn(Data.M * Data.P, Data.M * Data.P))[None, ...]  # 1 x MP x MP
    kernel_1 = mk.SharedIndependent(SquaredExponential(variance=0.5, lengthscales=1.2), Data.P)
    inducing_variable = InducingPoints(Data.X[: Data.M, ...])
    model_1 = SVGP(
        kernel_1,
        Gaussian(),
        inducing_variable,
        q_mu=q_mu_1,
        q_sqrt=q_sqrt_1,
        num_latent_gps=Data.Y.shape[-1],
    )
    set_trainable(model_1, False)
    set_trainable(model_1.q_sqrt, True)

    gpflow.optimizers.Scipy().minimize(
        model_1.training_loss_closure(Data.data),
        variables=model_1.trainable_variables,
        options=dict(maxiter=500),
        method="BFGS",
        compile=True,
    )

    # Model 2
    q_mu_2 = np.reshape(q_mu_1, [Data.M, Data.P])  # M x P
    q_sqrt_2 = np.array(
        [np.tril(np.random.randn(Data.M, Data.M)) for _ in range(Data.P)]
    )  # P x M x M
    kernel_2 = SquaredExponential(variance=0.5, lengthscales=1.2)
    inducing_variable_2 = InducingPoints(Data.X[: Data.M, ...])
    model_2 = SVGP(
        kernel_2,
        Gaussian(),
        inducing_variable_2,
        num_latent_gps=Data.P,
        q_mu=q_mu_2,
        q_sqrt=q_sqrt_2,
    )
    set_trainable(model_2, False)
    set_trainable(model_2.q_sqrt, True)

    gpflow.optimizers.Scipy().minimize(
        model_2.training_loss_closure(Data.data),
        variables=model_2.trainable_variables,
        options=dict(maxiter=500),
        method="BFGS",
        compile=True,
    )

    # Model 3
    q_mu_3 = np.reshape(q_mu_1, [Data.M, Data.P])  # M x P
    q_sqrt_3 = np.array(
        [np.tril(np.random.randn(Data.M, Data.M)) for _ in range(Data.P)]
    )  # P x M x M
    kernel_3 = mk.SharedIndependent(SquaredExponential(variance=0.5, lengthscales=1.2), Data.P)
    inducing_variable_3 = mf.SharedIndependentInducingVariables(
        InducingPoints(Data.X[: Data.M, ...])
    )
    model_3 = SVGP(
        kernel_3,
        Gaussian(),
        inducing_variable_3,
        num_latent_gps=Data.P,
        q_mu=q_mu_3,
        q_sqrt=q_sqrt_3,
    )
    set_trainable(model_3, False)
    set_trainable(model_3.q_sqrt, True)

    gpflow.optimizers.Scipy().minimize(
        model_3.training_loss_closure(Data.data),
        variables=model_3.trainable_variables,
        options=dict(maxiter=500),
        method="BFGS",
        compile=True,
    )

    check_equality_predictions(Data.data, [model_1, model_2, model_3])


def test_separate_independent_mok():
    """
    We use different independent kernels for each of the output dimensions.
    We can achieve this in two ways:
        1) efficient: SeparateIndependentMok with Shared/SeparateIndependentMof
        2) inefficient: SeparateIndependentMok with InducingPoints
    However, both methods should return the same conditional,
    and after optimization return the same log likelihood.
    """
    # Model 1 (Inefficient)
    q_mu_1 = np.random.randn(Data.M * Data.P, 1)
    q_sqrt_1 = np.tril(np.random.randn(Data.M * Data.P, Data.M * Data.P))[None, ...]  # 1 x MP x MP

    kern_list_1 = [SquaredExponential(variance=0.5, lengthscales=1.2) for _ in range(Data.P)]
    kernel_1 = mk.SeparateIndependent(kern_list_1)
    inducing_variable_1 = InducingPoints(Data.X[: Data.M, ...])
    model_1 = SVGP(
        kernel_1, Gaussian(), inducing_variable_1, num_latent_gps=1, q_mu=q_mu_1, q_sqrt=q_sqrt_1,
    )
    set_trainable(model_1, False)
    set_trainable(model_1.q_sqrt, True)
    set_trainable(model_1.q_mu, True)

    gpflow.optimizers.Scipy().minimize(
        model_1.training_loss_closure(Data.data),
        variables=model_1.trainable_variables,
        method="BFGS",
        compile=True,
    )

    # Model 2 (efficient)
    q_mu_2 = np.random.randn(Data.M, Data.P)
    q_sqrt_2 = np.array(
        [np.tril(np.random.randn(Data.M, Data.M)) for _ in range(Data.P)]
    )  # P x M x M
    kern_list_2 = [SquaredExponential(variance=0.5, lengthscales=1.2) for _ in range(Data.P)]
    kernel_2 = mk.SeparateIndependent(kern_list_2)
    inducing_variable_2 = mf.SharedIndependentInducingVariables(
        InducingPoints(Data.X[: Data.M, ...])
    )
    model_2 = SVGP(
        kernel_2,
        Gaussian(),
        inducing_variable_2,
        num_latent_gps=Data.P,
        q_mu=q_mu_2,
        q_sqrt=q_sqrt_2,
    )
    set_trainable(model_2, False)
    set_trainable(model_2.q_sqrt, True)
    set_trainable(model_2.q_mu, True)

    gpflow.optimizers.Scipy().minimize(
        model_2.training_loss_closure(Data.data),
        variables=model_2.trainable_variables,
        method="BFGS",
        compile=True,
    )

    check_equality_predictions(Data.data, [model_1, model_2])


def test_separate_independent_mof():
    """
    Same test as above but we use different (i.e. separate) inducing inducing
    for each of the output dimensions.
    """
    np.random.seed(0)

    # Model 1 (INefficient)
    q_mu_1 = np.random.randn(Data.M * Data.P, 1)
    q_sqrt_1 = np.tril(np.random.randn(Data.M * Data.P, Data.M * Data.P))[None, ...]  # 1 x MP x MP

    kernel_1 = mk.SharedIndependent(SquaredExponential(variance=0.5, lengthscales=1.2), Data.P)
    inducing_variable_1 = InducingPoints(Data.X[: Data.M, ...])
    model_1 = SVGP(kernel_1, Gaussian(), inducing_variable_1, q_mu=q_mu_1, q_sqrt=q_sqrt_1)
    set_trainable(model_1, False)
    set_trainable(model_1.q_sqrt, True)
    set_trainable(model_1.q_mu, True)

    gpflow.optimizers.Scipy().minimize(
        model_1.training_loss_closure(Data.data),
        variables=model_1.trainable_variables,
        method="BFGS",
        compile=True,
    )

    # Model 2 (efficient)
    q_mu_2 = np.random.randn(Data.M, Data.P)
    q_sqrt_2 = np.array(
        [np.tril(np.random.randn(Data.M, Data.M)) for _ in range(Data.P)]
    )  # P x M x M
    kernel_2 = mk.SharedIndependent(SquaredExponential(variance=0.5, lengthscales=1.2), Data.P)
    inducing_variable_list_2 = [InducingPoints(Data.X[: Data.M, ...]) for _ in range(Data.P)]
    inducing_variable_2 = mf.SeparateIndependentInducingVariables(inducing_variable_list_2)
    model_2 = SVGP(kernel_2, Gaussian(), inducing_variable_2, q_mu=q_mu_2, q_sqrt=q_sqrt_2)
    set_trainable(model_2, False)
    set_trainable(model_2.q_sqrt, True)
    set_trainable(model_2.q_mu, True)

    gpflow.optimizers.Scipy().minimize(
        model_2.training_loss_closure(Data.data),
        variables=model_2.trainable_variables,
        method="BFGS",
        compile=True,
    )

    # Model 3 (Inefficient): an idenitical inducing variable is used P times,
    # and treated as a separate one.
    q_mu_3 = np.random.randn(Data.M, Data.P)
    q_sqrt_3 = np.array(
        [np.tril(np.random.randn(Data.M, Data.M)) for _ in range(Data.P)]
    )  # P x M x M
    kern_list = [SquaredExponential(variance=0.5, lengthscales=1.2) for _ in range(Data.P)]
    kernel_3 = mk.SeparateIndependent(kern_list)
    inducing_variable_list_3 = [InducingPoints(Data.X[: Data.M, ...]) for _ in range(Data.P)]
    inducing_variable_3 = mf.SeparateIndependentInducingVariables(inducing_variable_list_3)
    model_3 = SVGP(kernel_3, Gaussian(), inducing_variable_3, q_mu=q_mu_3, q_sqrt=q_sqrt_3)
    set_trainable(model_3, False)
    set_trainable(model_3.q_sqrt, True)
    set_trainable(model_3.q_mu, True)

    gpflow.optimizers.Scipy().minimize(
        model_3.training_loss_closure(Data.data),
        variables=model_3.trainable_variables,
        method="BFGS",
        compile=True,
    )

    check_equality_predictions(Data.data, [model_1, model_2, model_3])


def test_mixed_mok_with_Id_vs_independent_mok():
    data = DataMixedKernelWithEye
    # Independent model
    k1 = mk.SharedIndependent(SquaredExponential(variance=0.5, lengthscales=1.2), data.L)
    f1 = InducingPoints(data.X[: data.M, ...])
    model_1 = SVGP(k1, Gaussian(), f1, q_mu=data.mu_data_full, q_sqrt=data.sqrt_data_full)
    set_trainable(model_1, False)
    set_trainable(model_1.q_sqrt, True)

    gpflow.optimizers.Scipy().minimize(
        model_1.training_loss_closure(Data.data),
        variables=model_1.trainable_variables,
        method="BFGS",
        compile=True,
    )

    # Mixed Model
    kern_list = [SquaredExponential(variance=0.5, lengthscales=1.2) for _ in range(data.L)]
    k2 = mk.LinearCoregionalization(kern_list, data.W)
    f2 = InducingPoints(data.X[: data.M, ...])
    model_2 = SVGP(k2, Gaussian(), f2, q_mu=data.mu_data_full, q_sqrt=data.sqrt_data_full)
    set_trainable(model_2, False)
    set_trainable(model_2.q_sqrt, True)

    gpflow.optimizers.Scipy().minimize(
        model_2.training_loss_closure(Data.data),
        variables=model_2.trainable_variables,
        method="BFGS",
        compile=True,
    )

    check_equality_predictions(Data.data, [model_1, model_2])


def test_compare_mixed_kernel():
    data = DataMixedKernel

    kern_list = [SquaredExponential() for _ in range(data.L)]
    k1 = mk.LinearCoregionalization(kern_list, W=data.W)
    f1 = mf.SharedIndependentInducingVariables(InducingPoints(data.X[: data.M, ...]))
    model_1 = SVGP(k1, Gaussian(), inducing_variable=f1, q_mu=data.mu_data, q_sqrt=data.sqrt_data)

    kern_list = [SquaredExponential() for _ in range(data.L)]
    k2 = mk.LinearCoregionalization(kern_list, W=data.W)
    f2 = mf.SharedIndependentInducingVariables(InducingPoints(data.X[: data.M, ...]))
    model_2 = SVGP(k2, Gaussian(), inducing_variable=f2, q_mu=data.mu_data, q_sqrt=data.sqrt_data)

    check_equality_predictions(Data.data, [model_1, model_2])


def test_multioutput_with_diag_q_sqrt():
    data = DataMixedKernel

    q_sqrt_diag = np.ones((data.M, data.L)) * 2
    q_sqrt = np.repeat(np.eye(data.M)[None, ...], data.L, axis=0) * 2  # L x M x M

    kern_list = [SquaredExponential() for _ in range(data.L)]
    k1 = mk.LinearCoregionalization(kern_list, W=data.W)
    f1 = mf.SharedIndependentInducingVariables(InducingPoints(data.X[: data.M, ...]))
    model_1 = SVGP(
        k1, Gaussian(), inducing_variable=f1, q_mu=data.mu_data, q_sqrt=q_sqrt_diag, q_diag=True,
    )

    kern_list = [SquaredExponential() for _ in range(data.L)]
    k2 = mk.LinearCoregionalization(kern_list, W=data.W)
    f2 = mf.SharedIndependentInducingVariables(InducingPoints(data.X[: data.M, ...]))
    model_2 = SVGP(
        k2, Gaussian(), inducing_variable=f2, q_mu=data.mu_data, q_sqrt=q_sqrt, q_diag=False,
    )

    check_equality_predictions(Data.data, [model_1, model_2])


def test_MixedKernelSeparateMof():
    data = DataMixedKernel

    kern_list = [SquaredExponential() for _ in range(data.L)]
    inducing_variable_list = [InducingPoints(data.X[: data.M, ...]) for _ in range(data.L)]
    k1 = mk.LinearCoregionalization(kern_list, W=data.W)
    f1 = mf.SeparateIndependentInducingVariables(inducing_variable_list)
    model_1 = SVGP(k1, Gaussian(), inducing_variable=f1, q_mu=data.mu_data, q_sqrt=data.sqrt_data)

    kern_list = [SquaredExponential() for _ in range(data.L)]
    inducing_variable_list = [InducingPoints(data.X[: data.M, ...]) for _ in range(data.L)]
    k2 = mk.LinearCoregionalization(kern_list, W=data.W)
    f2 = mf.SeparateIndependentInducingVariables(inducing_variable_list)
    model_2 = SVGP(k2, Gaussian(), inducing_variable=f2, q_mu=data.mu_data, q_sqrt=data.sqrt_data)

    check_equality_predictions(Data.data, [model_1, model_2])


def test_separate_independent_conditional_with_q_sqrt_none():
    """
    In response to bug #1523, this test checks that separate_independent_condtional
    does not fail when q_sqrt=None.
    """
    q_sqrt = None
    data = DataMixedKernel

    kern_list = [SquaredExponential() for _ in range(data.L)]
    kernel = gpflow.kernels.SeparateIndependent(kern_list)
    inducing_variable_list = [InducingPoints(data.X[: data.M, ...]) for _ in range(data.L)]
    inducing_variable = mf.SeparateIndependentInducingVariables(inducing_variable_list)

    mu_1, var_1 = gpflow.conditionals.conditional(
        data.X,
        inducing_variable,
        kernel,
        data.mu_data,
        full_cov=False,
        full_output_cov=False,
        q_sqrt=q_sqrt,
        white=True,
    )


def test_independent_interdomain_conditional_bug_regression():
    """
    Regression test for https://github.com/GPflow/GPflow/issues/818
    Not an exhaustive test
    """
    M = 31
    N = 11
    D_lat = 5
    D_inp = D_lat * 7
    L = 2
    P = 3

    X = np.random.randn(N, D_inp)
    Zs = [np.random.randn(M, D_lat) for _ in range(L)]
    k = gpflow.kernels.SquaredExponential(lengthscales=np.ones(D_lat))

    def compute_Kmn(Z, X):
        return tf.stack([k(Z, X[:, i * D_lat : (i + 1) * D_lat]) for i in range(P)])

    def compute_Knn(X):
        return tf.stack([k(X[:, i * D_lat : (i + 1) * D_lat], full_cov=False) for i in range(P)])

    Kmm = tf.stack([k(Z) for Z in Zs])  # L x M x M
    Kmn = tf.stack([compute_Kmn(Z, X) for Z in Zs])  # L x P x M x N
    Kmn = tf.transpose(Kmn, [2, 0, 3, 1])  # -> M x L x N x P
    Knn = tf.transpose(compute_Knn(X))  # N x P
    q_mu = tf.convert_to_tensor(np.zeros((M, L)))
    q_sqrt = tf.convert_to_tensor(np.stack([np.eye(M) for _ in range(L)]))
    tf.debugging.assert_shapes(
        [
            (Kmm, ["L", "M", "M"]),
            (Kmn, ["M", "L", "N", "P"]),
            (Knn, ["N", "P"]),
            (q_mu, ["M", "L"]),
            (q_sqrt, ["L", "M", "M"]),
        ]
    )

    _, _ = independent_interdomain_conditional(
        Kmn, Kmm, Knn, q_mu, q_sqrt=q_sqrt, full_cov=False, full_output_cov=False
    )<|MERGE_RESOLUTION|>--- conflicted
+++ resolved
@@ -380,17 +380,7 @@
     Knn = tf.ones((N, P))
     f = np.random.randn(1, 1).astype(np.float32)
 
-<<<<<<< HEAD
-    mean, _ = fully_correlated_conditional_repeat(
-        Kmn,
-        Kmm,
-        Knn,
-        f,
-        white=whiten,
-    )
-=======
     mean, _ = fully_correlated_conditional_repeat(Kmn, Kmm, Knn, f, white=whiten,)
->>>>>>> f655dc48
 
     if whiten:
         expected_mean = (f * Kmn) / Lm
