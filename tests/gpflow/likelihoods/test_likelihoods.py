--- conflicted
+++ resolved
@@ -119,14 +119,10 @@
         if likelihood_class is MonteCarloLikelihood:
             continue  # abstract base class
         if issubclass(likelihood_class, MonteCarloLikelihood):
-<<<<<<< HEAD
-            continue
-=======
             if likelihood_class is GaussianMC:
                 continue  # tested explicitly by test_montecarlo_*
             if likelihood_class is Softmax:
                 continue  # tested explicitly by test_softmax_{y_shape_assert,bernoulli_equivalence}
->>>>>>> cf357589
         assert False, f"no test for likelihood class {likelihood_class}"
 
 
