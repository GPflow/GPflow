# Copyright 2017 the GPflow authors.
#
# Licensed under the Apache License, Version 2.0 (the "License");
# you may not use this file except in compliance with the License.
# You may obtain a copy of the License at
#
# http://www.apache.org/licenses/LICENSE-2.0
#
# Unless required by applicable law or agreed to in writing, software
# distributed under the License is distributed on an "AS IS" BASIS,
# WITHOUT WARRANTIES OR CONDITIONS OF ANY KIND, either express or implied.
# See the License for the specific language governing permissions and
# limitations under the License.

import numpy as np
import pytest
import tensorflow as tf
from numpy.testing import assert_allclose

import gpflow
from gpflow.likelihoods import (
    ScalarLikelihood,
    Bernoulli,
    Beta,
    Exponential,
    Gamma,
    Gaussian,
    GaussianMC,
    Likelihood,
    MonteCarloLikelihood,
    MultiClass,
    Ordinal,
    Poisson,
    RobustMax,
    Softmax,
    StudentT,
    SwitchedLikelihood,
)
from gpflow.quadrature import ndiagquad
from gpflow.config import default_float, default_int
from gpflow.utilities import to_default_float, to_default_int

tf.random.set_seed(99012)


def filter_analytic(likelihood_setups, method_name):
    def is_analytic(likelihood):
        assert not isinstance(likelihood, gpflow.likelihoods.MonteCarloLikelihood)
        quadrature_fallback = getattr(Likelihood, method_name)
        actual_method = getattr(likelihood.__class__, method_name)
        return actual_method is not quadrature_fallback

    return [l for l in likelihood_setups if is_analytic(get_likelihood(l))]


class Datum:
    tolerance = 1e-06
    Yshape = (10, 3)
    Y = tf.random.normal(Yshape, dtype=tf.float64)
    F = tf.random.normal(Yshape, dtype=tf.float64)
    Fmu = tf.random.normal(Yshape, dtype=tf.float64)
    Fvar = 0.01 * tf.random.normal(Yshape, dtype=tf.float64) ** 2
    Fvar_zero = tf.zeros(Yshape, dtype=tf.float64)


class LikelihoodSetup(object):
    def __init__(self, likelihood, Y=Datum.Y, rtol=1e-06, atol=0.0):
        self.likelihood = likelihood
        self.Y = Y
        self.rtol = rtol
        self.atol = atol

    def __repr__(self):
        name = self.likelihood.__class__.__name__
        return f"{name}-rtol={self.rtol}-atol={self.atol}"


likelihood_setups = [
    LikelihoodSetup(Gaussian()),
    LikelihoodSetup(StudentT()),
    LikelihoodSetup(Beta(), Y=tf.random.uniform(Datum.Yshape, dtype=default_float())),
    LikelihoodSetup(
        Ordinal(np.array([-1, 1])), Y=tf.random.uniform(Datum.Yshape, 0, 3, dtype=default_int()),
    ),
    LikelihoodSetup(
        Poisson(invlink=tf.square), Y=tf.random.poisson(Datum.Yshape, 1.0, dtype=default_float()),
    ),
    LikelihoodSetup(
        Exponential(invlink=tf.square), Y=tf.random.uniform(Datum.Yshape, dtype=default_float()),
    ),
    LikelihoodSetup(
        Gamma(invlink=tf.square), Y=tf.random.uniform(Datum.Yshape, dtype=default_float()),
    ),
    LikelihoodSetup(
        Bernoulli(invlink=tf.sigmoid), Y=tf.random.uniform(Datum.Yshape, dtype=default_float()),
    ),
    LikelihoodSetup(
        MultiClass(3), Y=tf.argmax(Datum.Y, 1).numpy().reshape(-1, 1), rtol=1e-3, atol=1e-3,
    ),
]


def get_likelihood(likelihood_setup):
    if isinstance(likelihood_setup, type(pytest.param())):
        (likelihood_setup,) = likelihood_setup.values
    return likelihood_setup.likelihood


def test_no_missing_likelihoods():
    tested_likelihood_types = [get_likelihood(l).__class__ for l in likelihood_setups]
    for likelihood_class in gpflow.ci_utils.subclasses(Likelihood):
        if likelihood_class in tested_likelihood_types:
<<<<<<< HEAD
            continue  # already tested
        if likelihood_class is ScalarLikelihood:
            continue  # base class
=======
            continue  # tested by parametrized tests
>>>>>>> 05647cad
        if likelihood_class is SwitchedLikelihood:
            continue  # tested separately, see test_switched_likelihood.py
        if likelihood_class is MonteCarloLikelihood:
            continue  # abstract base class
        if issubclass(likelihood_class, MonteCarloLikelihood):
            if likelihood_class is GaussianMC:
                continue  # tested explicitly by test_montecarlo_*
            if likelihood_class is Softmax:
                continue  # tested explicitly by test_softmax_{y_shape_assert,bernoulli_equivalence}
        assert False, f"no test for likelihood class {likelihood_class}"


@pytest.mark.parametrize("likelihood_setup", likelihood_setups)
@pytest.mark.parametrize("mu, var", [[Datum.Fmu, tf.zeros_like(Datum.Fmu)]])
def test_conditional_mean_and_variance(likelihood_setup, mu, var):
    """
    Here we make sure that the conditional_mean and conditional_var functions
    give the same result as the predict_mean_and_var function if the prediction
    has no uncertainty.
    """
    mu1 = likelihood_setup.likelihood.conditional_mean(mu)
    var1 = likelihood_setup.likelihood.conditional_variance(mu)
    mu2, var2 = likelihood_setup.likelihood.predict_mean_and_var(mu, var)
    assert_allclose(mu1, mu2, rtol=likelihood_setup.rtol, atol=likelihood_setup.atol)
    assert_allclose(var1, var2, rtol=likelihood_setup.rtol, atol=likelihood_setup.atol)


@pytest.mark.parametrize("likelihood_setup", likelihood_setups)
def test_variational_expectations(likelihood_setup):
    """
    Here we make sure that the variational_expectations gives the same result
    as log_prob if the latent function has no uncertainty.
    """
    likelihood = likelihood_setup.likelihood
    F = Datum.F
    Y = likelihood_setup.Y
    r1 = likelihood.log_prob(F, Y)
    r2 = likelihood.variational_expectations(F, tf.zeros_like(F), Y)
    assert_allclose(r1, r2, atol=likelihood_setup.atol, rtol=likelihood_setup.rtol)


@pytest.mark.parametrize(
    "likelihood_setup", filter_analytic(likelihood_setups, "variational_expectations")
)
@pytest.mark.parametrize("mu, var", [[Datum.Fmu, Datum.Fvar]])
def test_quadrature_variational_expectation(likelihood_setup, mu, var):
    """
    Where quadrature methods have been overwritten, make sure the new code
    does something close to the quadrature.
    """
    likelihood, y = likelihood_setup.likelihood, likelihood_setup.Y
    if isinstance(likelihood, MultiClass):
        pytest.skip("Test fails due to issue with ndiagquad (github issue #1091)")
    F1 = likelihood.variational_expectations(mu, var, y)
    F2 = ndiagquad(likelihood.log_prob, likelihood.num_gauss_hermite_points, mu, var, Y=y)
    assert_allclose(F1, F2, rtol=likelihood_setup.rtol, atol=likelihood_setup.atol)


@pytest.mark.parametrize("likelihood_setup", filter_analytic(likelihood_setups, "predict_density"))
@pytest.mark.parametrize("mu, var", [[Datum.Fmu, Datum.Fvar]])
def test_quadrature_predict_log_density(likelihood_setup, mu, var):
    likelihood, y = likelihood_setup.likelihood, likelihood_setup.Y
    if isinstance(likelihood, MultiClass):
        pytest.skip("Test fails due to issue with ndiagquad (github issue #1091)")
    F1 = likelihood.predict_log_density(mu, var, y)
    F2 = Likelihood.predict_log_density(likelihood, mu, var, y)
    assert_allclose(F1, F2, rtol=likelihood_setup.rtol, atol=likelihood_setup.atol)


@pytest.mark.parametrize(
    "likelihood_setup", filter_analytic(likelihood_setups, "predict_mean_and_var")
)
@pytest.mark.parametrize("mu, var", [[Datum.Fmu, Datum.Fvar]])
def test_quadrature_mean_and_var(likelihood_setup, mu, var):
    likelihood = likelihood_setup.likelihood
    if isinstance(likelihood, MultiClass):
        pytest.skip("Test fails due to issue with ndiagquad (github issue #1091)")
    F1m, F1v = likelihood.predict_mean_and_var(mu, var)
    F2m, F2v = Likelihood.predict_mean_and_var(likelihood, mu, var)
    assert_allclose(F1m, F2m, rtol=likelihood_setup.rtol, atol=likelihood_setup.atol)
    assert_allclose(F1v, F2v, rtol=likelihood_setup.rtol, atol=likelihood_setup.atol)


def _make_montecarlo_mu_var_y():
    mu_var_y = [tf.random.normal((3, 10), dtype=tf.float64)] * 3
    mu_var_y[1] = 0.01 * (mu_var_y[1] ** 2)
    return mu_var_y


def _make_montecarlo_likelihoods(var):
    gaussian_mc_likelihood = GaussianMC(var)
    gaussian_mc_likelihood.num_monte_carlo_points = 1000000
    return gaussian_mc_likelihood, Gaussian(var)


@pytest.mark.parametrize("likelihood_var", [0.3, 0.5, 1])
@pytest.mark.parametrize("mu, var, y", [_make_montecarlo_mu_var_y()])
def test_montecarlo_variational_expectation(likelihood_var, mu, var, y):
    likelihood_gaussian_mc, likelihood_gaussian = _make_montecarlo_likelihoods(likelihood_var)
    assert_allclose(
        likelihood_gaussian_mc.variational_expectations(mu, var, y),
        likelihood_gaussian.variational_expectations(mu, var, y),
        rtol=5e-4,
        atol=1e-4,
    )


@pytest.mark.parametrize("likelihood_var", [0.3, 0.5, 1.0])
@pytest.mark.parametrize("mu, var, y", [_make_montecarlo_mu_var_y()])
def test_montecarlo_predict_log_density(likelihood_var, mu, var, y):
    likelihood_gaussian_mc, likelihood_gaussian = _make_montecarlo_likelihoods(likelihood_var)
    assert_allclose(
        likelihood_gaussian_mc.predict_log_density(mu, var, y),
        likelihood_gaussian.predict_log_density(mu, var, y),
        rtol=5e-4,
        atol=1e-4,
    )


@pytest.mark.parametrize("likelihood_var", [0.3, 0.5, 1.0])
@pytest.mark.parametrize("mu, var, y", [_make_montecarlo_mu_var_y()])
def test_montecarlo_predict_mean_and_var(likelihood_var, mu, var, y):
    likelihood_gaussian_mc, likelihood_gaussian = _make_montecarlo_likelihoods(likelihood_var)
    mean1, var1 = likelihood_gaussian_mc.predict_mean_and_var(mu, var)
    mean2, var2 = likelihood_gaussian.predict_mean_and_var(mu, var)
    assert_allclose(mean1, mean2, rtol=5e-4, atol=1e-4)
    assert_allclose(var1, var2, rtol=5e-4, atol=1e-4)


@pytest.mark.parametrize("num, dimF", [[10, 5], [3, 2]])
@pytest.mark.parametrize("dimY", [10, 2, 1])
def test_softmax_y_shape_assert(num, dimF, dimY):
    """
    SoftMax assumes the class is given as a label (not, e.g., one-hot
    encoded), and hence just uses the first column of Y. To prevent
    silent errors, there is a tf assertion that ensures Y only has one
    dimension. This test checks that this assert works as intended.
    """
    F = tf.random.normal((num, dimF))
    dY = np.vstack((np.random.randn(num - 3, dimY), np.ones((3, dimY)))) > 0
    Y = tf.convert_to_tensor(dY, dtype=default_int())
    likelihood = Softmax(dimF)
    try:
        likelihood.log_prob(F, Y)
    except tf.errors.InvalidArgumentError as e:
        assert "Condition x == y did not hold." in e.message


@pytest.mark.parametrize("num", [10, 3])
@pytest.mark.parametrize("dimF, dimY", [[2, 1]])
def test_softmax_bernoulli_equivalence(num, dimF, dimY):
    dF = np.vstack((np.random.randn(num - 3, dimF), np.array([[-3.0, 0.0], [3, 0.0], [0.0, 0.0]])))
    dY = np.vstack((np.random.randn(num - 3, dimY), np.ones((3, dimY)))) > 0
    F = to_default_float(dF)
    Fvar = tf.exp(tf.stack([F[:, 1], -10.0 + tf.zeros(F.shape[0], dtype=F.dtype)], axis=1))
    F = tf.stack([F[:, 0], tf.zeros(F.shape[0], dtype=F.dtype)], axis=1)
    Y = to_default_int(dY)
    Ylabel = 1 - Y

    softmax_likelihood = Softmax(dimF)
    bernoulli_likelihood = Bernoulli(invlink=tf.sigmoid)
    softmax_likelihood.num_monte_carlo_points = int(
        0.3e7
    )  # Minimum number of points to pass the test on CircleCI
    bernoulli_likelihood.num_gauss_hermite_points = 40

    assert_allclose(
        softmax_likelihood.conditional_mean(F)[:, :1],
        bernoulli_likelihood.conditional_mean(F[:, :1]),
    )

    assert_allclose(
        softmax_likelihood.conditional_variance(F)[:, :1],
        bernoulli_likelihood.conditional_variance(F[:, :1]),
    )

    assert_allclose(
        softmax_likelihood.log_prob(F, Ylabel), bernoulli_likelihood.log_prob(F[:, :1], Y.numpy()),
    )

    mean1, var1 = softmax_likelihood.predict_mean_and_var(F, Fvar)
    mean2, var2 = bernoulli_likelihood.predict_mean_and_var(F[:, :1], Fvar[:, :1])

    assert_allclose(mean1[:, 0, None], mean2, rtol=2e-3)
    assert_allclose(var1[:, 0, None], var2, rtol=2e-3)

    ls_ve = softmax_likelihood.variational_expectations(F, Fvar, Ylabel)
    lb_ve = bernoulli_likelihood.variational_expectations(F[:, :1], Fvar[:, :1], Y.numpy())
    assert_allclose(ls_ve, lb_ve, rtol=5e-3)


@pytest.mark.parametrize("num_classes, num_points", [[10, 3]])
@pytest.mark.parametrize("tol, epsilon", [[1e-4, 1e-3]])
def test_robust_max_multiclass_symmetric(num_classes, num_points, tol, epsilon):
    """
    This test is based on the observation that for
    symmetric inputs the class predictions must have equal probability.
    """
    rng = np.random.RandomState(1)
    p = 1.0 / num_classes
    F = tf.ones((num_points, num_classes), dtype=default_float())
    Y = tf.convert_to_tensor(rng.randint(num_classes, size=(num_points, 1)), dtype=default_float())

    likelihood = MultiClass(num_classes)
    likelihood.invlink.epsilon = tf.convert_to_tensor(epsilon, dtype=default_float())

    mu, _ = likelihood.predict_mean_and_var(F, F)
    pred = likelihood.predict_log_density(F, F, Y)
    variational_expectations = likelihood.variational_expectations(F, F, Y)

    expected_mu = (p * (1.0 - epsilon) + (1.0 - p) * epsilon / (num_classes - 1)) * np.ones(
        (num_points, 1)
    )
    expected_log_density = np.log(expected_mu)

    # assert_allclose() would complain about shape mismatch
    assert np.allclose(mu, expected_mu, tol, tol)
    assert np.allclose(pred, expected_log_density, 1e-3, 1e-3)

    validation_variational_expectation = p * np.log(1.0 - epsilon) + (1.0 - p) * np.log(
        epsilon / (num_classes - 1)
    )
    assert_allclose(
        variational_expectations,
        np.ones((num_points,)) * validation_variational_expectation,
        tol,
        tol,
    )


@pytest.mark.parametrize("num_classes, num_points", [[5, 100]])
@pytest.mark.parametrize(
    "mock_prob, expected_prediction, tol, epsilon",
    [
        [0.73, -0.5499780059, 1e-4, 0.231]
        # Expected prediction evaluated on calculator:
        # log((1 - ε) * 0.73 + (1-0.73) * ε / (num_classes -1))
    ],
)
def test_robust_max_multiclass_predict_log_density(
    num_classes, num_points, mock_prob, expected_prediction, tol, epsilon
):
    class MockRobustMax(gpflow.likelihoods.RobustMax):
        def prob_is_largest(self, Y, Fmu, Fvar, gh_x, gh_w):
            return tf.ones((num_points, 1), dtype=default_float()) * mock_prob

    likelihood = MultiClass(num_classes, invlink=MockRobustMax(num_classes, epsilon))
    F = tf.ones((num_points, num_classes))
    rng = np.random.RandomState(1)
    Y = to_default_int(rng.randint(num_classes, size=(num_points, 1)))
    prediction = likelihood.predict_log_density(F, F, Y)

    assert_allclose(prediction, expected_prediction, tol, tol)


@pytest.mark.parametrize("num_classes", [5, 100])
@pytest.mark.parametrize("initial_epsilon, new_epsilon", [[1e-3, 0.412]])
def test_robust_max_multiclass_eps_k1_changes(num_classes, initial_epsilon, new_epsilon):
    """
    Checks that eps K1 changes when epsilon changes. This used to not happen and had to be
    manually changed.
    """
    likelihood = RobustMax(num_classes, initial_epsilon)
    expected_eps_k1 = initial_epsilon / (num_classes - 1.0)
    actual_eps_k1 = likelihood.eps_k1
    assert_allclose(expected_eps_k1, actual_eps_k1)

    likelihood.epsilon = tf.convert_to_tensor(new_epsilon, dtype=default_float())
    expected_eps_k2 = new_epsilon / (num_classes - 1.0)
    actual_eps_k2 = likelihood.eps_k1
    assert_allclose(expected_eps_k2, actual_eps_k2)<|MERGE_RESOLUTION|>--- conflicted
+++ resolved
@@ -110,13 +110,9 @@
     tested_likelihood_types = [get_likelihood(l).__class__ for l in likelihood_setups]
     for likelihood_class in gpflow.ci_utils.subclasses(Likelihood):
         if likelihood_class in tested_likelihood_types:
-<<<<<<< HEAD
             continue  # already tested
         if likelihood_class is ScalarLikelihood:
             continue  # base class
-=======
-            continue  # tested by parametrized tests
->>>>>>> 05647cad
         if likelihood_class is SwitchedLikelihood:
             continue  # tested separately, see test_switched_likelihood.py
         if likelihood_class is MonteCarloLikelihood:
