--- conflicted
+++ resolved
@@ -378,112 +378,4 @@
     likelihood.epsilon = tf.convert_to_tensor(new_epsilon, dtype=default_float())
     expected_eps_k2 = new_epsilon / (num_classes - 1.0)
     actual_eps_k2 = likelihood.eps_k1
-<<<<<<< HEAD
-    assert_allclose(expected_eps_k2, actual_eps_k2)
-
-
-@pytest.mark.parametrize("Y_list", [[tf.random.normal((i, 2)) for i in range(3, 6)]])
-@pytest.mark.parametrize("F_list", [[tf.random.normal((i, 2)) for i in range(3, 6)]])
-@pytest.mark.parametrize("Fvar_list", [[tf.exp(tf.random.normal((i, 2))) for i in range(3, 6)]])
-@pytest.mark.parametrize("Y_label", [[tf.ones((i, 2)) * (i - 3.0) for i in range(3, 6)]])
-def test_switched_likelihood_log_prob(Y_list, F_list, Fvar_list, Y_label):
-    """
-    SwitchedLikelihood is separately tested here.
-    Here, we make sure the partition-stitch works fine.
-    """
-    Y_perm = list(range(3 + 4 + 5))
-    np.random.shuffle(Y_perm)
-    # shuffle the original data
-    Y_sw = np.hstack([np.concatenate(Y_list), np.concatenate(Y_label)])[Y_perm, :3]
-    F_sw = np.concatenate(F_list)[Y_perm, :]
-    likelihoods = [Gaussian()] * 3
-    for lik in likelihoods:
-        lik.variance = np.exp(np.random.randn(1)).squeeze().astype(np.float32)
-    switched_likelihood = SwitchedLikelihood(likelihoods)
-
-    switched_results = switched_likelihood.log_prob(F_sw, Y_sw)
-    results = [lik.log_prob(f, y) for lik, y, f in zip(likelihoods, Y_list, F_list)]
-
-    assert_allclose(switched_results, np.concatenate(results)[Y_perm, :])
-
-
-@pytest.mark.parametrize("Y_list", [[tf.random.normal((i, 2)) for i in range(3, 6)]])
-@pytest.mark.parametrize("F_list", [[tf.random.normal((i, 2)) for i in range(3, 6)]])
-@pytest.mark.parametrize("Fvar_list", [[tf.exp(tf.random.normal((i, 2))) for i in range(3, 6)]])
-@pytest.mark.parametrize("Y_label", [[tf.ones((i, 2)) * (i - 3.0) for i in range(3, 6)]])
-def test_switched_likelihood_predict_density(Y_list, F_list, Fvar_list, Y_label):
-    Y_perm = list(range(3 + 4 + 5))
-    np.random.shuffle(Y_perm)
-    # shuffle the original data
-    Y_sw = np.hstack([np.concatenate(Y_list), np.concatenate(Y_label)])[Y_perm, :3]
-    F_sw = np.concatenate(F_list)[Y_perm, :]
-    Fvar_sw = np.concatenate(Fvar_list)[Y_perm, :]
-
-    likelihoods = [Gaussian()] * 3
-    for lik in likelihoods:
-        lik.variance = np.exp(np.random.randn(1)).squeeze().astype(np.float32)
-    switched_likelihood = SwitchedLikelihood(likelihoods)
-
-    switched_results = switched_likelihood.predict_density(F_sw, Fvar_sw, Y_sw)
-    # likelihood
-    results = [
-        lik.predict_density(f, fvar, y)
-        for lik, y, f, fvar in zip(likelihoods, Y_list, F_list, Fvar_list)
-    ]
-    assert_allclose(switched_results, np.concatenate(results)[Y_perm, :])
-
-
-@pytest.mark.parametrize("Y_list", [[tf.random.normal((i, 2)) for i in range(3, 6)]])
-@pytest.mark.parametrize("F_list", [[tf.random.normal((i, 2)) for i in range(3, 6)]])
-@pytest.mark.parametrize("Fvar_list", [[tf.exp(tf.random.normal((i, 2))) for i in range(3, 6)]])
-@pytest.mark.parametrize("Y_label", [[tf.ones((i, 2)) * (i - 3.0) for i in range(3, 6)]])
-def test__switched_likelihood_variational_expectations(Y_list, F_list, Fvar_list, Y_label):
-    Y_perm = list(range(3 + 4 + 5))
-    np.random.shuffle(Y_perm)
-    # shuffle the original data
-    Y_sw = np.hstack([np.concatenate(Y_list), np.concatenate(Y_label)])[Y_perm, :3]
-    F_sw = np.concatenate(F_list)[Y_perm, :]
-    Fvar_sw = np.concatenate(Fvar_list)[Y_perm, :]
-
-    likelihoods = [Gaussian()] * 3
-    for lik in likelihoods:
-        lik.variance = np.exp(np.random.randn(1)).squeeze().astype(np.float32)
-    switched_likelihood = SwitchedLikelihood(likelihoods)
-
-    switched_results = switched_likelihood.variational_expectations(F_sw, Fvar_sw, Y_sw)
-    results = [
-        lik.variational_expectations(f, fvar, y)
-        for lik, y, f, fvar in zip(likelihoods, Y_list, F_list, Fvar_list)
-    ]
-    assert_allclose(switched_results, np.concatenate(results)[Y_perm, :])
-
-
-@pytest.mark.parametrize("num_latent_gps", [1, 2])
-def test_switched_likelihood_regression_valid_num_latent_gps(num_latent_gps):
-    """
-    A Regression test when using Switched likelihood: the number of latent
-    functions in a GP model must be equal to the number of columns in Y minus
-    one. The final column of Y is used to index the switch. If the number of
-    latent functions does not match, an exception will be raised.
-    """
-    x = np.random.randn(100, 1)
-    y = np.hstack((np.random.randn(100, 1), np.random.randint(0, 3, (100, 1))))
-    data = x, y
-
-    Z = InducingPoints(np.random.randn(num_latent_gps, 1))
-    likelihoods = [StudentT()] * 3
-    switched_likelihood = SwitchedLikelihood(likelihoods)
-    m = gpflow.models.SVGP(
-        kernel=gpflow.kernels.Matern12(),
-        inducing_variable=Z,
-        likelihood=switched_likelihood,
-        num_latent_gps=num_latent_gps,
-    )
-    if num_latent_gps == 1:
-        _ = m.training_loss(data)
-    else:
-        with pytest.raises(tf.errors.InvalidArgumentError):
-            _ = m.training_loss(data)
-=======
-    assert_allclose(expected_eps_k2, actual_eps_k2)
->>>>>>> 67dc76d1
+    assert_allclose(expected_eps_k2, actual_eps_k2)