--- conflicted
+++ resolved
@@ -144,28 +144,4 @@
         m.log_likelihood(data)
     else:
         with pytest.raises(tf.errors.InvalidArgumentError):
-<<<<<<< HEAD
-            m.log_likelihood(data)
-
-
-def test_SwitchedLikelihood_withVGP():
-    """
-    Reproduces the bug in https://github.com/GPflow/GPflow/issues/951
-    """
-    X = np.random.randn(12 + 15, 1)
-    Y = np.random.randn(12 + 15, 1)
-    idx = np.array([0] * 12 + [1] * 15)
-    Y_aug = np.c_[Y, idx]
-    assert Y_aug.shape == (12 + 15, 2)
-
-    kernel = gpflow.kernels.Matern32()
-    likelihood = gpflow.likelihoods.SwitchedLikelihood([StudentT(), StudentT()])
-    model = gpflow.models.VGP((X, Y_aug), kernel=kernel, likelihood=likelihood)
-    ## optimization errors out
-    opt = gpflow.optimizers.Scipy()
-    opt.minimize(
-        lambda: -model.log_likelihood(), model.trainable_variables, options=dict(maxiter=1)
-    )
-=======
-            m.log_likelihood(data)
->>>>>>> cf357589
+            m.log_likelihood(data)