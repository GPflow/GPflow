--- conflicted
+++ resolved
@@ -112,13 +112,9 @@
     kernel = gpflow.kernels.Matern32()
     likelihood = gpflow.likelihoods.SwitchedLikelihood([StudentT(), StudentT()])
     model = gpflow.models.VGP((X, Y_aug), kernel=kernel, likelihood=likelihood)
-    ## optimization errors out
+    # without bugfix, optimization errors out
     opt = gpflow.optimizers.Scipy()
-    # TODO fix following line once training_loss PR is merged
-    opt.minimize(
-        lambda: -model.log_likelihood(), model.trainable_variables, options=dict(maxiter=1)
-    )
-
+    opt.minimize(model.training_loss, model.trainable_variables, options=dict(maxiter=1))
 
 @pytest.mark.parametrize("num_latent_gps", [1, 2])
 def test_switched_likelihood_regression_valid_num_latent_gps(num_latent_gps):
@@ -145,26 +141,4 @@
         _ = m.training_loss(data)
     else:
         with pytest.raises(tf.errors.InvalidArgumentError):
-<<<<<<< HEAD
             _ = m.training_loss(data)
-
-
-def test_SwitchedLikelihood_withVGP():
-    """
-    Reproduces the bug in https://github.com/GPflow/GPflow/issues/951
-    """
-    X = np.random.randn(12 + 15, 1)
-    Y = np.random.randn(12 + 15, 1)
-    idx = np.array([0] * 12 + [1] * 15)
-    Y_aug = np.c_[Y, idx]
-    assert Y_aug.shape == (12 + 15, 2)
-
-    kernel = gpflow.kernels.Matern32()
-    likelihood = gpflow.likelihoods.SwitchedLikelihood([StudentT(), StudentT()])
-    model = gpflow.models.VGP((X, Y_aug), kernel=kernel, likelihood=likelihood)
-    ## optimization errors out
-    opt = gpflow.optimizers.Scipy()
-    opt.minimize(model.training_loss, model.trainable_variables, options=dict(maxiter=1))
-=======
-            m.log_likelihood(data)
->>>>>>> 310dfefc
