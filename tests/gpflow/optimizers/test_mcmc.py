--- conflicted
+++ resolved
@@ -193,14 +193,10 @@
     for i in range(len(model.trainable_parameters)):
         assert len(samples[i]) == num_samples
         assert hmc_helper.current_state[i].numpy() == samples[i][-1]
-<<<<<<< HEAD
-        assert hmc_helper._model_parameters[i].numpy() == parameter_samples[i][-1]
-=======
         assert hmc_helper._parameters[i].numpy() == parameter_samples[i][-1]
 
 
 @pytest.mark.xfail(raises=ValueError)
 def test_helper_with_variables_fails():
     variable = tf.Variable(0.1)
-    gpflow.optimizers.SamplingHelper(lambda: variable ** 2, (variable,))
->>>>>>> 0d97bc0b
+    gpflow.optimizers.SamplingHelper(lambda: variable ** 2, (variable,))