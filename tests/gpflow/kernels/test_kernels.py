# Copyright 2018 the GPflow authors.
#
# Licensed under the Apache License, Version 2.0 (the "License");
# you may not use this file except in compliance with the License.
# You may obtain a copy of the License at
#
# http://www.apache.org/licenses/LICENSE-2.0
#
# Unless required by applicable law or agreed to in writing, software
# distributed under the License is distributed on an "AS IS" BASIS,
# WITHOUT WARRANTIES OR CONDITIONS OF ANY KIND, either express or implied.
# See the License for the specific language governing permissions and
# limitations under the License.

import numpy as np
import pytest
import tensorflow as tf
from numpy.testing import assert_allclose

import gpflow
from gpflow.config import default_float
<<<<<<< HEAD
from gpflow.kernels import (
    SquaredExponential,
    ArcCosine,
    Linear,
    White,
    SeparateIndependent,
    SharedIndependent,
    LinearCoregionalization,
)
=======
from gpflow.kernels import SquaredExponential, ArcCosine, Linear
import gpflow.ci_utils
>>>>>>> 1196151a
from tests.gpflow.kernels.reference import (
    ref_rbf_kernel,
    ref_arccosine_kernel,
    ref_periodic_kernel,
)


rng = np.random.RandomState(1)


def _ref_changepoints(X, kernels, locations, steepness):
    """
    Calculates K(X) for each kernel in `kernels`, then multiply by sigmoid functions
    in order to smoothly transition betwen them. The sigmoid transitions are defined
    by a location and a steepness parameter.
    """
    locations = sorted(locations)
    steepness = steepness if isinstance(steepness, list) else [steepness] * len(locations)
    locations = np.array(locations).reshape((1, 1, -1))
    steepness = np.array(steepness).reshape((1, 1, -1))

    sig_X = 1.0 / (1.0 + np.exp(-steepness * (X[:, :, None] - locations)))

    starters = sig_X * np.transpose(sig_X, axes=(1, 0, 2))
    stoppers = (1 - sig_X) * np.transpose((1 - sig_X), axes=(1, 0, 2))

    ones = np.ones((X.shape[0], X.shape[0], 1))
    starters = np.concatenate([ones, starters], axis=2)
    stoppers = np.concatenate([stoppers, ones], axis=2)

    kernel_stack = np.stack([k(X) for k in kernels], axis=2)
    return (kernel_stack * starters * stoppers).sum(axis=2)


@pytest.mark.parametrize("variance, lengthscales", [[2.3, 1.4]])
def test_rbf_1d(variance, lengthscales):
    X = rng.randn(3, 1)
    kernel = gpflow.kernels.SquaredExponential(lengthscales=lengthscales, variance=variance)

    gram_matrix = kernel(X)
    reference_gram_matrix = ref_rbf_kernel(X, lengthscales, variance)

    assert_allclose(gram_matrix, reference_gram_matrix)


@pytest.mark.parametrize("variance, lengthscales", [[2.3, 1.4]])
def test_rq_1d(variance, lengthscales):
    kSE = gpflow.kernels.SquaredExponential(lengthscales=lengthscales, variance=variance)
    kRQ = gpflow.kernels.RationalQuadratic(lengthscales=lengthscales, variance=variance, alpha=1e8)
    rng = np.random.RandomState(1)
    X = rng.randn(6, 1).astype(default_float())

    gram_matrix_SE = kSE(X)
    gram_matrix_RQ = kRQ(X)
    assert_allclose(gram_matrix_SE, gram_matrix_RQ)


def _assert_arccosine_kern_err(variance, weight_variances, bias_variance, order, X):
    kernel = gpflow.kernels.ArcCosine(
        order=order,
        variance=variance,
        weight_variances=weight_variances,
        bias_variance=bias_variance,
    )
    gram_matrix = kernel(X)
    reference_gram_matrix = ref_arccosine_kernel(
        X, order, weight_variances, bias_variance, variance
    )
    assert_allclose(gram_matrix, reference_gram_matrix)


@pytest.mark.parametrize("order", gpflow.kernels.ArcCosine.implemented_orders)
@pytest.mark.parametrize("D, weight_variances", [[1, 1.7], [3, 1.7], [3, (1.1, 1.7, 1.9)]])
@pytest.mark.parametrize("N, bias_variance, variance", [[3, 0.6, 2.3]])
def test_arccosine_1d_and_3d(order, D, N, weight_variances, bias_variance, variance):
    X_data = rng.randn(N, D)
    _assert_arccosine_kern_err(variance, weight_variances, bias_variance, order, X_data)


@pytest.mark.parametrize("order", [42])
def test_arccosine_non_implemented_order(order):
    with pytest.raises(ValueError):
        gpflow.kernels.ArcCosine(order=order)


@pytest.mark.parametrize("D, N", [[1, 4]])
def test_arccosine_nan_gradient(D, N):
    X = rng.rand(N, D)
    kernel = gpflow.kernels.ArcCosine()
    with tf.GradientTape() as tape:
        Kff = kernel(X)
    grads = tape.gradient(Kff, kernel.trainable_variables)
    assert not np.any(np.isnan(grads))


@pytest.mark.parametrize(
    "base_class",
    [
        gpflow.kernels.SquaredExponential,
        gpflow.kernels.Matern12,
        gpflow.kernels.Matern32,
        gpflow.kernels.Matern52,
    ],
)
@pytest.mark.parametrize(
    "D, lengthscales, period",
    [
        [1, 2.0, 3.0],  # 1d, single lengthscale, single period
        [2, 11.5, 3.0],  # 2d, single lengthscale, single period
        [2, 11.5, (3.0, 6.0)],  # 2d, single lengthscale, ard period
        [2, (11.5, 12.5), 3.0],  # 2d, ard lengthscales, single period
        [2, (11.5, 12.5), (3.0, 6.0)],  # 2d, ard lengthscales, ard period
    ],
)
@pytest.mark.parametrize("N, variance", [[3, 2.3], [5, 1.3],])
def test_periodic(base_class, D, N, lengthscales, variance, period):
    X = rng.randn(N, D) if D == 1 else rng.multivariate_normal(np.zeros(D), np.eye(D), N)

    base_kernel = base_class(lengthscales=lengthscales, variance=variance)
    kernel = gpflow.kernels.Periodic(base_kernel, period=period)
    gram_matrix = kernel(X)
    reference_gram_matrix = ref_periodic_kernel(
        X, base_class.__name__, lengthscales, variance, period
    )

    assert_allclose(gram_matrix, reference_gram_matrix)


@pytest.mark.parametrize(
    "base_class", [gpflow.kernels.SquaredExponential, gpflow.kernels.Matern12,]
)
def test_periodic_diag(base_class):
    N, D = 5, 3
    X = rng.multivariate_normal(np.zeros(D), np.eye(D), N)
    base_kernel = base_class(lengthscales=2.0, variance=1.0)
    kernel = gpflow.kernels.Periodic(base_kernel, period=6.0)
    assert_allclose(base_kernel(X, full_cov=False), kernel(X, full_cov=False))


def test_periodic_non_stationary_base_kernel():
    error_msg = r"Periodic requires an IsotropicStationary kernel as the `base_kernel`"
    with pytest.raises(TypeError, match=error_msg):
        gpflow.kernels.Periodic(gpflow.kernels.Linear())


def test_periodic_bad_ard_period():
    error_msg = r"Size of `active_dims` \[1 2\] does not match size of ard parameter \(3\)"
    base_kernel = gpflow.kernels.RBF(active_dims=[1, 2])
    with pytest.raises(ValueError, match=error_msg):
        gpflow.kernels.Periodic(base_kernel, period=[1.0, 1.0, 1.0])


kernel_setups = [
    kernel()
    for kernel in gpflow.ci_utils.subclasses(gpflow.kernels.Stationary)
    if kernel not in (gpflow.kernels.IsotropicStationary, gpflow.kernels.AnisotropicStationary)
] + [
    gpflow.kernels.Constant(),
    gpflow.kernels.Linear(),
    gpflow.kernels.Polynomial(),
    gpflow.kernels.ArcCosine(),
]


@pytest.mark.parametrize("D", [1, 5])
@pytest.mark.parametrize("kernel", kernel_setups)
@pytest.mark.parametrize("N", [10])
def test_kernel_symmetry_1d_and_5d(D, kernel, N):
    X = rng.randn(N, D)
    errors = kernel(X) - kernel(X, X)
    assert np.allclose(errors, 0)


@pytest.mark.parametrize("N, N2, input_dim, output_dim, rank", [[10, 12, 1, 3, 2]])
def test_coregion_shape(N, N2, input_dim, output_dim, rank):
    X = np.random.randint(0, output_dim, (N, input_dim))
    X2 = np.random.randint(0, output_dim, (N2, input_dim))
    kernel = gpflow.kernels.Coregion(output_dim=output_dim, rank=rank)
    kernel.W = rng.randn(output_dim, rank)
    kernel.kappa = rng.randn(output_dim, 1).reshape(-1) + 1.0

    Kff2 = kernel(X, X2)
    assert Kff2.shape == (10, 12)
    Kff = kernel(X)
    assert Kff.shape == (10, 10)


@pytest.mark.parametrize("N, input_dim, output_dim, rank", [[10, 1, 3, 2]])
def test_coregion_diag(N, input_dim, output_dim, rank):
    X = np.random.randint(0, output_dim, (N, input_dim))
    kernel = gpflow.kernels.Coregion(output_dim=output_dim, rank=rank)
    kernel.W = rng.randn(output_dim, rank)
    kernel.kappa = rng.randn(output_dim, 1).reshape(-1) + 1.0

    K = kernel(X)
    Kdiag = kernel.K_diag(X)
    assert np.allclose(np.diag(K), Kdiag)


@pytest.mark.parametrize("N, input_dim, output_dim, rank", [[10, 1, 3, 2]])
def test_coregion_slice(N, input_dim, output_dim, rank):
    X = np.random.randint(0, output_dim, (N, input_dim))
    X = np.hstack((X, rng.randn(10, 1)))
    kernel1 = gpflow.kernels.Coregion(output_dim=output_dim, rank=rank, active_dims=[0])
    # compute another kernel with additinoal inputs,
    # make sure out kernel is still okay.
    kernel2 = gpflow.kernels.SquaredExponential(active_dims=[1])
    kernel_prod = kernel1 * kernel2
    K1 = kernel_prod(X)
    K2 = kernel1(X) * kernel2(X)  # slicing happens inside kernel
    assert np.allclose(K1, K2)


_dim = 3
kernel_setups_extended = (
    kernel_setups
    + [
        SquaredExponential() + Linear(),
        SquaredExponential() * Linear(),
        SquaredExponential() + Linear(variance=rng.rand(_dim)),
    ]
    + [ArcCosine(order=order) for order in ArcCosine.implemented_orders]
)


@pytest.mark.parametrize("kernel", kernel_setups_extended)
@pytest.mark.parametrize("N, dim", [[30, _dim]])
def test_diags(kernel, N, dim):
    X = np.random.randn(N, dim)
    kernel1 = tf.linalg.diag_part(kernel(X, full_cov=True))
    kernel2 = kernel(X, full_cov=False)
    assert np.allclose(kernel1, kernel2)


def test_conv_diag():
    kernel = gpflow.kernels.Convolutional(gpflow.kernels.SquaredExponential(), [3, 3], [2, 2])
    X = np.random.randn(3, 9)
    kernel_full = np.diagonal(kernel(X, full_cov=True))
    kernel_diag = kernel(X, full_cov=False)
    assert np.allclose(kernel_full, kernel_diag)


# Add a rbf and linear kernel, make sure the result is the same as adding the result of
# the kernels separately.
_kernel_setups_add = [
    gpflow.kernels.SquaredExponential(),
    gpflow.kernels.Linear(),
    gpflow.kernels.SquaredExponential() + gpflow.kernels.Linear(),
]


@pytest.mark.parametrize("N, D", [[10, 1]])
def test_add_symmetric(N, D):
    X = rng.randn(N, D)
    Kffs = [kernel(X) for kernel in _kernel_setups_add]

    assert np.allclose(Kffs[0] + Kffs[1], Kffs[2])


@pytest.mark.parametrize("N, M, D", [[10, 12, 1]])
def test_add_asymmetric(N, M, D):
    X, Z = rng.randn(N, D), rng.randn(M, D)
    Kfus = [kernel(X, Z) for kernel in _kernel_setups_add]

    assert np.allclose(Kfus[0] + Kfus[1], Kfus[2])


@pytest.mark.parametrize("N, D", [[10, 1]])
def test_white(N, D):
    """
    The white kernel should not give the same result when called with k(X) and
    k(X, X)
    """
    X = rng.randn(N, D)
    kernel = gpflow.kernels.White()
    Kff_sym = kernel(X)
    Kff_asym = kernel(X, X)

    assert not np.allclose(Kff_sym, Kff_asym)


_kernel_classes_slice = [
    kernel
    for kernel in gpflow.ci_utils.subclasses(gpflow.kernels.Stationary)
    if kernel not in (gpflow.kernels.IsotropicStationary, gpflow.kernels.AnisotropicStationary)
] + [gpflow.kernels.Constant, gpflow.kernels.Linear, gpflow.kernels.Polynomial,]

_kernel_triples_slice = [
    (k1(active_dims=[0]), k2(active_dims=[1]), k3(active_dims=slice(0, 1)))
    for k1, k2, k3 in zip(_kernel_classes_slice, _kernel_classes_slice, _kernel_classes_slice)
]


@pytest.mark.parametrize("kernel_triple", _kernel_triples_slice)
@pytest.mark.parametrize("N, D", [[20, 2]])
def test_slice_symmetric(kernel_triple, N, D):
    X = rng.randn(N, D)
    K1, K3 = kernel_triple[0](X), kernel_triple[2](X[:, :1])
    assert np.allclose(K1, K3)
    K2, K4 = kernel_triple[1](X), kernel_triple[2](X[:, 1:])
    assert np.allclose(K2, K4)


@pytest.mark.parametrize("kernel_triple", _kernel_triples_slice)
@pytest.mark.parametrize("N, M, D", [[10, 12, 2]])
def test_slice_asymmetric(kernel_triple, N, M, D):
    X = rng.randn(N, D)
    Z = rng.randn(M, D)
    K1, K3 = kernel_triple[0](X, Z), kernel_triple[2](X[:, :1], Z[:, :1])
    assert np.allclose(K1, K3)
    K2, K4 = kernel_triple[1](X, Z), kernel_triple[2](X[:, 1:], Z[:, 1:])
    assert np.allclose(K2, K4)


_kernel_setups_prod = [
    gpflow.kernels.Matern32(),
    gpflow.kernels.Matern52(lengthscales=0.3),
    gpflow.kernels.Matern32() * gpflow.kernels.Matern52(lengthscales=0.3),
]


@pytest.mark.parametrize("N, D", [[30, 2]])
def test_product(N, D):
    X = rng.randn(N, D)
    Kffs = [kernel(X) for kernel in _kernel_setups_prod]

    assert np.allclose(Kffs[0] * Kffs[1], Kffs[2])


@pytest.mark.parametrize("N, D", [[30, 4], [10, 7]])
def test_active_product(N, D):
    X = rng.randn(N, D)
    dims, rand_idx, ls = (
        list(range(D)),
        int(rng.randint(0, D)),
        rng.uniform(1.0, 7.0, D),
    )
    active_dims_list = [dims[:rand_idx] + dims[rand_idx + 1 :], [rand_idx], dims]
    lengthscales_list = [
        np.hstack([ls[:rand_idx], ls[rand_idx + 1 :]]),
        ls[rand_idx],
        ls,
    ]
    kernels = [
        gpflow.kernels.SquaredExponential(lengthscales=lengthscales, active_dims=dims)
        for dims, lengthscales in zip(active_dims_list, lengthscales_list)
    ]
    kernel_prod = kernels[0] * kernels[1]

    Kff = kernels[2](X)
    Kff_prod = kernel_prod(X)

    assert np.allclose(Kff, Kff_prod)


@pytest.mark.parametrize("D", [4, 7])
def test_ard_init_scalar(D):
    """
    For ard kernels, make sure that kernels can be instantiated with a single
    scalar lengthscale or a suitable array of lengthscales
    """
    kernel_1 = gpflow.kernels.SquaredExponential(lengthscales=2.3)
    kernel_2 = gpflow.kernels.SquaredExponential(lengthscales=np.ones(D) * 2.3)
    lengthscales_1 = kernel_1.lengthscales.read_value()
    lengthscales_2 = kernel_2.lengthscales.read_value()
    assert np.allclose(lengthscales_1, lengthscales_2, atol=1e-10)


def test_ard_invalid_active_dims():
    msg = r"Size of `active_dims` \[1\] does not match size of ard parameter \(2\)"
    with pytest.raises(ValueError, match=msg):
        gpflow.kernels.SquaredExponential(lengthscales=np.ones(2), active_dims=[1])


@pytest.mark.parametrize(
    "kernel_class, param_name",
    [
        [gpflow.kernels.SquaredExponential, "lengthscales"],
        [gpflow.kernels.Linear, "variance"],
        [gpflow.kernels.ArcCosine, "weight_variances"],
    ],
)
@pytest.mark.parametrize("param_value, ard", [[1.0, False], [[1.0], True], [[1.0, 1.0], True],])
def test_ard_property(kernel_class, param_name, param_value, ard):
    kernel = kernel_class(**{param_name: param_value})
    assert kernel.ard is ard


@pytest.mark.parametrize(
    "locations, steepness, error_msg",
    [
        # 1. Kernels locations dimension mismatch
        [
            [1.0],
            1.0,
            r"Number of kernels \(3\) must be one more than the number of changepoint locations \(1\)",
        ],
        # 2. Locations steepness dimension mismatch
        [
            [1.0, 2.0],
            [1.0],
            r"Dimension of steepness \(1\) does not match number of changepoint locations \(2\)",
        ],
    ],
)
def test_changepoints_init_fail(locations, steepness, error_msg):
    kernels = [
        gpflow.kernels.Matern12(),
        gpflow.kernels.Linear(),
        gpflow.kernels.Matern32(),
    ]
    with pytest.raises(ValueError, match=error_msg):
        gpflow.kernels.ChangePoints(kernels, locations, steepness)


def _assert_changepoints_kern_err(X, kernels, locations, steepness):
    kernel = gpflow.kernels.ChangePoints(kernels, locations, steepness=steepness)
    reference_gram_matrix = _ref_changepoints(X, kernels, locations, steepness)

    assert_allclose(kernel(X), reference_gram_matrix)
    assert_allclose(kernel.K_diag(X), np.diag(reference_gram_matrix))


@pytest.mark.parametrize("N", [2, 10])
@pytest.mark.parametrize(
    "kernels, locations, steepness",
    [
        # 1. Single changepoint
        [[gpflow.kernels.Constant(), gpflow.kernels.Constant()], [2.0], 5.0],
        # 2. Two changepoints
        [
            [gpflow.kernels.Constant(), gpflow.kernels.Constant(), gpflow.kernels.Constant(),],
            [1.0, 2.0],
            5.0,
        ],
        # 3. Multiple steepness
        [
            [gpflow.kernels.Constant(), gpflow.kernels.Constant(), gpflow.kernels.Constant(),],
            [1.0, 2.0],
            [5.0, 10.0],
        ],
        # 4. Variety of kernels
        [
            [
                gpflow.kernels.Matern12(),
                gpflow.kernels.Linear(),
                gpflow.kernels.SquaredExponential(),
                gpflow.kernels.Constant(),
            ],
            [1.0, 2.0, 3.0],
            5.0,
        ],
    ],
)
def test_changepoints(N, kernels, locations, steepness):
    X_data = rng.randn(N, 1)
    _assert_changepoints_kern_err(X_data, kernels, locations, steepness)


@pytest.mark.parametrize(
    "active_dims_1, active_dims_2, is_separate",
    [
        [[1, 2, 3], None, False],
        [None, [1, 2, 3], False],
        [None, None, False],
        [[1, 2, 3], [3, 4, 5], False],
        [[1, 2, 3], [4, 5, 6], True],
    ],
)
def test_on_separate_dims(active_dims_1, active_dims_2, is_separate):
    kernel_1 = gpflow.kernels.Linear(active_dims=active_dims_1)
    kernel_2 = gpflow.kernels.SquaredExponential(active_dims=active_dims_2)
    assert kernel_1.on_separate_dims(kernel_2) == is_separate
    assert kernel_2.on_separate_dims(kernel_1) == is_separate
    assert kernel_1.on_separate_dims(kernel_1) is False
    assert kernel_2.on_separate_dims(kernel_2) is False


@pytest.mark.parametrize("kernel", kernel_setups_extended)
def test_kernel_call_diag_and_X2_errors(kernel):
    X = rng.randn(4, 1)
    X2 = rng.randn(5, 1)

    with pytest.raises(ValueError):
        kernel(X, X2, full_cov=False)


def test_periodic_active_dims_matches():
    active_dims = [1]
    base_kernel = gpflow.kernels.SquaredExponential(active_dims=active_dims)
    kernel = gpflow.kernels.Periodic(base_kernel=base_kernel)

    assert kernel.active_dims == base_kernel.active_dims

    kernel.active_dims = [2]
    assert kernel.active_dims == base_kernel.active_dims

    base_kernel.active_dims = [3]
    assert kernel.active_dims == base_kernel.active_dims


def test_latent_kernels():
    kernel_list = [SquaredExponential(), White(), White() + Linear()]

    multioutput_kernel_list = [
        SharedIndependent(SquaredExponential(), 3),
        SeparateIndependent(kernel_list),
        LinearCoregionalization(kernel_list, np.random.random((5, 3))),
    ]
    assert len(multioutput_kernel_list[0].latent_kernels) == 1
    assert multioutput_kernel_list[1].latent_kernels == tuple(kernel_list)
    assert multioutput_kernel_list[2].latent_kernels == tuple(kernel_list)<|MERGE_RESOLUTION|>--- conflicted
+++ resolved
@@ -19,7 +19,6 @@
 
 import gpflow
 from gpflow.config import default_float
-<<<<<<< HEAD
 from gpflow.kernels import (
     SquaredExponential,
     ArcCosine,
@@ -29,10 +28,7 @@
     SharedIndependent,
     LinearCoregionalization,
 )
-=======
-from gpflow.kernels import SquaredExponential, ArcCosine, Linear
 import gpflow.ci_utils
->>>>>>> 1196151a
 from tests.gpflow.kernels.reference import (
     ref_rbf_kernel,
     ref_arccosine_kernel,
