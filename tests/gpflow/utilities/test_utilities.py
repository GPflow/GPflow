import numpy as np
import pytest
import tensorflow_probability as tfp

import gpflow
from gpflow.config import Config, as_context
from gpflow.utilities import positive, triangular
from gpflow.utilities.ops import difference_matrix


@pytest.mark.parametrize(
    "env_lower, override_lower",
    [
        (0.1, None),  # ensure default from config is applied
        (None, 0.2),  # ensure override is applied
        (0.3, 0.4),  # ensure local overrides config
    ],
)
def test_positive_lower(env_lower, override_lower):
    expected_lower = override_lower or env_lower
    with as_context(Config(positive_bijector="softplus", positive_minimum=env_lower)):
        bijector = positive(lower=override_lower)
        assert isinstance(bijector, tfp.bijectors.Chain)
        assert np.isclose(bijector.bijectors[0].shift, expected_lower)


@pytest.mark.parametrize(
    "env_bijector, override_bijector, expected_class",
    [
        ("softplus", None, tfp.bijectors.Softplus),
        ("softplus", "Exp", tfp.bijectors.Exp),
        ("exp", None, tfp.bijectors.Exp),
        ("exp", "Softplus", tfp.bijectors.Softplus),
    ],
)
def test_positive_bijector(env_bijector, override_bijector, expected_class):
    with as_context(Config(positive_bijector=env_bijector, positive_minimum=None)):
        bijector = positive(base=override_bijector)
        assert isinstance(bijector, expected_class)


def test_positive_calculation_order():
    value, lower = -10.0, 10.0
    expected = np.exp(value) + lower
    with as_context(Config(positive_bijector="exp", positive_minimum=lower)):
        result = positive()(value).numpy()
    assert np.isclose(result, expected)
    assert result >= lower


def test_triangular():
    assert isinstance(triangular(), tfp.bijectors.FillTriangular)


<<<<<<< HEAD
def test_select_parameters_with_prior():
    kernel = gpflow.kernels.SquaredExponential()
    params = gpflow.utilities.select_dict_parameters_with_prior(kernel)
    assert params == {}

    kernel.variance.prior = tfp.distributions.Gamma(1.0, 1.0)
    params = gpflow.utilities.select_dict_parameters_with_prior(kernel)
    assert len(params) == 1
=======
def test_difference_matrix_broadcasting_symmetric():
    X = np.random.randn(5, 4, 3, 2)
    d = difference_matrix(X, None)
    assert d.shape == (5, 4, 3, 3, 2)


def test_difference_matrix_broadcasting_cross():
    X = np.random.randn(2, 3, 4, 5)
    X2 = np.random.randn(8, 7, 6, 5)
    d = difference_matrix(X, X2)
    assert d.shape == (2, 3, 4, 8, 7, 6, 5)
>>>>>>> cf357589
<|MERGE_RESOLUTION|>--- conflicted
+++ resolved
@@ -52,7 +52,6 @@
     assert isinstance(triangular(), tfp.bijectors.FillTriangular)
 
 
-<<<<<<< HEAD
 def test_select_parameters_with_prior():
     kernel = gpflow.kernels.SquaredExponential()
     params = gpflow.utilities.select_dict_parameters_with_prior(kernel)
@@ -61,7 +60,8 @@
     kernel.variance.prior = tfp.distributions.Gamma(1.0, 1.0)
     params = gpflow.utilities.select_dict_parameters_with_prior(kernel)
     assert len(params) == 1
-=======
+
+
 def test_difference_matrix_broadcasting_symmetric():
     X = np.random.randn(5, 4, 3, 2)
     d = difference_matrix(X, None)
@@ -72,5 +72,4 @@
     X = np.random.randn(2, 3, 4, 5)
     X2 = np.random.randn(8, 7, 6, 5)
     d = difference_matrix(X, X2)
-    assert d.shape == (2, 3, 4, 8, 7, 6, 5)
->>>>>>> cf357589
+    assert d.shape == (2, 3, 4, 8, 7, 6, 5)