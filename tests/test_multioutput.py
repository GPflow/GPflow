--- conflicted
+++ resolved
@@ -11,20 +11,135 @@
 from gpflow.likelihoods import Gaussian
 from gpflow.models import SVGP
 from gpflow.test_util import session_tf
-<<<<<<< HEAD
 from gpflow.training import ScipyOptimizer
-=======
 from gpflow.conditionals import _sample_mvn, sample_conditional
->>>>>>> add9a4cc
 
 float_type = gpflow.settings.float_type
 np.random.seed(1)
 
-
-<<<<<<< HEAD
 # ------------------------------------------
 # Helpers
-=======
+# ------------------------------------------
+
+def predict(sess, model, Xnew, full_cov, full_output_cov):
+    m, v = model._build_predict(Xnew, full_cov=full_cov, full_output_cov=full_output_cov)
+    return sess.run([m, v])
+
+
+def predict_all(sess, models, Xnew, full_cov, full_output_cov):
+    """
+    Returns the mean and variance of f(Xnew) for each model in `models`.
+    """
+    ms, vs = [], []
+    for model in models:
+        m, v = predict(sess, model, Xnew, full_cov, full_output_cov)
+        ms.append(m)
+        vs.append(v)
+    return ms, vs
+
+
+def assert_all_array_elements_almost_equal(arr, decimal):
+    """
+    Check if consecutive elements of `arr` are almost equal.
+    """
+    for i in range(len(arr) - 1):
+        np.testing.assert_almost_equal(arr[i], arr[i+1], decimal=decimal)
+
+
+def check_equality_predictions(sess, models, decimal=4):
+    """
+    Executes a couple of checks to compare the equality of predictions
+    of different models. The models should be configured with the same
+    training data (X, Y). The following checks are done:
+    - check if log_likelihood is (almost) equal for all models
+    - check if predicted mean is (almost) equal
+    - check if predicted variance is (almost) equal.
+      All possible variances over the inputs and outputs are calculated
+      and equality is checked.
+    - check if variances within model are consistent. Parts of the covariance
+      matrices should overlap, and this is tested.
+    """
+
+    log_likelihoods = [m.compute_log_likelihood() for m in models]
+
+    # Check equality of log likelihood
+    assert_all_array_elements_almost_equal(log_likelihoods, decimal=5)
+
+    # Predict: full_cov = True and full_output_cov = True
+    means_tt, vars_tt = predict_all(sess, models, Data.Xs, full_cov=True, full_output_cov=True)
+    # Predict: full_cov = True and full_output_cov = False
+    means_tf, vars_tf = predict_all(sess, models, Data.Xs, full_cov=True, full_output_cov=False)
+    # Predict: full_cov = False and full_output_cov = True
+    means_ft, vars_ft = predict_all(sess, models, Data.Xs, full_cov=False, full_output_cov=True)
+    # Predict: full_cov = False and full_output_cov = False
+    means_ff, vars_ff = predict_all(sess, models, Data.Xs, full_cov=False, full_output_cov=False)
+
+    # check equality of all the means
+    all_means = means_tt + means_tf + means_ft + means_ff
+    assert_all_array_elements_almost_equal(all_means, decimal=decimal)
+
+    # check equality of all the variances within a category
+    # (e.g. full_cov=True and full_output_cov=False)
+    all_vars = [vars_tt, vars_tf, vars_ft, vars_ff]
+    _ = [assert_all_array_elements_almost_equal(var, decimal=decimal) for var in all_vars]
+
+    # Here we check that the variance in different categories are equal
+    # after transforming to the right shape.
+    var_tt = vars_tt[0]  # N x P x N x P
+    var_tf = vars_tf[0]  # P x N x N
+    var_ft = vars_ft[0]  # N x P x P
+    var_ff = vars_ff[0]  # N x P
+
+    np.testing.assert_almost_equal(np.diagonal(var_tt, axis1=1, axis2=3),
+                                   np.transpose(var_tf, [1, 2, 0]), decimal=decimal)
+    np.testing.assert_almost_equal(np.diagonal(var_tt, axis1=0, axis2=2),
+                                   np.transpose(var_ft, [1, 2, 0]), decimal=decimal)
+    np.testing.assert_almost_equal(np.diagonal(np.diagonal(var_tt, axis1=0, axis2=2)),
+                                   var_ff, decimal=decimal)
+
+
+def make_sqrt_data(rng, N, M):
+    """ Returns N choleskies of size M x M """
+    return np.array([np.tril(rng.randn(M, M)) for _ in range(N)])  # N x M x M
+
+
+def expand_cov(G, W):
+    """
+    :param G: covariance matrix, L x M x M
+    :param W: mixing matrix,  L x L
+    :return: matrix LM x LM
+    """
+    L, M, _ = G.shape
+    O = np.zeros((L * M, L * M))
+    for l1 in range(L):
+        for l2 in range(L):
+            O[l1 * M:(l1 + 1) * M, l2 * M:(l2 + 1) * M] = W[l1, l2] * G[l1, :, :]
+    return O[None, :, :]
+
+
+def q_sqrts_to_Q_sqrt(q_sqrt, W):
+    ''' G is L x M x M
+        W is L x L
+        Output is LM x LM
+    '''
+    cov = np.matmul(q_sqrt, q_sqrt.transpose(0, 2, 1))
+    Cov = expand_cov(cov, W)
+    return np.linalg.cholesky(Cov)
+
+
+def mus_to_Mu(mu, W):
+    M, L = mu.shape
+    Mu = np.zeros((M * L, 1))
+    for l1 in range(L):
+        for l2 in range(L):
+            Mu[l1 * M:(l1 + 1) * M, 0] += mu[:, l2] * W[l1, l2]
+    return Mu
+
+
+# ------------------------------------------
+# Data classes: storing constants
+# ------------------------------------------
+
 class Data:
     N = 20
     Ntest = 5
@@ -41,6 +156,39 @@
     Y += np.random.randn(*Y.shape) * [0.2, 0.2, 0.2]
     Xs = np.linspace(-6, 6, Ntest)[:, None]
 
+
+class DataMixedKernelWithEye(Data):
+    """ Note in this class L == P """
+    M, L = 7, 3
+    W = np.eye(L)
+    G = np.hstack([0.5 * np.sin(3 * Data.X) + Data.X,
+                   Data.X,
+                   3.0 * np.cos(Data.X) - Data.X])  # N x P
+
+    rng = np.random.RandomState(0)
+    mu_data = rng.randn(M, L)  # M x L
+    sqrt_data = make_sqrt_data(rng, L, M)  # L x M x M
+
+    mu_data_full = mus_to_Mu(mu_data, W)  # 1 x ML
+    sqrt_data_full = q_sqrts_to_Q_sqrt(sqrt_data, W)  # 1 x LM x LM
+
+    Y = np.matmul(G, W)
+    Y += np.random.randn(*Y.shape) * np.ones((L,)) * 0.2
+
+
+class DataMixedKernel(Data):
+    M, L, P = 5, 2, 3
+    W = np.random.randn(P, L)
+    G = np.hstack([0.5 * np.sin(3 * Data.X) + Data.X,
+                   3.0 * np.cos(Data.X) - Data.X])  # N x L
+
+    rng = np.random.RandomState(0)
+    mu_data = np.zeros((M, L)) #  rng.randn(M, L)  # M x L
+    mu_data = rng.randn(M, L)  # M x L
+    sqrt_data = make_sqrt_data(rng, L, M)  # L x M x M
+
+    Y = np.matmul(G, W.T)
+    Y += np.random.randn(*Y.shape) * np.ones((P,)) * 0.1
 
 # ------------------------------------------
 # Test sample conditional
@@ -146,267 +294,6 @@
 
 
 # ------------------------------------------
-# Integration Tests
->>>>>>> add9a4cc
-# ------------------------------------------
-
-def predict(sess, model, Xnew, full_cov, full_output_cov):
-    m, v = model._build_predict(Xnew, full_cov=full_cov, full_output_cov=full_output_cov)
-    return sess.run([m, v])
-
-
-def predict_all(sess, models, Xnew, full_cov, full_output_cov):
-    """
-    Returns the mean and variance of f(Xnew) for each model in `models`.
-    """
-    ms, vs = [], []
-    for model in models:
-        m, v = predict(sess, model, Xnew, full_cov, full_output_cov)
-        ms.append(m)
-        vs.append(v)
-    return ms, vs
-
-
-def assert_all_array_elements_almost_equal(arr, decimal):
-    """
-    Check if consecutive elements of `arr` are almost equal.
-    """
-    for i in range(len(arr) - 1):
-        np.testing.assert_almost_equal(arr[i], arr[i+1], decimal=decimal)
-
-
-def check_equality_predictions(sess, models, decimal=4):
-    """
-    Executes a couple of checks to compare the equality of predictions
-    of different models. The models should be configured with the same
-    training data (X, Y). The following checks are done:
-    - check if log_likelihood is (almost) equal for all models
-    - check if predicted mean is (almost) equal
-    - check if predicted variance is (almost) equal.
-      All possible variances over the inputs and outputs are calculated
-      and equality is checked.
-    - check if variances within model are consistent. Parts of the covariance
-      matrices should overlap, and this is tested.
-    """
-
-    log_likelihoods = [m.compute_log_likelihood() for m in models]
-
-    # Check equality of log likelihood
-    assert_all_array_elements_almost_equal(log_likelihoods, decimal=5)
-
-    # Predict: full_cov = True and full_output_cov = True
-    means_tt, vars_tt = predict_all(sess, models, Data.Xs, full_cov=True, full_output_cov=True)
-    # Predict: full_cov = True and full_output_cov = False
-    means_tf, vars_tf = predict_all(sess, models, Data.Xs, full_cov=True, full_output_cov=False)
-    # Predict: full_cov = False and full_output_cov = True
-    means_ft, vars_ft = predict_all(sess, models, Data.Xs, full_cov=False, full_output_cov=True)
-    # Predict: full_cov = False and full_output_cov = False
-    means_ff, vars_ff = predict_all(sess, models, Data.Xs, full_cov=False, full_output_cov=False)
-
-    # check equality of all the means
-    all_means = means_tt + means_tf + means_ft + means_ff
-    assert_all_array_elements_almost_equal(all_means, decimal=decimal)
-
-    # check equality of all the variances within a category
-    # (e.g. full_cov=True and full_output_cov=False)
-    all_vars = [vars_tt, vars_tf, vars_ft, vars_ff]
-    _ = [assert_all_array_elements_almost_equal(var, decimal=decimal) for var in all_vars]
-
-    # Here we check that the variance in different categories are equal
-    # after transforming to the right shape.
-    var_tt = vars_tt[0]  # N x P x N x P
-    var_tf = vars_tf[0]  # P x N x N
-    var_ft = vars_ft[0]  # N x P x P
-    var_ff = vars_ff[0]  # N x P
-
-    np.testing.assert_almost_equal(np.diagonal(var_tt, axis1=1, axis2=3),
-                                   np.transpose(var_tf, [1, 2, 0]), decimal=decimal)
-    np.testing.assert_almost_equal(np.diagonal(var_tt, axis1=0, axis2=2),
-                                   np.transpose(var_ft, [1, 2, 0]), decimal=decimal)
-    np.testing.assert_almost_equal(np.diagonal(np.diagonal(var_tt, axis1=0, axis2=2)),
-                                   var_ff, decimal=decimal)
-
-
-def make_sqrt_data(rng, N, M):
-    """ Returns N choleskies of size M x M """
-    return np.array([np.tril(rng.randn(M, M)) for _ in range(N)])  # N x M x M
-
-
-def expand_cov(G, W):
-    """
-    :param G: covariance matrix, L x M x M
-    :param W: mixing matrix,  L x L
-    :return: matrix LM x LM
-    """
-    L, M, _ = G.shape
-    O = np.zeros((L * M, L * M))
-    for l1 in range(L):
-        for l2 in range(L):
-            O[l1 * M:(l1 + 1) * M, l2 * M:(l2 + 1) * M] = W[l1, l2] * G[l1, :, :]
-    return O[None, :, :]
-
-
-def q_sqrts_to_Q_sqrt(q_sqrt, W):
-    ''' G is L x M x M
-        W is L x L
-        Output is LM x LM
-    '''
-    cov = np.matmul(q_sqrt, q_sqrt.transpose(0, 2, 1))
-    Cov = expand_cov(cov, W)
-    return np.linalg.cholesky(Cov)
-
-
-def mus_to_Mu(mu, W):
-    M, L = mu.shape
-    Mu = np.zeros((M * L, 1))
-    for l1 in range(L):
-        for l2 in range(L):
-            Mu[l1 * M:(l1 + 1) * M, 0] += mu[:, l2] * W[l1, l2]
-    return Mu
-
-# ------------------------------------------
-# Data classes: storing constants
-# ------------------------------------------
-
-
-
-class DataMixedKernelWithEye(Data):
-    """ Note in this class L == P """
-    M, L = 7, 3
-    W = np.eye(L)
-    G = np.hstack([0.5 * np.sin(3 * Data.X) + Data.X,
-                   Data.X,
-                   3.0 * np.cos(Data.X) - Data.X])  # N x P
-
-    rng = np.random.RandomState(0)
-    mu_data = rng.randn(M, L)  # M x L
-    sqrt_data = make_sqrt_data(rng, L, M)  # L x M x M
-
-    mu_data_full = mus_to_Mu(mu_data, W)  # 1 x ML
-    sqrt_data_full = q_sqrts_to_Q_sqrt(sqrt_data, W)  # 1 x LM x LM
-
-    Y = np.matmul(G, W)
-    Y += np.random.randn(*Y.shape) * np.ones((L,)) * 0.2
-
-
-class DataMixedKernel(Data):
-    M, L, P = 5, 2, 3
-    W = np.random.randn(P, L)
-    G = np.hstack([0.5 * np.sin(3 * Data.X) + Data.X,
-                   3.0 * np.cos(Data.X) - Data.X])  # N x L
-
-    rng = np.random.RandomState(0)
-    mu_data = np.zeros((M, L)) #  rng.randn(M, L)  # M x L
-    mu_data = rng.randn(M, L)  # M x L
-    sqrt_data = make_sqrt_data(rng, L, M)  # L x M x M
-
-    Y = np.matmul(G, W.T)
-    Y += np.random.randn(*Y.shape) * np.ones((P,)) * 0.1
-
-# ------------------------------------------
-# Test sample conditional
-# ------------------------------------------
-
-
-@pytest.mark.parametrize("cov_structure", ["full", "diag"])
-def test_sample_mvn(session_tf, cov_structure):
-    """
-    Draws 10,000 samples from a distribution
-    with known mean and covariance. The test checks
-    if the mean and covariance of the samples is
-    close to the true mean and covariance.
-    """
-
-    N, D = 10000, 2
-    means = tf.ones((N, D), dtype=float_type)
-    if cov_structure == "full":
-        covs = tf.eye(D, batch_shape=[N], dtype=float_type)
-    elif cov_structure == "diag":
-        covs = tf.ones((N, D), dtype=float_type)
-
-    samples = _sample_mvn(means, covs, cov_structure)
-    value = session_tf.run(samples)
-    samples_mean = np.mean(value, axis=0)
-    samples_cov = np.cov(value, rowvar=False)
-    np.testing.assert_array_almost_equal(samples_mean, [1., 1.], decimal=1)
-    np.testing.assert_array_almost_equal(samples_cov, [[1., 0.], [0., 1.]], decimal=1)
-
-
-def _create_placeholder_dict(values):
-    return {name: tf.placeholder(float_type, shape=arr.shape) for name, arr in values.items()}
-
-def _create_feed_dict(placeholders_dict, value_dict):
-    return {placeholder: value_dict[name] for name, placeholder in placeholders_dict.items()}
-
-
-@pytest.mark.parametrize("whiten", [True, False])
-def test_sample_conditional(session_tf, whiten):
-    q_mu = np.random.randn(Data.M , Data.P)  # M x P
-    q_sqrt = np.array([np.tril(np.random.randn(Data.M, Data.M)) for _ in range(Data.P)])  # P x M x M
-    Z = Data.X[:Data.M, ...]  # M x D
-    Xs = np.ones((int(10e5), Data.D), dtype=float_type)
-
-    feature = InducingPoints(Z.copy())
-    kernel = RBF(Data.D)
-
-    values = {"Z": Z, "Xnew": Xs, "q_mu": q_mu, "q_sqrt": q_sqrt}
-    placeholders = _create_placeholder_dict(values)
-    feed_dict = _create_feed_dict(placeholders, values)
-
-    # Path 1
-    sample = sample_conditional(placeholders["Xnew"], placeholders["Z"], kernel,
-                                placeholders["q_mu"], q_sqrt=placeholders["q_sqrt"], white=whiten)
-    value = session_tf.run(sample, feed_dict=feed_dict)
-
-    # Path 2
-    sample2 = sample_conditional(placeholders["Xnew"], feature, kernel,
-                                 placeholders["q_mu"], q_sqrt=placeholders["q_sqrt"], white=whiten)
-    value2 = session_tf.run(sample2, feed_dict=feed_dict)
-
-    # check if mean and covariance of samples are similar
-    np.testing.assert_array_almost_equal(np.mean(value, axis=0),
-                                         np.mean(value2, axis=0), decimal=1)
-    np.testing.assert_array_almost_equal(np.cov(value, rowvar=False),
-                                         np.cov(value2, rowvar=False), decimal=1)
-
-
-def test_sample_conditional_mixedkernel(session_tf):
-    q_mu = np.random.randn(Data.M , Data.L)  # M x L
-    q_sqrt = np.array([np.tril(np.random.randn(Data.M, Data.M)) for _ in range(Data.L)])  # L x M x M
-    Z = Data.X[:Data.M,...]  # M x D
-    N = int(10e5)
-    Xs = np.ones((N, Data.D), dtype=float_type)
-
-
-    values = {"Xnew": Xs, "q_mu": q_mu, "q_sqrt": q_sqrt}
-    placeholders = _create_placeholder_dict(values)
-    feed_dict = _create_feed_dict(placeholders, values)
-
-    # Path 1: mixed kernel: most efficient route
-    W = np.random.randn(Data.P, Data.L)
-    mixed_kernel = mk.SeparateMixedMok([RBF(Data.D) for _ in range(Data.L)], W)
-    mixed_feature = mf.MixedKernelSharedMof(InducingPoints(Z.copy()))
-
-    sample = sample_conditional(placeholders["Xnew"], mixed_feature, mixed_kernel,
-                                placeholders["q_mu"], q_sqrt=placeholders["q_sqrt"], white=True)
-    value = session_tf.run(sample, feed_dict=feed_dict)
-
-
-    # Path 2: independent kernels, mixed later
-    separate_kernel = mk.SeparateIndependentMok([RBF(Data.D) for _ in range(Data.L)])
-    shared_feature = mf.SharedIndependentMof(InducingPoints(Z.copy()))
-    sample2 = sample_conditional(placeholders["Xnew"], shared_feature, separate_kernel,
-                                 placeholders["q_mu"], q_sqrt=placeholders["q_sqrt"], white=True)
-    value2 = session_tf.run(sample2, feed_dict=feed_dict)
-    value2 = np.matmul(value2, W.T)
-    # check if mean and covariance of samples are similar
-    np.testing.assert_array_almost_equal(np.mean(value, axis=0),
-                                         np.mean(value2, axis=0), decimal=1)
-    np.testing.assert_array_almost_equal(np.cov(value, rowvar=False),
-                                         np.cov(value2, rowvar=False), decimal=1)
-
-
-# ------------------------------------------
 # Integration tests
 # ------------------------------------------
 
@@ -550,6 +437,7 @@
 
     check_equality_predictions(session_tf, [m1, m2])
 
+
 def test_compare_mixed_kernel(session_tf):
     data = DataMixedKernel
 
