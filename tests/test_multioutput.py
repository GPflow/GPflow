--- conflicted
+++ resolved
@@ -52,13 +52,8 @@
     all_means = means_tt + means_tf + means_ft + means_ff
     assert_all_array_elements_almost_equal(all_means, decimal=decimal)
 
-<<<<<<< HEAD
     # check equality of all the variances within a category
     # (e.g. full_cov=True and full_cov_output=False)
-=======
-    # check equality of all the variances within a category 
-    # (e.g. full_cov=True and full_output_cov=False)
->>>>>>> 4f23edf3
     all_vars = [vars_tt, vars_tf, vars_ft, vars_ff]
     _ = [assert_all_array_elements_almost_equal(var, decimal=decimal) for var in all_vars]
 
