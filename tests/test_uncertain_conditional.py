from collections import namedtuple

import tensorflow as tf

import numpy as np
from numpy.testing import assert_almost_equal

import pytest

import gpflow
from gpflow import settings
from gpflow.conditionals import uncertain_conditional
from gpflow.conditionals import feature_conditional
from gpflow.quadrature import mvnquad
from gpflow.test_util import session_context


class MomentMatchingSVGP(gpflow.models.SVGP):
    @gpflow.params_as_tensors
    @gpflow.autoflow((settings.np_float, [None, None]),
                     (settings.np_float, [None, None, None]))
    def uncertain_predict_f_moment_matching(self, Xmu, Xcov):
<<<<<<< HEAD
        return uncertain_conditional(Xmu, Xcov, self.feature, self.kern, self.q_mu, self.q_sqrt,
                                     white=self.whiten, full_cov_output=self.full_cov_output)
=======
        return uncertain_conditional(
            Xmu, Xcov, self.feature, self.kern, self.q_mu, self.q_sqrt,
            whiten=self.whiten, full_cov_output=self.full_cov_output)
>>>>>>> 4346f1c9

    def uncertain_predict_f_monte_carlo(self, Xmu, Xchol, mc_iter=int(1e6)):
        rng = np.random.RandomState(0)
        D_in = Xchol.shape[0]
        X_samples = Xmu + np.reshape(
            Xchol[None, :, :] @ rng.randn(mc_iter, D_in)[:, :, None], [mc_iter, D_in])
        F_mu, F_var = self.predict_f(X_samples)
        F_samples = F_mu + rng.randn(*F_var.shape) * (F_var ** 0.5)
        mean = np.mean(F_samples, axis=0)
        covar = np.cov(F_samples.T)
        return mean, covar


def gen_L(rng, n, *shape):
    return np.array([np.tril(rng.randn(*shape)) for _ in range(n)])


def gen_q_sqrt(rng, D_out, *shape):
    q_sqrt = np.array([np.tril(rng.randn(*shape)) for _ in range(D_out)])
    return np.transpose(q_sqrt, [1, 2, 0])


<<<<<<< HEAD
            mean_quad = mvnquad(self.mean_func, self.Xmu_tf, self.Xvar_tf, self.H, self.D_in, (self.D_out,))
            var_quad = mvnquad(self.var_func, self.Xmu_tf, self.Xvar_tf, self.H, self.D_in, (self.D_out,))
            mean_2_quad = mvnquad(self.mean_2_func, self.Xmu_tf, self.Xvar_tf, self.H, self.D_in, (self.D_out,))
            mean_analytic, var_analytic = uncertain_conditional(self.Xmu_tf, self.Xvar_tf, self.feat, self.kern,
                                                self.q_mu_tf, self.q_sqrt_tf, full_cov_output=False, white=self.whiten)
=======
class Data:
    N = 7
    N_new = 2
    D_out = 3
    rng = np.random.RandomState(0)
    X = np.linspace(-5, 5, N)[:, None] + rng.randn(N, 1)
    Y = np.hstack([np.sin(X), np.cos(X), X**2])
    Xnew_mu = rng.randn(N_new, 1)
    Xnew_covar = np.zeros((N_new, 1, 1))
>>>>>>> 4346f1c9


class DataMC1(Data):
    Y = np.hstack([np.sin(Data.X), np.cos(Data.X) * 2, Data.X ** 2])


class DataMC2(Data):
    N = 7
    N_new = 5
    D_out = 4
    D_in = 3

<<<<<<< HEAD
            mean_quad = mvnquad(self.mean_func, self.Xmu_tf, self.Xvar_tf, self.H, self.D_in, (self.D_out,))
            var_quad = mvnquad(self.var_func, self.Xmu_tf, self.Xvar_tf, self.H, self.D_in, (self.D_out,))
            mean_2_quad = mvnquad(self.mean_2_func, self.Xmu_tf, self.Xvar_tf, self.H, self.D_in, (self.D_out,))
            mean_analytic, var_analytic = uncertain_conditional(self.Xmu_tf, self.Xvar_tf, self.feat, self.kern,
                                                self.q_mu_tf, self.q_sqrt_tf, full_cov_output=False, white=self.whiten)
=======
    X = Data.rng.randn(N, D_in)
    Y = Data.rng.randn(N, D_out)
    Xnew_mu = Data.rng.randn(N_new, D_in)
    L = gen_L(Data.rng, N_new, D_in, D_in)
    Xnew_covar = np.array([l @ l.T for l in L])
>>>>>>> 4346f1c9


class DataQuadrature:
    num_data = 10
    num_ind = 10
    D_in = 2
    D_out = 3
    H = 150

<<<<<<< HEAD
    def mean_func(self, X):
        mean, _  = feature_conditional(X, self.feat, self.kern, self.q_mu_tf, q_sqrt=self.q_sqrt_tf, white=self.whiten)
        return mean

    def var_func(self, X):
        _, var = feature_conditional(X, self.feat, self.kern, self.q_mu_tf, q_sqrt=self.q_sqrt_tf, white=self.whiten)
        return var

    def mean_2_func(self, X):
        mean, _  = feature_conditional(X, self.feat, self.kern, self.q_mu_tf, q_sqrt=self.q_sqrt_tf, white=self.whiten)
        return mean**2
=======
    rng = np.random.RandomState(1)

    Xmu = rng.randn(num_data, D_in)
    L = gen_L(rng, num_data, D_in, D_in)
    Xvar = np.array([l @ l.T for l in L])
    Z = rng.randn(num_ind, D_in)
    q_mu = rng.randn(num_ind, D_out)
    q_sqrt = gen_q_sqrt(rng, D_out, num_ind, num_ind)

    @classmethod
    def tensors(cls, white):
        np_float = settings.np_float
        Xmu = tf.placeholder(np_float, [cls.num_data, cls.D_in])
        Xvar = tf.placeholder(np_float, [cls.num_data, cls.D_in, cls.D_in])
        q_mu = tf.placeholder(np_float, [cls.num_ind, cls.D_out])
        q_sqrt = tf.placeholder(np_float, [cls.num_ind, cls.num_ind, cls.D_out])

        kern = gpflow.ekernels.RBF(cls.D_in)
        feat = gpflow.features.InducingPoints(cls.Z)

        feed_dict = {
            Xmu: cls.Xmu,
            Xvar: cls.Xvar,
            q_mu: cls.q_mu,
            q_sqrt: cls.q_sqrt
        }

        def mean_fn(X):
            mean, _ = feature_conditional(X, feat, kern, q_mu, q_sqrt=q_sqrt, whiten=white)
            return mean

        def var_fn(X):
            _, var = feature_conditional(X, feat, kern, q_mu, q_sqrt=q_sqrt, whiten=white)
            return var

        def mean_sq_fn(X):
            mean, _ = feature_conditional(X, feat, kern, q_mu, q_sqrt=q_sqrt, whiten=white)
            return mean ** 2

        Collection = namedtuple('QuadratureCollection',
                                'Xmu,Xvar,q_mu,q_sqrt,'
                                'kern,feat,feed_dict,mean_fn,'
                                'var_fn,mean_sq_fn')

        return Collection(Xmu=Xmu,
                          Xvar=Xvar,
                          q_mu=q_mu,
                          q_sqrt=q_sqrt,
                          kern=kern,
                          feat=feat,
                          feed_dict=feed_dict,
                          mean_fn=mean_fn,
                          var_fn=var_fn,
                          mean_sq_fn=mean_sq_fn)


@pytest.mark.parametrize('white', [True, False])
@session_context()
def test_no_uncertainty(white):
    k = gpflow.ekernels.RBF(1, variance=Data.rng.rand())
    model = MomentMatchingSVGP(
        Data.X, Data.Y, k, gpflow.likelihoods.Gaussian(),
        Z=Data.X.copy(), whiten=white)
    model.full_cov_output = False
    gpflow.train.AdamOptimizer().minimize(model, maxiter=50)

    mean1, var1 = model.predict_f(Data.Xnew_mu)
    mean2, var2 = model.uncertain_predict_f_moment_matching(Data.Xnew_mu, Data.Xnew_covar)

    assert_almost_equal(mean1, mean2)
    for n in range(Data.N_new):
        assert_almost_equal(var1[n, :], var2[n, ...])


@pytest.mark.parametrize('white', [True, False])
@session_context()
def test_monte_carlo_1_din(white):
    k = gpflow.ekernels.RBF(1, variance=DataMC1.rng.rand())
    model = MomentMatchingSVGP(
        DataMC1.X, DataMC1.Y, k, gpflow.likelihoods.Gaussian(),
        Z=DataMC1.X.copy(), whiten=white)
    model.full_cov_output = True
    gpflow.train.AdamOptimizer().minimize(model, maxiter=50)

    mean1, var1 = model.uncertain_predict_f_moment_matching(DataMC1.Xnew_mu, DataMC1.Xnew_covar)
    for n in range(DataMC1.N_new):
        mean2, var2 = model.uncertain_predict_f_monte_carlo(
            DataMC1.Xnew_mu[n, ...],
            DataMC1.Xnew_covar[n, ...] ** 0.5)
        assert_almost_equal(mean1[n, ...], mean2, decimal=3)
        assert_almost_equal(var1[n, ...], var2, decimal=2)


@pytest.mark.parametrize('white', [True, False])
@session_context()
def test_monte_carlo_2_din(white):
    k = gpflow.ekernels.RBF(DataMC2.D_in, variance=DataMC2.rng.rand())
    model = MomentMatchingSVGP(
        DataMC2.X, DataMC2.Y, k, gpflow.likelihoods.Gaussian(),
        Z=DataMC2.X.copy(), whiten=white)
    model.full_cov_output = True
    gpflow.train.AdamOptimizer().minimize(model)

    mean1, var1 = model.uncertain_predict_f_moment_matching(
        DataMC2.Xnew_mu, DataMC2.Xnew_covar)

    for n in range(DataMC2.N_new):
        mean2, var2 = model.uncertain_predict_f_monte_carlo(
            DataMC2.Xnew_mu[n, ...],
            DataMC2.L[n, ...])
        assert_almost_equal(mean1[n, ...], mean2, decimal=3)
        assert_almost_equal(var1[n, ...], var2, decimal=2)


@pytest.mark.parametrize('white', [True, False])
def test_quadrature_whiten(white):
    with session_context() as session:
        c = DataQuadrature
        d = c.tensors(white)
        quad_args = d.Xmu, d.Xvar, c.H, c.D_in, (c.D_out,)
        mean_quad = mvnquad(d.mean_fn, *quad_args)
        var_quad = mvnquad(d.var_fn, *quad_args)
        mean_sq_quad = mvnquad(d.mean_sq_fn, *quad_args)
        mean_analytic, var_analytic = uncertain_conditional(
            d.Xmu, d.Xvar, d.feat, d.kern,
            d.q_mu, d.q_sqrt,
            full_cov_output=False,
            whiten=white)

        mean_quad, var_quad, mean_sq_quad = session.run(
            [mean_quad, var_quad, mean_sq_quad], feed_dict=d.feed_dict)
        var_quad = var_quad + (mean_sq_quad - mean_quad**2)
        mean_analytic, var_analytic = session.run(
            [mean_analytic, var_analytic], feed_dict=d.feed_dict)

        assert_almost_equal(mean_quad, mean_analytic, decimal=6)
        assert_almost_equal(var_quad, var_analytic, decimal=6)

>>>>>>> 4346f1c9

if __name__ == "__main__":
    tf.test.main()<|MERGE_RESOLUTION|>--- conflicted
+++ resolved
@@ -20,14 +20,9 @@
     @gpflow.autoflow((settings.np_float, [None, None]),
                      (settings.np_float, [None, None, None]))
     def uncertain_predict_f_moment_matching(self, Xmu, Xcov):
-<<<<<<< HEAD
-        return uncertain_conditional(Xmu, Xcov, self.feature, self.kern, self.q_mu, self.q_sqrt,
-                                     white=self.whiten, full_cov_output=self.full_cov_output)
-=======
         return uncertain_conditional(
             Xmu, Xcov, self.feature, self.kern, self.q_mu, self.q_sqrt,
-            whiten=self.whiten, full_cov_output=self.full_cov_output)
->>>>>>> 4346f1c9
+            white=self.white, full_cov_output=self.full_cov_output)
 
     def uncertain_predict_f_monte_carlo(self, Xmu, Xchol, mc_iter=int(1e6)):
         rng = np.random.RandomState(0)
@@ -50,13 +45,6 @@
     return np.transpose(q_sqrt, [1, 2, 0])
 
 
-<<<<<<< HEAD
-            mean_quad = mvnquad(self.mean_func, self.Xmu_tf, self.Xvar_tf, self.H, self.D_in, (self.D_out,))
-            var_quad = mvnquad(self.var_func, self.Xmu_tf, self.Xvar_tf, self.H, self.D_in, (self.D_out,))
-            mean_2_quad = mvnquad(self.mean_2_func, self.Xmu_tf, self.Xvar_tf, self.H, self.D_in, (self.D_out,))
-            mean_analytic, var_analytic = uncertain_conditional(self.Xmu_tf, self.Xvar_tf, self.feat, self.kern,
-                                                self.q_mu_tf, self.q_sqrt_tf, full_cov_output=False, white=self.whiten)
-=======
 class Data:
     N = 7
     N_new = 2
@@ -66,7 +54,6 @@
     Y = np.hstack([np.sin(X), np.cos(X), X**2])
     Xnew_mu = rng.randn(N_new, 1)
     Xnew_covar = np.zeros((N_new, 1, 1))
->>>>>>> 4346f1c9
 
 
 class DataMC1(Data):
@@ -79,19 +66,11 @@
     D_out = 4
     D_in = 3
 
-<<<<<<< HEAD
-            mean_quad = mvnquad(self.mean_func, self.Xmu_tf, self.Xvar_tf, self.H, self.D_in, (self.D_out,))
-            var_quad = mvnquad(self.var_func, self.Xmu_tf, self.Xvar_tf, self.H, self.D_in, (self.D_out,))
-            mean_2_quad = mvnquad(self.mean_2_func, self.Xmu_tf, self.Xvar_tf, self.H, self.D_in, (self.D_out,))
-            mean_analytic, var_analytic = uncertain_conditional(self.Xmu_tf, self.Xvar_tf, self.feat, self.kern,
-                                                self.q_mu_tf, self.q_sqrt_tf, full_cov_output=False, white=self.whiten)
-=======
     X = Data.rng.randn(N, D_in)
     Y = Data.rng.randn(N, D_out)
     Xnew_mu = Data.rng.randn(N_new, D_in)
     L = gen_L(Data.rng, N_new, D_in, D_in)
     Xnew_covar = np.array([l @ l.T for l in L])
->>>>>>> 4346f1c9
 
 
 class DataQuadrature:
@@ -101,19 +80,6 @@
     D_out = 3
     H = 150
 
-<<<<<<< HEAD
-    def mean_func(self, X):
-        mean, _  = feature_conditional(X, self.feat, self.kern, self.q_mu_tf, q_sqrt=self.q_sqrt_tf, white=self.whiten)
-        return mean
-
-    def var_func(self, X):
-        _, var = feature_conditional(X, self.feat, self.kern, self.q_mu_tf, q_sqrt=self.q_sqrt_tf, white=self.whiten)
-        return var
-
-    def mean_2_func(self, X):
-        mean, _  = feature_conditional(X, self.feat, self.kern, self.q_mu_tf, q_sqrt=self.q_sqrt_tf, white=self.whiten)
-        return mean**2
-=======
     rng = np.random.RandomState(1)
 
     Xmu = rng.randn(num_data, D_in)
@@ -142,15 +108,15 @@
         }
 
         def mean_fn(X):
-            mean, _ = feature_conditional(X, feat, kern, q_mu, q_sqrt=q_sqrt, whiten=white)
+            mean, _ = feature_conditional(X, feat, kern, q_mu, q_sqrt=q_sqrt, white=white)
             return mean
 
         def var_fn(X):
-            _, var = feature_conditional(X, feat, kern, q_mu, q_sqrt=q_sqrt, whiten=white)
+            _, var = feature_conditional(X, feat, kern, q_mu, q_sqrt=q_sqrt, white=white)
             return var
 
         def mean_sq_fn(X):
-            mean, _ = feature_conditional(X, feat, kern, q_mu, q_sqrt=q_sqrt, whiten=white)
+            mean, _ = feature_conditional(X, feat, kern, q_mu, q_sqrt=q_sqrt, white=white)
             return mean ** 2
 
         Collection = namedtuple('QuadratureCollection',
@@ -176,7 +142,7 @@
     k = gpflow.ekernels.RBF(1, variance=Data.rng.rand())
     model = MomentMatchingSVGP(
         Data.X, Data.Y, k, gpflow.likelihoods.Gaussian(),
-        Z=Data.X.copy(), whiten=white)
+        Z=Data.X.copy(), white=white)
     model.full_cov_output = False
     gpflow.train.AdamOptimizer().minimize(model, maxiter=50)
 
@@ -194,7 +160,7 @@
     k = gpflow.ekernels.RBF(1, variance=DataMC1.rng.rand())
     model = MomentMatchingSVGP(
         DataMC1.X, DataMC1.Y, k, gpflow.likelihoods.Gaussian(),
-        Z=DataMC1.X.copy(), whiten=white)
+        Z=DataMC1.X.copy(), white=white)
     model.full_cov_output = True
     gpflow.train.AdamOptimizer().minimize(model, maxiter=50)
 
@@ -213,7 +179,7 @@
     k = gpflow.ekernels.RBF(DataMC2.D_in, variance=DataMC2.rng.rand())
     model = MomentMatchingSVGP(
         DataMC2.X, DataMC2.Y, k, gpflow.likelihoods.Gaussian(),
-        Z=DataMC2.X.copy(), whiten=white)
+        Z=DataMC2.X.copy(), white=white)
     model.full_cov_output = True
     gpflow.train.AdamOptimizer().minimize(model)
 
@@ -229,7 +195,7 @@
 
 
 @pytest.mark.parametrize('white', [True, False])
-def test_quadrature_whiten(white):
+def test_quadrature_white(white):
     with session_context() as session:
         c = DataQuadrature
         d = c.tensors(white)
@@ -241,7 +207,7 @@
             d.Xmu, d.Xvar, d.feat, d.kern,
             d.q_mu, d.q_sqrt,
             full_cov_output=False,
-            whiten=white)
+            white=white)
 
         mean_quad, var_quad, mean_sq_quad = session.run(
             [mean_quad, var_quad, mean_sq_quad], feed_dict=d.feed_dict)
@@ -252,7 +218,6 @@
         assert_almost_equal(mean_quad, mean_analytic, decimal=6)
         assert_almost_equal(var_quad, var_analytic, decimal=6)
 
->>>>>>> 4346f1c9
 
 if __name__ == "__main__":
     tf.test.main()