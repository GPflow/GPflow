# Copyright 2017 the GPflow authors.
#
# Licensed under the Apache License, Version 2.0 (the "License");
# you may not use this file except in compliance with the License.
# You may obtain a copy of the License at
#
# http://www.apache.org/licenses/LICENSE-2.0
#
# Unless required by applicable law or agreed to in writing, software
# distributed under the License is distributed on an "AS IS" BASIS,
# WITHOUT WARRANTIES OR CONDITIONS OF ANY KIND, either express or implied.
# See the License for the specific language governing permissions and
# limitations under the License.from __future__ import print_function

from collections import namedtuple

import tensorflow as tf

import numpy as np
from numpy.testing import assert_almost_equal

import pytest

import gpflow
from gpflow import settings
from gpflow.conditionals import uncertain_conditional
from gpflow.conditionals import feature_conditional
from gpflow.quadrature import mvnquad
from gpflow.test_util import session_context


class MomentMatchingSVGP(gpflow.models.SVGP):
    @gpflow.params_as_tensors
<<<<<<< HEAD
    # @gpflow.autoflow((settings.np_float, [None, None]),
    #                  (settings.np_float, [None, None, None]))
=======
    @gpflow.autoflow((settings.float_type, [None, None]),
                     (settings.float_type, [None, None, None]))
>>>>>>> 140a53c5
    def uncertain_predict_f_moment_matching(self, Xmu, Xcov):
        return uncertain_conditional(
                Xmu, Xcov, self.feature, self.kern, self.q_mu, self.q_sqrt,
                mean_function=self.mean_function, white=self.whiten,
                full_cov_output=self.full_cov_output)

    def uncertain_predict_f_monte_carlo(self, Xmu, Xchol, mc_iter=int(1e6)):
        rng = np.random.RandomState(0)
        D_in = Xchol.shape[0]
        X_samples = Xmu + np.reshape(
            Xchol[None, :, :] @ rng.randn(mc_iter, D_in)[:, :, None], [mc_iter, D_in])
        F_mu, F_var = self.predict_f(X_samples)
        F_samples = F_mu + rng.randn(*F_var.shape) * (F_var ** 0.5)
        mean = np.mean(F_samples, axis=0)
        covar = np.cov(F_samples.T)
        return mean, covar


def gen_L(rng, n, *shape):
    return np.array([np.tril(rng.randn(*shape)) for _ in range(n)])


def gen_q_sqrt(rng, D_out, *shape):
    q_sqrt = np.array([np.tril(rng.randn(*shape)) for _ in range(D_out)])
    return np.transpose(q_sqrt, [1, 2, 0])


def mean_function_factory(rng, mean_function_name, D_in, D_out):
    if mean_function_name == "Zero":
        return gpflow.mean_functions.Zero(output_dim=D_out)
    elif mean_function_name == "Constant":
        return gpflow.mean_functions.Constant(c=rng.rand(D_out))
    elif mean_function_name == "Linear":
        return gpflow.mean_functions.Linear(
                A=rng.rand(D_in, D_out), b=rng.rand(D_out))
    else:
        return None


class Data:
    N = 7
    N_new = 2
    D_out = 3
    D_in = 1
    rng = np.random.RandomState(1)
    X = np.linspace(-5, 5, N)[:, None] + rng.randn(N, 1)
    Y = np.hstack([np.sin(X), np.cos(X), X**2])
    Xnew_mu = rng.randn(N_new, 1)
    Xnew_covar = np.zeros((N_new, 1, 1))


class DataMC1(Data):
    Y = np.hstack([np.sin(Data.X), np.sin(Data.X) * 2, Data.X ** 2])


class DataMC2(Data):
    N = 7
    N_new = 5
    D_out = 4
    D_in = 2

    X = Data.rng.randn(N, D_in)
    Y = np.hstack([np.sin(X), np.sin(X)])
    Xnew_mu = Data.rng.randn(N_new, D_in)
    L = gen_L(Data.rng, N_new, D_in, D_in)
    Xnew_covar = np.array([l @ l.T for l in L])


class DataQuadrature:
    num_data = 10
    num_ind = 10
    D_in = 2
    D_out = 3
    H = 150

    rng = np.random.RandomState(1)

    Xmu = rng.randn(num_data, D_in)
    L = gen_L(rng, num_data, D_in, D_in)
    Xvar = np.array([l @ l.T for l in L])
    Z = rng.randn(num_ind, D_in)
    q_mu = rng.randn(num_ind, D_out)
    q_sqrt = gen_q_sqrt(rng, D_out, num_ind, num_ind)

    @classmethod
<<<<<<< HEAD
    def tensors(cls, white, mean_name):
        np_float = settings.np_float
        Xmu = tf.placeholder(np_float, [cls.num_data, cls.D_in])
        Xvar = tf.placeholder(np_float, [cls.num_data, cls.D_in, cls.D_in])
        q_mu = tf.placeholder(np_float, [cls.num_ind, cls.D_out])
        q_sqrt = tf.placeholder(np_float, [cls.num_ind, cls.num_ind, cls.D_out])
=======
    def tensors(cls, white):
        float_type = settings.float_type
        Xmu = tf.placeholder(float_type, [cls.num_data, cls.D_in])
        Xvar = tf.placeholder(float_type, [cls.num_data, cls.D_in, cls.D_in])
        q_mu = tf.placeholder(float_type, [cls.num_ind, cls.D_out])
        q_sqrt = tf.placeholder(float_type, [cls.num_ind, cls.num_ind, cls.D_out])
>>>>>>> 140a53c5

        kern = gpflow.kernels.RBF(cls.D_in)
        feat = gpflow.features.InducingPoints(cls.Z)
        mean_function = mean_function_factory(cls.rng, mean_name, cls.D_in, cls.D_out)
        effective_mean = mean_function or (lambda X: 0.0)

        feed_dict = {
            Xmu: cls.Xmu,
            Xvar: cls.Xvar,
            q_mu: cls.q_mu,
            q_sqrt: cls.q_sqrt
        }

        def mean_fn(X):
            mean, _ = feature_conditional(X, feat, kern, q_mu, q_sqrt=q_sqrt, white=white)
            return mean + effective_mean(X)

        def var_fn(X):
            _, var = feature_conditional(X, feat, kern, q_mu, q_sqrt=q_sqrt, white=white)
            return var

        def mean_sq_fn(X):
            mean, _ = feature_conditional(X, feat, kern, q_mu, q_sqrt=q_sqrt, white=white)
            return (mean + effective_mean(X)) ** 2

        Collection = namedtuple('QuadratureCollection',
                                'Xmu,Xvar,q_mu,q_sqrt,'
                                'kern,feat,mean_function,'
                                'feed_dict,mean_fn,'
                                'var_fn,mean_sq_fn')

        return Collection(Xmu=Xmu,
                          Xvar=Xvar,
                          q_mu=q_mu,
                          q_sqrt=q_sqrt,
                          kern=kern,
                          feat=feat,
                          mean_function=mean_function,
                          feed_dict=feed_dict,
                          mean_fn=mean_fn,
                          var_fn=var_fn,
                          mean_sq_fn=mean_sq_fn)


MEANS = ["Constant", "Linear", "Zero", None]

@pytest.mark.parametrize('white', [True, False])
@pytest.mark.parametrize('mean', MEANS)
def test_no_uncertainty(white, mean):
    with session_context() as sess:
        m = mean_function_factory(Data.rng, mean, Data.D_in, Data.D_out)
        k = gpflow.kernels.RBF(1, variance=Data.rng.rand())
        model = MomentMatchingSVGP(
            Data.X, Data.Y, k, gpflow.likelihoods.Gaussian(),
            mean_function=m, Z=Data.X.copy(), whiten=white)
        model.full_cov_output = False
        gpflow.train.AdamOptimizer().minimize(model, maxiter=50)

        mean1, var1 = model.predict_f(Data.Xnew_mu)
        pred_mm = model.uncertain_predict_f_moment_matching(
                            tf.constant(Data.Xnew_mu), tf.constant(Data.Xnew_covar))
        mean2, var2 = sess.run(pred_mm)

        assert_almost_equal(mean1, mean2)
        for n in range(Data.N_new):
            assert_almost_equal(var1[n, :], var2[n, ...])


@pytest.mark.parametrize('white', [True, False])
@pytest.mark.parametrize('mean', MEANS)
def test_monte_carlo_1_din(white, mean):
    with session_context() as sess:
        k = gpflow.kernels.RBF(1, variance=DataMC1.rng.rand())
        m = mean_function_factory(DataMC1.rng, mean, DataMC1.D_in, DataMC1.D_out)
        model = MomentMatchingSVGP(
            DataMC1.X, DataMC1.Y, k, gpflow.likelihoods.Gaussian(),
            Z=DataMC1.X.copy(), whiten=white)
        model.full_cov_output = True
        gpflow.train.AdamOptimizer().minimize(model, maxiter=50)

        pred_mm = model.uncertain_predict_f_moment_matching(
                            tf.constant(DataMC1.Xnew_mu), tf.constant(DataMC1.Xnew_covar))
        mean1, var1 = sess.run(pred_mm)

        for n in range(DataMC1.N_new):
            mean2, var2 = model.uncertain_predict_f_monte_carlo(
                DataMC1.Xnew_mu[n, ...],
                DataMC1.Xnew_covar[n, ...] ** 0.5)
            assert_almost_equal(mean1[n, ...], mean2, decimal=3)
            assert_almost_equal(var1[n, ...], var2, decimal=2)


@pytest.mark.parametrize('white', [True, False])
@pytest.mark.parametrize('mean', MEANS)
def test_monte_carlo_2_din(white, mean):
    with session_context() as sess:
        k = gpflow.kernels.RBF(DataMC2.D_in, variance=DataMC2.rng.rand())
        m = mean_function_factory(DataMC2.rng, mean, DataMC2.D_in, DataMC2.D_out)
        model = MomentMatchingSVGP(
            DataMC2.X, DataMC2.Y, k, gpflow.likelihoods.Gaussian(),
            mean_function=m, Z=DataMC2.X.copy(), whiten=white)
        model.full_cov_output = True
        gpflow.train.AdamOptimizer().minimize(model)

        pred_mm = model.uncertain_predict_f_moment_matching(
                            tf.constant(DataMC2.Xnew_mu), tf.constant(DataMC2.Xnew_covar))
        mean1, var1 = sess.run(pred_mm)

        for n in range(DataMC2.N_new):
            mean2, var2 = model.uncertain_predict_f_monte_carlo(
                DataMC2.Xnew_mu[n, ...],
                DataMC2.L[n, ...])
            assert_almost_equal(mean1[n, ...], mean2, decimal=2)
            assert_almost_equal(var1[n, ...], var2, decimal=2)


@pytest.mark.parametrize('mean', MEANS)
@pytest.mark.parametrize('white', [True, False])
def test_quadrature(white, mean):
    with session_context() as session:
        c = DataQuadrature
        d = c.tensors(white, mean)
        quad_args = d.Xmu, d.Xvar, c.H, c.D_in, (c.D_out,)
        mean_quad = mvnquad(d.mean_fn, *quad_args)
        var_quad = mvnquad(d.var_fn, *quad_args)
        mean_sq_quad = mvnquad(d.mean_sq_fn, *quad_args)
        mean_analytic, var_analytic = uncertain_conditional(
            d.Xmu, d.Xvar, d.feat, d.kern,
            d.q_mu, d.q_sqrt,
            mean_function=d.mean_function,
            full_cov_output=False,
            white=white)

        mean_quad, var_quad, mean_sq_quad = session.run(
            [mean_quad, var_quad, mean_sq_quad], feed_dict=d.feed_dict)
        var_quad = var_quad + (mean_sq_quad - mean_quad**2)
        mean_analytic, var_analytic = session.run(
            [mean_analytic, var_analytic], feed_dict=d.feed_dict)

        assert_almost_equal(mean_quad, mean_analytic, decimal=6)
        assert_almost_equal(var_quad, var_analytic, decimal=6)


if __name__ == "__main__":
    tf.test.main()<|MERGE_RESOLUTION|>--- conflicted
+++ resolved
@@ -31,13 +31,8 @@
 
 class MomentMatchingSVGP(gpflow.models.SVGP):
     @gpflow.params_as_tensors
-<<<<<<< HEAD
-    # @gpflow.autoflow((settings.np_float, [None, None]),
-    #                  (settings.np_float, [None, None, None]))
-=======
     @gpflow.autoflow((settings.float_type, [None, None]),
                      (settings.float_type, [None, None, None]))
->>>>>>> 140a53c5
     def uncertain_predict_f_moment_matching(self, Xmu, Xcov):
         return uncertain_conditional(
                 Xmu, Xcov, self.feature, self.kern, self.q_mu, self.q_sqrt,
@@ -123,21 +118,12 @@
     q_sqrt = gen_q_sqrt(rng, D_out, num_ind, num_ind)
 
     @classmethod
-<<<<<<< HEAD
     def tensors(cls, white, mean_name):
-        np_float = settings.np_float
-        Xmu = tf.placeholder(np_float, [cls.num_data, cls.D_in])
-        Xvar = tf.placeholder(np_float, [cls.num_data, cls.D_in, cls.D_in])
-        q_mu = tf.placeholder(np_float, [cls.num_ind, cls.D_out])
-        q_sqrt = tf.placeholder(np_float, [cls.num_ind, cls.num_ind, cls.D_out])
-=======
-    def tensors(cls, white):
         float_type = settings.float_type
         Xmu = tf.placeholder(float_type, [cls.num_data, cls.D_in])
         Xvar = tf.placeholder(float_type, [cls.num_data, cls.D_in, cls.D_in])
         q_mu = tf.placeholder(float_type, [cls.num_ind, cls.D_out])
         q_sqrt = tf.placeholder(float_type, [cls.num_ind, cls.num_ind, cls.D_out])
->>>>>>> 140a53c5
 
         kern = gpflow.kernels.RBF(cls.D_in)
         feat = gpflow.features.InducingPoints(cls.Z)
