--- conflicted
+++ resolved
@@ -106,19 +106,13 @@
         return model.neg_log_marginal_likelihood()
 
     gpflow.optimizers.Scipy().minimize(closure, variables=model.trainable_variables)
-<<<<<<< HEAD
-    [qu_m, qu_A] = model.compute_qu()
-    [f_atZ_m, f_atZ_A] = model.predict_f(model.inducing_variable.Z, full_cov=True)
-
-    np.testing.assert_allclose(qu_m, f_atZ_m, rtol=0, atol=1e-5)
-    np.testing.assert_allclose(tf.reshape(qu_A, (1, 20, 20)), f_atZ_A, rtol=0, atol=1e-5)
-=======
+
     qu_mean, qu_cov = model.compute_qu()
     f_at_Z_mean, f_at_Z_cov = model.predict_f(model.inducing_variable.Z, full_cov=True)
 
-    np.testing.assert_allclose(qu_mean, f_atZ_mean, rtol=0, atol=1e-5)
-    np.testing.assert_allclose(tf.reshape(qu_cov, (1, 20, 20)), f_atZ_cov, rtol=0, atol=1e-6)
->>>>>>> 2f78dc28
+    np.testing.assert_allclose(qu_mean, f_at_Z_mean, rtol=1e-5, atol=1e-5)
+    np.testing.assert_allclose(tf.reshape(qu_cov, (1, 20, 20)), f_at_Z_cov, rtol=1e-5, atol=1e-5)
+
 
 
 def test_svgp_white():
