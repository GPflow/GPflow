sudo: required
dist: artful
language: python
python:
  - 3.6

before_install:
  - sudo apt-get update -qq

install:
  - pip install numpy scipy pandas pytest nbformat nbconvert jupyter_client jupyter matplotlib pytest-xdist pytest-cov codecov
  - pip install https://storage.googleapis.com/tensorflow/linux/cpu/tensorflow-1.4.0-cp36-cp36m-linux_x86_64.whl
  - python setup.py install

script:
<<<<<<< HEAD
  - pytest --cov=./ -d --tx 3*popen//python=python3.6 --pyargs tests
=======
  - pytest -x --cov=./ -d --tx 3*popen//python=python3.6 --pyargs tests
>>>>>>> 8b3ced9f
  - codecov --token=2ae2a756-f39c-467c-bd9c-4bdb3dc439c8

cache:
  apt: true
  pip: true
  directories:
    - $HOME/.cache/pip
    - $HOME/download<|MERGE_RESOLUTION|>--- conflicted
+++ resolved
@@ -13,11 +13,7 @@
   - python setup.py install
 
 script:
-<<<<<<< HEAD
-  - pytest --cov=./ -d --tx 3*popen//python=python3.6 --pyargs tests
-=======
   - pytest -x --cov=./ -d --tx 3*popen//python=python3.6 --pyargs tests
->>>>>>> 8b3ced9f
   - codecov --token=2ae2a756-f39c-467c-bd9c-4bdb3dc439c8
 
 cache:
