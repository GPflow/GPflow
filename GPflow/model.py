--- conflicted
+++ resolved
@@ -123,27 +123,6 @@
         """
         compile the tensorflow function "self._objective"
         """
-<<<<<<< HEAD
-        self._free_vars = tf.Variable(self.get_free_state())
-
-        self.make_tf_array(self._free_vars)
-        with self.tf_mode():
-            f = self.build_likelihood() + self.build_prior()
-            g, = tf.gradients(f, self._free_vars)
-
-        self._minusF = tf.neg(f, name='objective')
-        self._minusG = tf.neg(g, name='grad_objective')
-
-        # The optimiser needs to be part of the computational graph, and needs
-        # to be initialised before tf.initialise_all_variables() is called.
-        if optimizer is None:
-            opt_step = None
-        else:
-            opt_step = optimizer.minimize(self._minusF,
-                                          var_list=[self._free_vars])
-
-        init = tf.initialize_all_variables()
-=======
         self._graph = tf.Graph()
         self._session = tf.Session(graph=self._graph)
         with self._graph.as_default():
@@ -164,8 +143,8 @@
             else:
                 opt_step = optimizer.minimize(self._minusF,
                                               var_list=[self._free_vars])
+
             init = tf.initialize_all_variables()
->>>>>>> ac2e6bd4
         self._session.run(init)
 
         # get tensorboard ready
@@ -181,13 +160,8 @@
         self._feed_dict_keys = self.get_feed_dict_keys()
         def obj(x):
             feed_dict = {self._free_vars: x}
-<<<<<<< HEAD
-            feed_dict.update(self.get_feed_dict())
+            self.update_feed_dict(self._feed_dict_keys, feed_dict)
             summary, f, g = self._session.run([self._tf_merged, self._minusF, self._minusG],
-=======
-            self.update_feed_dict(self._feed_dict_keys, feed_dict)
-            f, g = self._session.run([self._minusF, self._minusG],
->>>>>>> ac2e6bd4
                                      feed_dict=feed_dict)
                                      
             self._tf_writer.add_summary(summary, obj._tf_iteration_np)
@@ -273,7 +247,6 @@
         try:
             iteration = 0
             while iteration < maxiter:
-<<<<<<< HEAD
                 if (iteration % self._tf_metagraphInterval) == 0:
                     run_options = tf.RunOptions(trace_level=tf.RunOptions.FULL_TRACE)
                     run_metadata = tf.RunMetadata()
@@ -284,9 +257,6 @@
                     
                 self._tf_writer.add_summary(summary, iteration)
                 
-=======
-                self._session.run(opt_step, feed_dict=feed_dict)
->>>>>>> ac2e6bd4
                 if callback is not None:
                     callback(self._session.run(self._free_vars))
                 iteration += 1
