--- conflicted
+++ resolved
@@ -27,21 +27,12 @@
         if isinstance(self.active_dims, slice):
             X = X[:, self.active_dims]
             if X2 is not None:
-<<<<<<< HEAD
-                X2 = X2[:, self.active_dims]
-            return X, X2
-        else:  # TODO: when tf can do fancy indexing, use that.
-            X = tf.transpose(tf.pack([X[:, i] for i in self.active_dims]))
-            if X2 is not None:
-                X2 = tf.transpose(tf.pack([X2[:, i] for i in self.active_dims]))
-=======
                 X2 = X2[:,self.active_dims]
             return X, X2
         else: # TODO: when tf can do fancy indexing, use that.
             X = tf.transpose(tf.pack([X[:,i] for i in self.active_dims]))
             if X2 is not None:
                 X2 = tf.transpose(tf.pack([X2[:,i] for i in self.active_dims]))
->>>>>>> b22c78a4
             return X, X2
 
     def __add__(self, other):
@@ -61,11 +52,7 @@
         self.variance = Param(variance, transforms.positive)
 
     def Kdiag(self, X):
-<<<<<<< HEAD
-        zeros = X[:, 0]*0
-=======
         zeros = X[:,0]*0
->>>>>>> b22c78a4
         return zeros + self.variance
 
 
@@ -147,11 +134,7 @@
         return tf.sqrt(r2 + 1e-12)
 
     def Kdiag(self, X):
-<<<<<<< HEAD
-        zeros = X[:, 0]*0
-=======
         zeros = X[:,0]*0
->>>>>>> b22c78a4
         return zeros + self.variance
 
 
