# Copyright 2016 James Hensman, Valentine Svensson, alexggmatthews
#
# Licensed under the Apache License, Version 2.0 (the "License");
# you may not use this file except in compliance with the License.
# You may obtain a copy of the License at
#
# http://www.apache.org/licenses/LICENSE-2.0
#
# Unless required by applicable law or agreed to in writing, software
# distributed under the License is distributed on an "AS IS" BASIS,
# WITHOUT WARRANTIES OR CONDITIONS OF ANY KIND, either express or implied.
# See the License for the specific language governing permissions and
# limitations under the License.


from __future__ import print_function, absolute_import
from functools import reduce
import itertools
import warnings

import tensorflow as tf
import numpy as np
from .param import Param, Parameterized, AutoFlow
from . import transforms
from ._settings import settings
from .quadrature import hermgauss, mvhermgauss, mvnquad

float_type = settings.dtypes.float_type
int_type = settings.dtypes.int_type
np_float_type = np.float32 if float_type is tf.float32 else np.float64


<<<<<<< HEAD
def hermgauss(n):
    x, w = np.polynomial.hermite.hermgauss(n)
    x, w = x.astype(np_float_type), w.astype(np_float_type)
    return x, w


def mvhermgauss(means, covs, H, D):
    """
    Return the evaluation locations, and weights for several multivariate Hermite-Gauss quadrature runs.
    :param means: NxD
    :param covs: NxDxD
    :param H: Number of Gauss-Hermite evaluation points.
    :param D: Number of input dimensions. Needs to be known at call-time.
    :return: eval_locations (H**D*NxD), weights (H**D)
    """
    N = tf.shape(means)[0]
    gh_x, gh_w = hermgauss(H)
    xn = np.array(list(itertools.product(*(gh_x,) * D)))  # H**DxD
    wn = np.prod(np.array(list(itertools.product(*(gh_w,) * D))), 1)  # H**D
    cholXcov = tf.cholesky(covs)  # NxDxD
    X = 2.0 ** 0.5 * tf.matmul(cholXcov, tf.tile(xn[None, :, :], (N, 1, 1)),
                               transpose_b=True) + tf.expand_dims(means, 2)  # NxDxH**D
    Xr = tf.reshape(tf.transpose(X, [2, 0, 1]), (-1, D))  # (H**D*N)xD
    return Xr, wn * np.pi ** (-D * 0.5)


=======
>>>>>>> 252baea2
class Kern(Parameterized):
    """
    The basic kernel class. Handles input_dim and active dims, and provides a
    generic '_slice' function to implement them.
    """

    def __init__(self, input_dim, active_dims=None):
        """
        input dim is an integer
        active dims is either an iterable of integers or None.

        Input dim is the number of input dimensions to the kernel. If the
        kernel is computed on a matrix X which has more columns than input_dim,
        then by default, only the first input_dim columns are used. If
        different columns are required, then they may be specified by
        active_dims.

        If active dims is None, it effectively defaults to range(input_dim),
        but we store it as a slice for efficiency.
        """
        Parameterized.__init__(self)
        self.scoped_keys.extend(['K', 'Kdiag'])
        self.input_dim = int(input_dim)
        if active_dims is None:
            self.active_dims = slice(input_dim)
        elif type(active_dims) is slice:
            self.active_dims = active_dims
            if active_dims.start is not None and active_dims.stop is not None and active_dims.step is not None:
                assert len(range(*active_dims)) == input_dim  # pragma: no cover
        else:
            self.active_dims = np.array(active_dims, dtype=np.int32)
            assert len(active_dims) == input_dim

        self.num_gauss_hermite_points = 20

    def _slice(self, X, X2):
        """
        Slice the correct dimensions for use in the kernel, as indicated by
        `self.active_dims`.
        :param X: Input 1 (NxD).
        :param X2: Input 2 (MxD), may be None.
        :return: Sliced X, X2, (Nxself.input_dim).
        """
        if isinstance(self.active_dims, slice):
            X = X[:, self.active_dims]
            if X2 is not None:
                X2 = X2[:, self.active_dims]
        else:
            X = tf.transpose(tf.gather(tf.transpose(X), self.active_dims))
            if X2 is not None:
                X2 = tf.transpose(tf.gather(tf.transpose(X2), self.active_dims))
        with tf.control_dependencies([
            tf.assert_equal(tf.shape(X)[1], tf.constant(self.input_dim, dtype=settings.dtypes.int_type))
        ]):
            X = tf.identity(X)

        return X, X2

    def _slice_cov(self, cov):
        """
        Slice the correct dimensions for use in the kernel, as indicated by
        `self.active_dims` for covariance matrices. This requires slicing the
        rows *and* columns. This will also turn flattened diagonal
        matrices into a tensor of full diagonal matrices.
        :param cov: Tensor of covariance matrices (NxDxD or NxD).
        :return: N x self.input_dim x self.input_dim.
        """
        cov = tf.cond(tf.equal(tf.rank(cov), 2), lambda: tf.matrix_diag(cov), lambda: cov)

        if isinstance(self.active_dims, slice):
            cov = cov[..., self.active_dims, self.active_dims]
        else:
            cov_shape = tf.shape(cov)
            covr = tf.reshape(cov, [-1, cov_shape[-1], cov_shape[-1]])
            gather1 = tf.gather(tf.transpose(covr, [2, 1, 0]), self.active_dims)
            gather2 = tf.gather(tf.transpose(gather1, [1, 0, 2]), self.active_dims)
            cov = tf.reshape(tf.transpose(gather2, [2, 0, 1]),
                             tf.concat_v2([cov_shape[:-2], [len(self.active_dims), len(self.active_dims)]], 0))
        return cov

    def __add__(self, other):
        return Add([self, other])

    def __mul__(self, other):
        return Prod([self, other])

    @AutoFlow((float_type, [None, None]), (float_type, [None, None]))
    def compute_K(self, X, Z):
        return self.K(X, Z)

    @AutoFlow((float_type, [None, None]))
    def compute_K_symm(self, X):
        return self.K(X)

    @AutoFlow((float_type, [None, None]))
    def compute_Kdiag(self, X):
        return self.Kdiag(X)

    @AutoFlow((float_type, [None, None]), (float_type,))
    def compute_eKdiag(self, X, Xcov=None):
        return self.eKdiag(X, Xcov)

    @AutoFlow((float_type, [None, None]), (float_type, [None, None]), (float_type,))
    def compute_eKxz(self, Z, Xmu, Xcov):
        return self.eKxz(Z, Xmu, Xcov)

    @AutoFlow((float_type, [None, None]), (float_type, [None, None]), (float_type, [None, None, None, None]))
    def compute_exKxz(self, Z, Xmu, Xcov):
        return self.exKxz(Z, Xmu, Xcov)

    @AutoFlow((float_type, [None, None]), (float_type, [None, None]), (float_type,))
    def compute_eKzxKxz(self, Z, Xmu, Xcov):
        return self.eKzxKxz(Z, Xmu, Xcov)

    def _check_quadrature(self):
        if settings.numerics.ekern_quadrature == "warn":
            warnings.warn("Using numerical quadrature for kernel expectation of %s. Use GPflow.ekernels instead." %
                          str(type(self)))
        if settings.numerics.ekern_quadrature == "error" or self.num_gauss_hermite_points == 0:
            raise RuntimeError("Settings indicate that quadrature may not be used.")

    def eKdiag(self, Xmu, Xcov):
        """
        Computes <K_xx>_q(x).
        :param Xmu: Mean (NxD)
        :param Xcov: Covariance (NxDxD or NxD)
        :return: (N)
        """
        self._check_quadrature()
        Xmu, _ = self._slice(Xmu, None)
        Xcov = self._slice_cov(Xcov)
        return mvnquad(lambda x: self.Kdiag(x, presliced=True),
                       Xmu, Xcov,
                       self.num_gauss_hermite_points, self.input_dim)  # N

    def eKxz(self, Z, Xmu, Xcov):
        """
        Computes <K_xz>_q(x) using quadrature.
        :param Z: Fixed inputs (MxD).
        :param Xmu: X means (NxD).
        :param Xcov: X covariances (NxDxD or NxD).
        :return: (NxM)
        """
        self._check_quadrature()
        Xmu, Z = self._slice(Xmu, Z)
        Xcov = self._slice_cov(Xcov)
        M = tf.shape(Z)[0]
        return mvnquad(lambda x: self.K(x, Z, presliced=True), Xmu, Xcov, self.num_gauss_hermite_points,
                       self.input_dim, Dout=(M,))  # (H**DxNxD, H**D)

    def exKxz(self, Z, Xmu, Xcov):
        """
        Computes <x_{t-1} K_{x_t z}>_q(x) for each pair of consecutive X's in
        Xmu & Xcov.
        :param Z: Fixed inputs (MxD).
        :param Xmu: X means (T+1xD).
        :param Xcov: 2xT+1xDxD. [0, t, :, :] contains covariances for x_t. [1, t, :, :] contains the cross covariances
        for t and t+1.
        :return: (TxMxD).
        """
        self._check_quadrature()
        # Slicing is NOT needed here. The desired behaviour is to *still* return an NxMxD matrix. As even when the
        # kernel does not depend on certain inputs, the output matrix will still contain the outer product between the
        # mean of x_{t-1} and K_{x_t Z}. The code here will do this correctly automatically, since the quadrature will
        # still be done over the distribution x_{t-1, t}, only now the kernel will not depend on certain inputs.
        # However, this does mean that at the time of running this function we need to know the input *size* of Xmu, not
        # just `input_dim`.
        M = tf.shape(Z)[0]
        D = self.input_size if hasattr(self, 'input_size') else self.input_dim  # Number of actual input dimensions

        with tf.control_dependencies([
            tf.assert_equal(tf.shape(Xmu)[1], tf.constant(D, dtype=int_type),
                            message="Numerical quadrature needs to know correct shape of Xmu.")
        ]):
            Xmu = tf.identity(Xmu)

<<<<<<< HEAD
        # First, transform the compact representation of Xmu and Xcov into a list of full distributions.
        fXmu = tf.concat_v2((Xmu[:-1, :], Xmu[1:, :]), 1)  # Nx2D
        fXcovt = tf.concat_v2((Xcov[0, :-1, :, :], Xcov[1, :-1, :, :]), 2)  # NxDx2D
        fXcovb = tf.concat_v2((tf.transpose(Xcov[1, :-1, :, :], (0, 2, 1)), Xcov[0, 1:, :, :]), 2)
        fXcov = tf.concat_v2((fXcovt, fXcovb), 1)  # Confirmed correct
        X, wn = mvhermgauss(fXmu, fXcov, self.num_gauss_hermite_points, D * 2)  # (H**2DxNx2D, H**2D)
        Kxz = tf.reshape(self.K(X[:, :D], Z), (Hpow2D, N, M))
        exKxz = tf.reduce_sum(
            tf.expand_dims(tf.reshape(X[:, D:], (Hpow2D, N, D)), 2) * tf.expand_dims(Kxz, 3) * wn[:, None, None, None],
            0)
        return exKxz
=======
        # First, transform the compact representation of Xmu and Xcov into a
        # list of full distributions.
        fXmu = tf.concat(1, (Xmu[:-1, :], Xmu[1:, :]))  # Nx2D
        fXcovt = tf.concat(2, (Xcov[0, :-1, :, :], Xcov[1, :-1, :, :]))  # NxDx2D
        fXcovb = tf.concat(2, (tf.transpose(Xcov[1, :-1, :, :], (0, 2, 1)), Xcov[0, 1:, :, :]))
        fXcov = tf.concat(1, (fXcovt, fXcovb))
        return mvnquad(lambda x: tf.expand_dims(self.K(x[:, :D], Z), 2) *
                                 tf.expand_dims(x[:, D:], 1),
                       fXmu, fXcov, self.num_gauss_hermite_points,
                       2 * D, Dout=(M, D))
>>>>>>> 252baea2

    def eKzxKxz(self, Z, Xmu, Xcov):
        """
        Computes <K_zx Kxz>_q(x).
        :param Z: Fixed inputs MxD.
        :param Xmu: X means (NxD).
        :param Xcov: X covariances (NxDxD or NxD).
        :return: NxMxM
        """
        self._check_quadrature()
        Xmu, Z = self._slice(Xmu, Z)
        Xcov = self._slice_cov(Xcov)
        M = tf.shape(Z)[0]

        def KzxKxz(x):
            Kxz = self.K(x, Z, presliced=True)
            return tf.expand_dims(Kxz, 2) * tf.expand_dims(Kxz, 1)

        return mvnquad(KzxKxz,
                       Xmu, Xcov, self.num_gauss_hermite_points,
                       self.input_dim, Dout=(M, M))


class Static(Kern):
    """
    Kernels who don't depend on the value of the inputs are 'Static'.  The only
    parameter is a variance.
    """

    def __init__(self, input_dim, variance=1.0, active_dims=None):
        Kern.__init__(self, input_dim, active_dims)
        self.variance = Param(variance, transforms.positive)

    def Kdiag(self, X):
        return tf.fill(tf.stack([tf.shape(X)[0]]), tf.squeeze(self.variance))


class White(Static):
    """
    The White kernel
    """

    def K(self, X, X2=None, presliced=False):
        if X2 is None:
            d = tf.fill(tf.stack([tf.shape(X)[0]]), tf.squeeze(self.variance))
            return tf.diag(d)
        else:
            shape = tf.stack([tf.shape(X)[0], tf.shape(X2)[0]])
            return tf.zeros(shape, float_type)


class Constant(Static):
    """
    The Constant (aka Bias) kernel
    """

    def K(self, X, X2=None, presliced=False):
        if X2 is None:
            shape = tf.stack([tf.shape(X)[0], tf.shape(X)[0]])
        else:
            shape = tf.stack([tf.shape(X)[0], tf.shape(X2)[0]])
        return tf.fill(shape, tf.squeeze(self.variance))


class Bias(Constant):
    """
    Another name for the Constant kernel, included for convenience.
    """
    pass


class Stationary(Kern):
    """
    Base class for kernels that are stationary, that is, they only depend on

        r = || x - x' ||

    This class handles 'ARD' behaviour, which stands for 'Automatic Relevance
    Determination'. This means that the kernel has one lengthscale per
    dimension, otherwise the kernel is isotropic (has a single lengthscale).
    """

    def __init__(self, input_dim, variance=1.0, lengthscales=None,
                 active_dims=None, ARD=False):
        """
        - input_dim is the dimension of the input to the kernel
        - variance is the (initial) value for the variance parameter
        - lengthscales is the initial value for the lengthscales parameter
          defaults to 1.0 (ARD=False) or np.ones(input_dim) (ARD=True).
        - active_dims is a list of length input_dim which controls which
          columns of X are used.
        - ARD specifies whether the kernel has one lengthscale per dimension
          (ARD=True) or a single lengthscale (ARD=False).
        """
        Kern.__init__(self, input_dim, active_dims)
        self.scoped_keys.extend(['square_dist', 'euclid_dist'])
        self.variance = Param(variance, transforms.positive)
        if ARD:
            if lengthscales is None:
                lengthscales = np.ones(input_dim, np_float_type)
            else:
                # accepts float or array:
                lengthscales = lengthscales * np.ones(input_dim, np_float_type)
            self.lengthscales = Param(lengthscales, transforms.positive)
            self.ARD = True
        else:
            if lengthscales is None:
                lengthscales = 1.0
            self.lengthscales = Param(lengthscales, transforms.positive)
            self.ARD = False

    def square_dist(self, X, X2):
        X = X / self.lengthscales
        Xs = tf.reduce_sum(tf.square(X), 1)
        if X2 is None:
            return -2 * tf.matmul(X, tf.transpose(X)) + \
                   tf.reshape(Xs, (-1, 1)) + tf.reshape(Xs, (1, -1))
        else:
            X2 = X2 / self.lengthscales
            X2s = tf.reduce_sum(tf.square(X2), 1)
            return -2 * tf.matmul(X, tf.transpose(X2)) + \
                   tf.reshape(Xs, (-1, 1)) + tf.reshape(X2s, (1, -1))

    def euclid_dist(self, X, X2):
        r2 = self.square_dist(X, X2)
        return tf.sqrt(r2 + 1e-12)

    def Kdiag(self, X, presliced=False):
        return tf.fill(tf.stack([tf.shape(X)[0]]), tf.squeeze(self.variance))


class RBF(Stationary):
    """
    The radial basis function (RBF) or squared exponential kernel
    """

    def K(self, X, X2=None, presliced=False):
        if not presliced:
            X, X2 = self._slice(X, X2)
        return self.variance * tf.exp(-self.square_dist(X, X2) / 2)


class RBFMultiscale(RBF):
    def _sliceZ(self, Z):
        if isinstance(self.active_dims, slice):
            Z = Z[:, self.active_dims, :]
            return Z
        else:  # TODO: when tf can do fancy indexing, use that.
            Z = tf.transpose(tf.stack([Z[:, i, :] for i in self.active_dims]))
            return Z

    def _cust_square_dist(self, A, B, sc):
        return tf.reduce_sum(tf.square((tf.expand_dims(A, 1) - tf.expand_dims(B, 0)) / sc), 2)

    def Kzx(self, Z, X):
        X, _ = self._slice(X, None)
        Z = self._sliceZ(Z)
        Zmu = Z[:, :, 0]
        Zlen = tf.exp(Z[:, :, 1])
        idlengthscales = self.lengthscales + Zlen
        d = self._cust_square_dist(X, Zmu, idlengthscales)
        return tf.transpose(
            self.variance * tf.exp(-d / 2) * tf.reshape(tf.reduce_prod(self.lengthscales / idlengthscales, 1), (1, -1)))

    def Kzz(self, Z):
        Z = self._sliceZ(Z)
        Zmu = Z[:, :, 0]
        Zlen = tf.exp(Z[:, :, 1])
        idlengthscales2 = tf.square(self.lengthscales + Zlen)
        sc = tf.sqrt(
            tf.expand_dims(idlengthscales2, 0) + tf.expand_dims(idlengthscales2, 1) - tf.square(self.lengthscales))
        d = self._cust_square_dist(Zmu, Zmu, sc)
        return self.variance * tf.exp(-d / 2) * tf.reduce_prod(self.lengthscales / sc, 2)


class Linear(Kern):
    """
    The linear kernel
    """

    def __init__(self, input_dim, variance=1.0, active_dims=None, ARD=False):
        """
        - input_dim is the dimension of the input to the kernel
        - variance is the (initial) value for the variance parameter(s)
          if ARD=True, there is one variance per input
        - active_dims is a list of length input_dim which controls
          which columns of X are used.
        """
        Kern.__init__(self, input_dim, active_dims)
        self.ARD = ARD
        if ARD:
            # accept float or array:
            variance = np.ones(self.input_dim) * variance
            self.variance = Param(variance, transforms.positive)
        else:
            self.variance = Param(variance, transforms.positive)
        self.parameters = [self.variance]

    def K(self, X, X2=None, presliced=False):
        if not presliced:
            X, X2 = self._slice(X, X2)
        if X2 is None:
            return tf.matmul(X * self.variance, tf.transpose(X))
        else:
            return tf.matmul(X * self.variance, tf.transpose(X2))

    def Kdiag(self, X, presliced=False):
        if not presliced:
            X, _ = self._slice(X, None)
        return tf.reduce_sum(tf.square(X) * self.variance, 1)


class Polynomial(Linear):
    """
    The Polynomial kernel. Samples are polynomials of degree `d`.
    """

    def __init__(self, input_dim, degree=3.0, variance=1.0, offset=1.0, active_dims=None, ARD=False):
        """
        :param input_dim: the dimension of the input to the kernel
        :param variance: the (initial) value for the variance parameter(s)
                         if ARD=True, there is one variance per input
        :param degree: the degree of the polynomial
        :param active_dims: a list of length input_dim which controls
          which columns of X are used.
        :param ARD: use variance as described
        """
        Linear.__init__(self, input_dim, variance, active_dims, ARD)
        self.degree = degree
        self.offset = Param(offset, transform=transforms.positive)

    def K(self, X, X2=None, presliced=False):
        return (Linear.K(self, X, X2, presliced=presliced) + self.offset) ** self.degree

    def Kdiag(self, X, presliced=False):
        return (Linear.Kdiag(self, X, presliced=presliced) + self.offset) ** self.degree


class Exponential(Stationary):
    """
    The Exponential kernel
    """

    def K(self, X, X2=None, presliced=False):
        if not presliced:
            X, X2 = self._slice(X, X2)
        r = self.euclid_dist(X, X2)
        return self.variance * tf.exp(-0.5 * r)


class Matern12(Stationary):
    """
    The Matern 1/2 kernel
    """

    def K(self, X, X2=None, presliced=False):
        if not presliced:
            X, X2 = self._slice(X, X2)
        r = self.euclid_dist(X, X2)
        return self.variance * tf.exp(-r)


class Matern32(Stationary):
    """
    The Matern 3/2 kernel
    """

    def K(self, X, X2=None, presliced=False):
        if not presliced:
            X, X2 = self._slice(X, X2)
        r = self.euclid_dist(X, X2)
        return self.variance * (1. + np.sqrt(3.) * r) * \
               tf.exp(-np.sqrt(3.) * r)


class Matern52(Stationary):
    """
    The Matern 5/2 kernel
    """

    def K(self, X, X2=None, presliced=False):
        if not presliced:
            X, X2 = self._slice(X, X2)
        r = self.euclid_dist(X, X2)
        return self.variance * (1.0 + np.sqrt(5.) * r + 5. / 3. * tf.square(r)) \
               * tf.exp(-np.sqrt(5.) * r)


class Cosine(Stationary):
    """
    The Cosine kernel
    """

    def K(self, X, X2=None, presliced=False):
        if not presliced:
            X, X2 = self._slice(X, X2)
        r = self.euclid_dist(X, X2)
        return self.variance * tf.cos(r)


class PeriodicKernel(Kern):
    """
    The periodic kernel. Defined in  Equation (47) of

    D.J.C.MacKay. Introduction to Gaussian processes. In C.M.Bishop, editor,
    Neural Networks and Machine Learning, pages 133--165. Springer, 1998.

    Derived using the mapping u=(cos(x), sin(x)) on the inputs.
    """

    def __init__(self, input_dim, period=1.0, variance=1.0,
                 lengthscales=1.0, active_dims=None):
        # No ARD support for lengthscale or period yet
        Kern.__init__(self, input_dim, active_dims)
        self.variance = Param(variance, transforms.positive)
        self.lengthscales = Param(lengthscales, transforms.positive)
        self.ARD = False
        self.period = Param(period, transforms.positive)

    def Kdiag(self, X, presliced=False):
        return tf.fill(tf.stack([tf.shape(X)[0]]), tf.squeeze(self.variance))

    def K(self, X, X2=None, presliced=False):
        if not presliced:
            X, X2 = self._slice(X, X2)
        if X2 is None:
            X2 = X

        # Introduce dummy dimension so we can use broadcasting
        f = tf.expand_dims(X, 1)  # now N x 1 x D
        f2 = tf.expand_dims(X2, 0)  # now 1 x M x D

        r = np.pi * (f - f2) / self.period
        r = tf.reduce_sum(tf.square(tf.sin(r) / self.lengthscales), 2)

        return self.variance * tf.exp(-0.5 * r)


class Coregion(Kern):
    def __init__(self, input_dim, output_dim, rank, active_dims=None):
        """
        A Coregionalization kernel. The inputs to this kernel are _integers_
        (we cast them from floats as needed) which usually specify the
        *outputs* of a Coregionalization model.

        The parameters of this kernel, W, kappa, specify a positive-definite
        matrix B.

          B = W W^T + diag(kappa) .

        The kernel function is then an indexing of this matrix, so

          K(x, y) = B[x, y] .

        We refer to the size of B as "num_outputs x num_outputs", since this is
        the number of outputs in a coregionalization model. We refer to the
        number of columns on W as 'rank': it is the number of degrees of
        correlation between the outputs.

        NB. There is a symmetry between the elements of W, which creates a
        local minimum at W=0. To avoid this, it's recommended to initialize the
        optimization (or MCMC chain) using a random W.
        """
        assert input_dim == 1, "Coregion kernel in 1D only"
        Kern.__init__(self, input_dim, active_dims)

        self.output_dim = output_dim
        self.rank = rank
        self.W = Param(np.zeros((self.output_dim, self.rank)))
        self.kappa = Param(np.ones(self.output_dim), transforms.positive)

    def K(self, X, X2=None):
        X, X2 = self._slice(X, X2)
        X = tf.cast(X[:, 0], tf.int32)
        if X2 is None:
            X2 = X
        else:
            X2 = tf.cast(X2[:, 0], tf.int32)
        B = tf.matmul(self.W, tf.transpose(self.W)) + tf.diag(self.kappa)
        return tf.gather(tf.transpose(tf.gather(B, X2)), X)

    def Kdiag(self, X):
        X, _ = self._slice(X, None)
        X = tf.cast(X[:, 0], tf.int32)
        Bdiag = tf.reduce_sum(tf.square(self.W), 1) + self.kappa
        return tf.gather(Bdiag, X)


def make_kernel_names(kern_list):
    """
    Take a list of kernels and return a list of strings, giving each kernel a
    unique name.

    Each name is made from the lower-case version of the kernel's class name.

    Duplicate kernels are given trailing numbers.
    """
    names = []
    counting_dict = {}
    for k in kern_list:
        raw_name = k.__class__.__name__.lower()

        # check for duplicates: start numbering if needed
        if raw_name in counting_dict:
            if counting_dict[raw_name] == 1:
                names[names.index(raw_name)] = raw_name + '_1'
            counting_dict[raw_name] += 1
            name = raw_name + '_' + str(counting_dict[raw_name])
        else:
            counting_dict[raw_name] = 1
            name = raw_name
        names.append(name)
    return names


class Combination(Kern):
    """
    Combine  a list of kernels, e.g. by adding or multiplying (see inheriting
    classes).

    The names of the kernels to be combined are generated from their class
    names.
    """

    def __init__(self, kern_list):
        for k in kern_list:
            assert isinstance(k, Kern), "can only add Kern instances"

        input_dim = np.max([k.input_dim
                            if type(k.active_dims) is slice else
                            np.max(k.active_dims) + 1
                            for k in kern_list])
        Kern.__init__(self, input_dim=input_dim)

        # add kernels to a list, flattening out instances of this class therein
        self.kern_list = []
        for k in kern_list:
            if isinstance(k, self.__class__):
                self.kern_list.extend(k.kern_list)
            else:
                self.kern_list.append(k)

        # generate a set of suitable names and add the kernels as attributes
        names = make_kernel_names(self.kern_list)
        [setattr(self, name, k) for name, k in zip(names, self.kern_list)]

    @property
    def on_separate_dimensions(self):
        """
        Checks whether the kernels in the combination act on disjoint subsets
        of dimensions. Currently, it is hard to asses whether two slice objects
        will overlap, so this will always return False.
        :return: Boolean indicator.
        """
        if np.any([isinstance(k.active_dims, slice) for k in self.kern_list]):
            # Be conservative in the case of a slice object
            return False
        else:
            dimlist = [k.active_dims for k in self.kern_list]
            overlapping = False
            for i, dims_i in enumerate(dimlist):
                for dims_j in dimlist[i + 1:]:
                    if np.any(dims_i.reshape(-1, 1) == dims_j.reshape(1, -1)):
                        overlapping = True
            return not overlapping


class Add(Combination):
    def K(self, X, X2=None, presliced=False):
        return reduce(tf.add, [k.K(X, X2) for k in self.kern_list])

    def Kdiag(self, X, presliced=False):
        return reduce(tf.add, [k.Kdiag(X) for k in self.kern_list])


class Prod(Combination):
    def K(self, X, X2=None, presliced=False):
        return reduce(tf.mul, [k.K(X, X2) for k in self.kern_list])

    def Kdiag(self, X, presliced=False):
        return reduce(tf.mul, [k.Kdiag(X) for k in self.kern_list])<|MERGE_RESOLUTION|>--- conflicted
+++ resolved
@@ -23,42 +23,13 @@
 from .param import Param, Parameterized, AutoFlow
 from . import transforms
 from ._settings import settings
-from .quadrature import hermgauss, mvhermgauss, mvnquad
+from .quadrature import mvhermgauss, mvnquad
 
 float_type = settings.dtypes.float_type
 int_type = settings.dtypes.int_type
 np_float_type = np.float32 if float_type is tf.float32 else np.float64
 
 
-<<<<<<< HEAD
-def hermgauss(n):
-    x, w = np.polynomial.hermite.hermgauss(n)
-    x, w = x.astype(np_float_type), w.astype(np_float_type)
-    return x, w
-
-
-def mvhermgauss(means, covs, H, D):
-    """
-    Return the evaluation locations, and weights for several multivariate Hermite-Gauss quadrature runs.
-    :param means: NxD
-    :param covs: NxDxD
-    :param H: Number of Gauss-Hermite evaluation points.
-    :param D: Number of input dimensions. Needs to be known at call-time.
-    :return: eval_locations (H**D*NxD), weights (H**D)
-    """
-    N = tf.shape(means)[0]
-    gh_x, gh_w = hermgauss(H)
-    xn = np.array(list(itertools.product(*(gh_x,) * D)))  # H**DxD
-    wn = np.prod(np.array(list(itertools.product(*(gh_w,) * D))), 1)  # H**D
-    cholXcov = tf.cholesky(covs)  # NxDxD
-    X = 2.0 ** 0.5 * tf.matmul(cholXcov, tf.tile(xn[None, :, :], (N, 1, 1)),
-                               transpose_b=True) + tf.expand_dims(means, 2)  # NxDxH**D
-    Xr = tf.reshape(tf.transpose(X, [2, 0, 1]), (-1, D))  # (H**D*N)xD
-    return Xr, wn * np.pi ** (-D * 0.5)
-
-
-=======
->>>>>>> 252baea2
 class Kern(Parameterized):
     """
     The basic kernel class. Handles input_dim and active dims, and provides a
@@ -235,51 +206,51 @@
         ]):
             Xmu = tf.identity(Xmu)
 
-<<<<<<< HEAD
-        # First, transform the compact representation of Xmu and Xcov into a list of full distributions.
-        fXmu = tf.concat_v2((Xmu[:-1, :], Xmu[1:, :]), 1)  # Nx2D
-        fXcovt = tf.concat_v2((Xcov[0, :-1, :, :], Xcov[1, :-1, :, :]), 2)  # NxDx2D
-        fXcovb = tf.concat_v2((tf.transpose(Xcov[1, :-1, :, :], (0, 2, 1)), Xcov[0, 1:, :, :]), 2)
-        fXcov = tf.concat_v2((fXcovt, fXcovb), 1)  # Confirmed correct
-        X, wn = mvhermgauss(fXmu, fXcov, self.num_gauss_hermite_points, D * 2)  # (H**2DxNx2D, H**2D)
-        Kxz = tf.reshape(self.K(X[:, :D], Z), (Hpow2D, N, M))
-        exKxz = tf.reduce_sum(
-            tf.expand_dims(tf.reshape(X[:, D:], (Hpow2D, N, D)), 2) * tf.expand_dims(Kxz, 3) * wn[:, None, None, None],
-            0)
-        return exKxz
-=======
-        # First, transform the compact representation of Xmu and Xcov into a
-        # list of full distributions.
-        fXmu = tf.concat(1, (Xmu[:-1, :], Xmu[1:, :]))  # Nx2D
-        fXcovt = tf.concat(2, (Xcov[0, :-1, :, :], Xcov[1, :-1, :, :]))  # NxDx2D
-        fXcovb = tf.concat(2, (tf.transpose(Xcov[1, :-1, :, :], (0, 2, 1)), Xcov[0, 1:, :, :]))
-        fXcov = tf.concat(1, (fXcovt, fXcovb))
-        return mvnquad(lambda x: tf.expand_dims(self.K(x[:, :D], Z), 2) *
-                                 tf.expand_dims(x[:, D:], 1),
-                       fXmu, fXcov, self.num_gauss_hermite_points,
-                       2 * D, Dout=(M, D))
->>>>>>> 252baea2
-
-    def eKzxKxz(self, Z, Xmu, Xcov):
-        """
-        Computes <K_zx Kxz>_q(x).
-        :param Z: Fixed inputs MxD.
-        :param Xmu: X means (NxD).
-        :param Xcov: X covariances (NxDxD or NxD).
-        :return: NxMxM
-        """
-        self._check_quadrature()
-        Xmu, Z = self._slice(Xmu, Z)
-        Xcov = self._slice_cov(Xcov)
-        M = tf.shape(Z)[0]
-
-        def KzxKxz(x):
-            Kxz = self.K(x, Z, presliced=True)
-            return tf.expand_dims(Kxz, 2) * tf.expand_dims(Kxz, 1)
-
-        return mvnquad(KzxKxz,
-                       Xmu, Xcov, self.num_gauss_hermite_points,
-                       self.input_dim, Dout=(M, M))
+<< << << < HEAD  # First, transform the compact representation of Xmu and Xcov into a list of full distributions.
+fXmu = tf.concat_v2((Xmu[:-1, :], Xmu[1:, :]), 1)  # Nx2D
+fXcovt = tf.concat_v2((Xcov[0, :-1, :, :], Xcov[1, :-1, :, :]), 2)  # NxDx2D
+fXcovb = tf.concat_v2((tf.transpose(Xcov[1, :-1, :, :], (0, 2, 1)), Xcov[0, 1:, :, :]), 2)
+fXcov = tf.concat_v2((fXcovt, fXcovb), 1)  # Confirmed correct
+X, wn = mvhermgauss(fXmu, fXcov, self.num_gauss_hermite_points, D * 2)  # (H**2DxNx2D, H**2D)
+Kxz = tf.reshape(self.K(X[:, :D], Z), (Hpow2D, N, M))
+exKxz = tf.reduce_sum(
+    tf.expand_dims(tf.reshape(X[:, D:], (Hpow2D, N, D)), 2) * tf.expand_dims(Kxz, 3) * wn[:, None, None, None],
+    0)
+return exKxz
+== == == =  # First, transform the compact representation of Xmu and Xcov into a
+# list of full distributions.
+fXmu = tf.concat(1, (Xmu[:-1, :], Xmu[1:, :]))  # Nx2D
+fXcovt = tf.concat(2, (Xcov[0, :-1, :, :], Xcov[1, :-1, :, :]))  # NxDx2D
+fXcovb = tf.concat(2, (tf.transpose(Xcov[1, :-1, :, :], (0, 2, 1)), Xcov[0, 1:, :, :]))
+fXcov = tf.concat(1, (fXcovt, fXcovb))
+return mvnquad(lambda x: tf.expand_dims(self.K(x[:, :D], Z), 2) *
+                         tf.expand_dims(x[:, D:], 1),
+               fXmu, fXcov, self.num_gauss_hermite_points,
+               2 * D, Dout=(M, D))
+>> >> >> > 252
+baea29d7d781dd3568653f51a8deca29d4523
+
+
+def eKzxKxz(self, Z, Xmu, Xcov):
+    """
+    Computes <K_zx Kxz>_q(x).
+    :param Z: Fixed inputs MxD.
+    :param Xmu: X means (NxD).
+    :param Xcov: X covariances (NxDxD or NxD).
+    :return: NxMxM
+    """
+    self._check_quadrature()
+    Xmu, Z = self._slice(Xmu, Z)
+    Xcov = self._slice_cov(Xcov)
+    M = tf.shape(Z)[0]
+
+    def KzxKxz(x):
+        Kxz = self.K(x, Z, presliced=True)
+        return tf.expand_dims(Kxz, 2) * tf.expand_dims(Kxz, 1)
+
+    return mvnquad(KzxKxz,
+                   Xmu, Xcov, self.num_gauss_hermite_points,
+                   self.input_dim, Dout=(M, M))
 
 
 class Static(Kern):
