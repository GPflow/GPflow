--- conflicted
+++ resolved
@@ -1,11 +1,11 @@
 # Copyright 2016 James Hensman, Valentine Svensson, alexggmatthews
-# 
+#
 # Licensed under the Apache License, Version 2.0 (the "License");
 # you may not use this file except in compliance with the License.
 # You may obtain a copy of the License at
-# 
+#
 # http://www.apache.org/licenses/LICENSE-2.0
-# 
+#
 # Unless required by applicable law or agreed to in writing, software
 # distributed under the License is distributed on an "AS IS" BASIS,
 # WITHOUT WARRANTIES OR CONDITIONS OF ANY KIND, either express or implied.
@@ -67,11 +67,10 @@
     def compute_K_symm(self, X):
         return self.K(X)
 
-<<<<<<< HEAD
     @AutoFlow((tf.float64, [None, None]))
     def compute_Kdiag(self, X):
         return self.Kdiag(X)
-=======
+
     def __getstate__(self):
         d = Parameterized.__getstate__(self)
         if hasattr(self, '_active_dims_array'):
@@ -82,7 +81,6 @@
         Parameterized.__setstate__(self, d)
         if hasattr(self, '_active_dims_array'):
             self.active_dims = tf.constant(self._active_dims_array, tf.int32)
->>>>>>> 9c2faf62
 
 
 class Static(Kern):
