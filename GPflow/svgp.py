# Copyright 2016 James Hensman, Valentine Svensson, alexggmatthews, Mark van der Wilk
#
# Licensed under the Apache License, Version 2.0 (the "License");
# you may not use this file except in compliance with the License.
# You may obtain a copy of the License at
#
# http://www.apache.org/licenses/LICENSE-2.0
#
# Unless required by applicable law or agreed to in writing, software
# distributed under the License is distributed on an "AS IS" BASIS,
# WITHOUT WARRANTIES OR CONDITIONS OF ANY KIND, either express or implied.
# See the License for the specific language governing permissions and
# limitations under the License.


from __future__ import absolute_import
import tensorflow as tf
import numpy as np
from .param import Param, DataHolder
from .model import GPModel
from . import transforms, conditionals, kullback_leiblers
from .mean_functions import Zero
<<<<<<< HEAD
from .tf_wraps import eye
=======
from .tf_hacks import eye
from ._settings import settings
>>>>>>> 61b0659d


class MinibatchData(DataHolder):
    """
    A special DataHolder class which feeds a minibatch to tensorflow via get_feed_dict().
    """
    def __init__(self, array, minibatch_size, rng=None):
        """
        array is a numpy array of data.
        minibatch_size (int) is the size of the minibatch
        rng is an instance of np.random.RandomState(), defaults to seed 0.
        """
        DataHolder.__init__(self, array, on_shape_change='pass')
        self.minibatch_size = minibatch_size
        self.rng = rng or np.random.RandomState(0)

    def generate_index(self):
        if float(self.minibatch_size) / float(self._array.shape[0]) > 0.5:
            return self.rng.permutation(self._array.shape[0])[:self.minibatch_size]
        else:
            # This is much faster than above, and for N >> minibatch,
            # it doesn't make much difference. This actually
            # becomes the limit when N is around 10**6, which isn't
            # uncommon when using SVI.
            return self.rng.randint(self._array.shape[0], size=self.minibatch_size)

    def get_feed_dict(self):
        return {self._tf_array: self._array[self.generate_index()]}


class SVGP(GPModel):
    """
    This is the Sparse Variational GP (SVGP). The key reference is

    ::

      @inproceedings{hensman2014scalable,
        title={Scalable Variational Gaussian Process Classification},
        author={Hensman, James and Matthews,
                Alexander G. de G. and Ghahramani, Zoubin},
        booktitle={Proceedings of AISTATS},
        year={2015}
      }

    """
    def __init__(self, X, Y, kern, likelihood, Z, mean_function=Zero(),
                 num_latent=None, q_diag=False, whiten=True, minibatch_size=None):
        """
        - X is a data matrix, size N x D
        - Y is a data matrix, size N x R
        - kern, likelihood, mean_function are appropriate GPflow objects
        - Z is a matrix of pseudo inputs, size M x D
        - num_latent is the number of latent process to use, default to
          Y.shape[1]
        - q_diag is a boolean. If True, the covariance is approximated by a
          diagonal matrix.
        - whiten is a boolean. If True, we use the whitened representation of
          the inducing points.
        """
        # sort out the X, Y into MiniBatch objects.
        if minibatch_size is None:
            minibatch_size = X.shape[0]
        self.num_data = X.shape[0]
        X = MinibatchData(X, minibatch_size, np.random.RandomState(0))
        Y = MinibatchData(Y, minibatch_size, np.random.RandomState(0))

        # init the super class, accept args
        GPModel.__init__(self, X, Y, kern, likelihood, mean_function)
        self.q_diag, self.whiten = q_diag, whiten
        self.Z = Param(Z)
        self.num_latent = num_latent or Y.shape[1]
        self.num_inducing = Z.shape[0]

        # init variational parameters
        self.q_mu = Param(np.zeros((self.num_inducing, self.num_latent)))
        if self.q_diag:
            self.q_sqrt = Param(np.ones((self.num_inducing, self.num_latent)),
                                transforms.positive)
        else:
            q_sqrt = np.array([np.eye(self.num_inducing)
                               for _ in range(self.num_latent)]).swapaxes(0, 2)
            self.q_sqrt = Param(q_sqrt)  # , transforms.LowerTriangular(q_sqrt.shape[2]))  # Temp remove transform

    def build_prior_KL(self):
        if self.whiten:
            if self.q_diag:
                KL = kullback_leiblers.gauss_kl_white_diag(self.q_mu, self.q_sqrt)
            else:
                KL = kullback_leiblers.gauss_kl_white(self.q_mu, self.q_sqrt)
        else:
            K = self.kern.K(self.Z) + eye(self.num_inducing) * settings.numerics.jitter_level
            if self.q_diag:
                KL = kullback_leiblers.gauss_kl_diag(self.q_mu, self.q_sqrt, K)
            else:
                KL = kullback_leiblers.gauss_kl(self.q_mu, self.q_sqrt, K)
        return KL

    def build_likelihood(self):
        """
        This gives a variational bound on the model likelihood.
        """

        # Get prior KL.
        KL = self.build_prior_KL()

        # Get conditionals
        fmean, fvar = self.build_predict(self.X, full_cov=False)

        # Get variational expectations.
        var_exp = self.likelihood.variational_expectations(fmean, fvar, self.Y)

        # re-scale for minibatch size
        scale = tf.cast(self.num_data, tf.float64) / tf.cast(tf.shape(self.X)[0], tf.float64)

        return tf.reduce_sum(var_exp) * scale - KL

    def build_predict(self, Xnew, full_cov=False):
        mu, var = conditionals.conditional(Xnew, self.Z, self.kern, self.q_mu,
                                           q_sqrt=self.q_sqrt, full_cov=full_cov, whiten=self.whiten)
        return mu + self.mean_function(Xnew), var<|MERGE_RESOLUTION|>--- conflicted
+++ resolved
@@ -20,12 +20,8 @@
 from .model import GPModel
 from . import transforms, conditionals, kullback_leiblers
 from .mean_functions import Zero
-<<<<<<< HEAD
 from .tf_wraps import eye
-=======
-from .tf_hacks import eye
 from ._settings import settings
->>>>>>> 61b0659d
 
 
 class MinibatchData(DataHolder):
