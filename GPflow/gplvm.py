import tensorflow as tf
import numpy as np
from .model import GPModel
from .gpr import GPR
from .param import Param, AutoFlow, DataHolder
from .mean_functions import Constant, Zero
from . import likelihoods
from . import transforms
from . import kernels
from ._settings import settings
from scipy.optimize import minimize
from scipy.spatial.distance import cdist
from contextlib import contextmanager

float_type = settings.dtypes.float_type
int_type = settings.dtypes.int_type



def PCA_reduce(X, Q):
    """
    A helpful function for linearly reducing the dimensionality of the data X
    to Q.
    :param X: data array of size N (number of points) x D (dimensions)
    :param Q: Number of latent dimensions, Q < D
    :return: PCA projection array of size N x Q.
    """
    assert Q <= X.shape[1], 'Cannot have more latent dimensions than observed'
    evecs, evals = np.linalg.eigh(np.cov(X.T))
    i = np.argsort(evecs)[::-1]
    W = evals[:, i]
    W = W[:, :Q]
    return (X - X.mean(0)).dot(W)


class GPLVM(GPR):
    """
    Standard GPLVM where the likelihood can be optimised with respect to the latent X.
    """

    def __init__(self, Y, latent_dim, X_mean=None, kern=None, mean_function=Zero()):
        """
        Initialise GPLVM object. This method only works with a Gaussian likelihood.
        :param Y: data matrix, size N (number of points) x D (dimensions)
        :param Z: matrix of inducing points, size M (inducing points) x Q (latent dimensions)
        :param X_mean: latent positions (N x Q), for the initialisation of the latent space.
        :param kern: kernel specification, by default RBF
        :param mean_function: mean function, by default None.
        """
        if kern is None:
            kern = kernels.RBF(latent_dim, ARD=True)
        if X_mean is None:
            X_mean = PCA_reduce(Y, latent_dim)
        assert X_mean.shape[1] == latent_dim, \
            'Passed in number of latent ' + str(latent_dim) + ' does not match initial X ' + str(X_mean.shape[1])
        self.num_latent = X_mean.shape[1]
        assert Y.shape[1] >= self.num_latent, 'More latent dimensions than observed.'
        GPR.__init__(self, X_mean, Y, kern, mean_function=mean_function)
        del self.X  # in GPLVM this is a Param
        self.X = Param(X_mean)


class BayesianGPLVM(GPModel):
    def __init__(self, X_mean, X_var, Y, kern, M, Z=None, X_prior_mean=None, X_prior_var=None):
        """
        Initialise Bayesian GPLVM object. This method only works with a Gaussian likelihood.
        :param X_mean: initial latent positions, size N (number of points) x Q (latent dimensions).
        :param X_var: variance of latent positions (N x Q), for the initialisation of the latent space.
        :param Y: data matrix, size N (number of points) x D (dimensions)
        :param kern: kernel specification, by default RBF
        :param M: number of inducing points
        :param Z: matrix of inducing points, size M (inducing points) x Q (latent dimensions). By default
        random permutation of X_mean.
        :param X_prior_mean: prior mean used in KL term of bound. By default 0. Same size as X_mean.
        :param X_prior_var: pripor variance used in KL term of bound. By default 1.
        """
        GPModel.__init__(self, X_mean, Y, kern, likelihood=likelihoods.Gaussian(), mean_function=Zero())
        del self.X  # in GPLVM this is a Param
        self.X_mean = Param(X_mean)
        # diag_transform = transforms.DiagMatrix(X_var.shape[1])
        # self.X_var = Param(diag_transform.forward(transforms.positive.backward(X_var)) if X_var.ndim == 2 else X_var,
        #                    diag_transform)
        assert X_var.ndim == 2
        self.X_var = Param(X_var, transforms.positive)
        self.num_data = X_mean.shape[0]
        self.output_dim = Y.shape[1]

        assert np.all(X_mean.shape == X_var.shape)
        assert X_mean.shape[0] == Y.shape[0], 'X mean and Y must be same size.'
        assert X_var.shape[0] == Y.shape[0], 'X var and Y must be same size.'

        # inducing points
        if Z is None:
            # By default we initialize by subset of initial latent points
            Z = np.random.permutation(X_mean.copy())[:M]
        else:
            assert Z.shape[0] == M
        self.Z = Param(Z)
        self.num_latent = Z.shape[1]
        assert X_mean.shape[1] == self.num_latent

        # deal with parameters for the prior mean variance of X
        if X_prior_mean is None:
            X_prior_mean = np.zeros((self.num_data, self.num_latent))
        self.X_prior_mean = X_prior_mean
        if X_prior_var is None:
            X_prior_var = np.ones((self.num_data, self.num_latent))
        self.X_prior_var = X_prior_var

        assert X_prior_mean.shape[0] == self.num_data
        assert X_prior_mean.shape[1] == self.num_latent
        assert X_prior_var.shape[0] == self.num_data
        assert X_prior_var.shape[1] == self.num_latent

    def build_likelihood(self):
        """
        Construct a tensorflow function to compute the bound on the marginal
        likelihood for the training data (all dimensions).
        """

        # Default: construct likelihood graph using the training data Y and initialized q(X)
        return self._build_likelihood_graph(self.X_mean, self.X_var, self.Y, self.X_prior_mean, self.X_prior_var)

    def _build_likelihood_graph(self, X_mean, X_var, Y, X_prior_mean=None, X_prior_var=None):
<<<<<<< HEAD
        """
        Construct a tensorflow function to compute the bound on the marginal
        likelihood given a Gaussian multivariate distribution representing
        X (and its priors) and observed Y

        Split from the general build_likelihood method, as the graph is reused by the held_out_data_objective
        method for inference of latent points for new data points
        """
=======
        """
        Construct a tensorflow function to compute the bound on the marginal
        likelihood given a Gaussian multivariate distribution representing
        X (and its priors) and observed Y

        Split from the general build_likelihood method, as the graph is reused by the held_out_data_objective
        method for inference of latent points for new data points
        """
>>>>>>> 61f9140f

        if X_prior_mean is None:
            X_prior_mean = tf.zeros((tf.shape(Y)[0], self.num_latent), float_type)
        if X_prior_var is None:
            X_prior_var = tf.ones((tf.shape(Y)[0], self.num_latent), float_type)

        num_inducing = tf.shape(self.Z)[0]
<<<<<<< HEAD
        psi0 = tf.reduce_sum(self.kern.eKdiag(X_mean, X_var), 0)
        psi1 = self.kern.eKxz(self.Z, X_mean, X_var)
        psi2 = tf.reduce_sum(self.kern.eKzxKxz(self.Z, X_mean, X_var), 0)
        Kuu = self.kern.K(self.Z) + eye(num_inducing) * 1e-6
=======

        psi0 = tf.reduce_sum(self.kern.eKdiag(X_mean, X_var), 0)
        psi1 = self.kern.eKxz(self.Z, X_mean, X_var)
        psi2 = tf.reduce_sum(self.kern.eKzxKxz(self.Z, X_mean, X_var), 0)
        Kuu = self.kern.K(self.Z) + tf.eye(num_inducing, dtype=float_type) * 1e-6

>>>>>>> 61f9140f
        L = tf.cholesky(Kuu)
        sigma2 = self.likelihood.variance
        sigma = tf.sqrt(sigma2)

        # Compute intermediate matrices
        A = tf.matrix_triangular_solve(L, tf.transpose(psi1), lower=True) / sigma
        tmp = tf.matrix_triangular_solve(L, psi2, lower=True)
        AAT = tf.matrix_triangular_solve(L, tf.transpose(tmp), lower=True) / sigma2
        B = AAT + tf.eye(num_inducing, dtype=float_type)
        LB = tf.cholesky(B)
        log_det_B = 2. * tf.reduce_sum(tf.log(tf.diag_part(LB)))
        c = tf.matrix_triangular_solve(LB, tf.matmul(A, Y), lower=True) / sigma

        # KL[q(x) || p(x)]
        dX_var = X_var if len(X_var.get_shape()) == 2 else tf.matrix_diag_part(X_var)
        NQ = tf.cast(tf.size(X_mean), float_type)
        D = tf.cast(tf.shape(Y)[1], float_type)
        KL = -0.5 * tf.reduce_sum(tf.log(dX_var)) \
             + 0.5 * tf.reduce_sum(tf.log(X_prior_var)) \
             - 0.5 * NQ \
             + 0.5 * tf.reduce_sum((tf.square(X_mean - X_prior_mean) + dX_var) / X_prior_var)

        # compute log marginal bound
        ND = tf.cast(tf.size(Y), float_type)
        bound = -0.5 * ND * tf.log(2 * np.pi * sigma2)
        bound += -0.5 * D * log_det_B
        bound += -0.5 * tf.reduce_sum(tf.square(Y)) / sigma2
        bound += 0.5 * tf.reduce_sum(tf.square(c))
        bound += -0.5 * D * (tf.reduce_sum(psi0) / sigma2 -
                             tf.reduce_sum(tf.diag_part(AAT)))
        bound -= KL
        return bound

    def build_predict(self, Xnew, full_cov=False):
        """
        Compute the mean and variance of the latent function at some new points.
        Note that this is very similar to the SGPR prediction, for which
        there are notes in the SGPR notebook.
        :param Xnew: Point to predict at.
        """
        num_inducing = tf.shape(self.Z)[0]
        psi1 = self.kern.eKxz(self.Z, self.X_mean, self.X_var)
        psi2 = tf.reduce_sum(self.kern.eKzxKxz(self.Z, self.X_mean, self.X_var), 0)
        Kuu = self.kern.K(self.Z) + tf.eye(num_inducing, dtype=float_type) * 1e-6
        Kus = self.kern.K(self.Z, Xnew)
        sigma2 = self.likelihood.variance
        sigma = tf.sqrt(sigma2)
        L = tf.cholesky(Kuu)

        A = tf.matrix_triangular_solve(L, tf.transpose(psi1), lower=True) / sigma
        tmp = tf.matrix_triangular_solve(L, psi2, lower=True)
        AAT = tf.matrix_triangular_solve(L, tf.transpose(tmp), lower=True) / sigma2
        B = AAT + tf.eye(num_inducing, dtype=float_type)
        LB = tf.cholesky(B)
        c = tf.matrix_triangular_solve(LB, tf.matmul(A, self.Y), lower=True) / sigma
        tmp1 = tf.matrix_triangular_solve(L, Kus, lower=True)
        tmp2 = tf.matrix_triangular_solve(LB, tmp1, lower=True)
        mean = tf.matmul(tf.transpose(tmp2), c)
        if full_cov:
            var = self.kern.K(Xnew) + tf.matmul(tf.transpose(tmp2), tmp2) \
                  - tf.matmul(tf.transpose(tmp1), tmp1)
            shape = tf.stack([1, 1, tf.shape(self.Y)[1]])
            var = tf.tile(tf.expand_dims(var, 2), shape)
        else:
            var = self.kern.Kdiag(Xnew) + tf.reduce_sum(tf.square(tmp2), 0) \
                  - tf.reduce_sum(tf.square(tmp1), 0)
            shape = tf.stack([1, tf.shape(self.Y)[1]])
            var = tf.tile(tf.expand_dims(var, 1), shape)
        return mean + self.mean_function(Xnew), var

    def build_predict_distribution(self, Xstarmu, Xstarvar):
        """
        Build the graph to map a latent point to its corresponding output. Unlike build_predict, here a
        Gaussian density is mapped rather than only its mean as in build_predict. Details of the calculation
        are in the gplvm predict x notebook.

        :param Xstarmu: mean of the points in latent space size: Nnew (number of new points ) x Q (latent dim)
        :param Xstarvar: variance of the points in latent space size: Nnew (number of new points ) x Q (latent dim)
        :return: tensor for computation of the moments of the output distribution.
        """
        num_inducing = tf.shape(self.Z)[0] # M
        num_predict = tf.shape(Xstarmu)[0] # N*
        num_out = self.output_dim     # p

        # Kernel expectations, w.r.t q(X) and q(X*)
        psi1 = self.kern.eKxz(self.Z, self.X_mean, self.X_var) # N x M
        psi2 = tf.reduce_sum(self.kern.eKzxKxz(self.Z, self.X_mean, self.X_var), 0) # M x M
        psi0star = self.kern.eKdiag(Xstarmu, Xstarvar) # N*
        psi1star = self.kern.eKxz(self.Z, Xstarmu, Xstarvar) # N* x M
        psi2star = self.kern.eKzxKxz(self.Z, Xstarmu, Xstarvar) # N* x M x M

        Kuu = self.kern.K(self.Z) + eye(num_inducing) * 1e-6 # M x M
        sigma2 = self.likelihood.variance
        sigma = tf.sqrt(sigma2)
        L = tf.cholesky(Kuu) # M x M

        A = tf.matrix_triangular_solve(L, tf.transpose(psi1), lower=True) / sigma # M x N
        tmp = tf.matrix_triangular_solve(L, psi2, lower=True) # M x M
        AAT = tf.matrix_triangular_solve(L, tf.transpose(tmp), lower=True) / sigma2
        B = AAT + eye(num_inducing)
        LB = tf.cholesky(B) # M x M
        c = tf.matrix_triangular_solve(LB, tf.matmul(A, self.Y), lower=True) / sigma # M x p
        tmp1 = tf.matrix_triangular_solve(L, tf.transpose(psi1star), lower=True)
        tmp2 = tf.matrix_triangular_solve(LB, tmp1, lower=True)
        mean = tf.matmul(tf.transpose(tmp2), c)

        # All of these: N* x M x M
        L3 = tf.tile(tf.expand_dims(L, 0), [num_predict, 1, 1])
        LB3 = tf.tile(tf.expand_dims(LB, 0), [num_predict, 1, 1])
        tmp3 = tf.matrix_triangular_solve(LB3, tf.matrix_triangular_solve(L3, tf.expand_dims(psi1star, -1)))
        tmp4 = tf.matmul(tmp3, tf.transpose(tmp3, perm=[0, 2, 1]))
        tmp5 = tf.matrix_triangular_solve(L3, tf.transpose(tf.matrix_triangular_solve(L3, psi2star), perm=[0, 2, 1]))
        tmp6 = tf.matrix_triangular_solve(LB3, tf.transpose(tf.matrix_triangular_solve(LB3, tmp5), perm=[0, 2, 1]))

        c3 = tf.tile(tf.expand_dims(c, 0), [num_predict, 1, 1])  # N* x M x p
        TT = tf.trace(tmp5 - tmp6)  # N*
        diagonals = tf.einsum("ij,k->ijk", eye(num_out), psi0star - TT) # p x p x N*
        covar1 = tf.matmul(tf.transpose(c3, perm=[0, 2, 1]), tf.matmul(tmp6 - tmp4, c3))  # N* x p x p
        covar2 = tf.transpose(diagonals, perm=[2, 0, 1])  # N* x p x p
        covar = covar1 + covar2
        return mean + self.mean_function(Xstarmu), covar

    @AutoFlow((float_type, [None, None]), (float_type, [None, None]),
              (float_type, [None, None]), (int_type, [None]))
    def held_out_data_objective(self, Ynew, mu, var, observed):
        """
        TF computation of likelihood objective + gradients, given new observed points and a candidate q(X*)
        :param Ynew: new observed points, size Nnew (number of new points) x k (observed dimensions), with k <= D.
        :param mu: candidate mean, np.ndarray of size Nnew (number of new points) x Q (latent dimensions)
        :param var: candidate variance, np.ndarray of size Nnew (number of new points) x Q (latent dimensions)
        :param observed: indices for the observed dimensions np.ndarray of size k
        :return: returning a tuple (objective,gradients). gradients is a list of 2 matrices for mu and var of size
        Nnew x Q
        """
        idx = tf.expand_dims(observed, -1)
        Y_obs = tf.transpose(tf.gather_nd(tf.transpose(self.Y), idx))
        X_mean = tf.concat([self.X_mean, mu], 0)
        X_var = tf.concat([self.X_var, var], 0)
        Y = tf.concat([Y_obs, Ynew], 0)

        # Build the likelihood graph for the suggested q(X,X*) and the observed dimensions of Y and Y*
        objective = self._build_likelihood_graph(X_mean, X_var, Y)

        # Collect gradients
        gradients = tf.gradients(objective, [mu, var])

        f = tf.negative(objective, name='objective')
        g = tf.negative(gradients, name='grad_objective')
        return f, g

    def _held_out_data_wrapper_creator(self, Ynew, observed):
        """
        Private wrapper function for returning an objective function accepted by scipy.optimize.minimize
        :param Ynew: new observed points, size Nnew (number of new points) x k (observed dimensions)
        :return: function accepting a flat numpy array of size 2 * Nnew (number of new points) * Q (latent dimensions)
        and returning a tuple (objective,gradient)
        """
        infer_number = Ynew.shape[0]
        half_num_param = infer_number * self.num_latent

        def fun(x_flat):
            # Unpack q(X*) candidate
            mu_new = x_flat[:half_num_param].reshape((infer_number, self.num_latent))
            var_new = x_flat[half_num_param:].reshape((infer_number, self.num_latent))

            # Compute likelihood & flatten gradients
            f,g = self.held_out_data_objective(Ynew, mu_new, var_new, observed)
            return f, np.hstack(map(lambda gradient: gradient.flatten(), g))

        return fun

    def infer_latent_inputs(self, Ynew, method='L-BFGS-B', tol=None, return_logprobs=False, observed=None, **kwargs):
        """
        Computes the latent representation of new observed points by maximizing
        .. math::

            p(Y*|Y)

        It is automatically assumed all dimensions D were observed unless the observed parameter is specified.

        :param Ynew: new observed points, size Nnew (number of new points) x k (observed dimensions). with k <= D.
        :param method: method is a string (default 'L-BFGS-B') specifying the scipy optimization routine
        :param tol: tol is the tolerance to be passed to the optimization routine
        :param kern: kernel specification, by default RBF
        :param return_logprobs: return the likelihood probability after optimization (default: False)
        :param observed: list of dimensions specified with length k. None (the default) indicates all D were observed
        :param kwargs: passed on to the options field of the scipy minimizer

        :returns (mean, var) or (mean, var, prob) in case return_logprobs is true.
        :rtype mean, var: np.ndarray, size Nnew (number of new points ) x Q (latent dim)
        """

        observed = np.arange(self.Y.shape[1], dtype=np.int32) if observed is None else np.atleast_1d(observed)
        assert (Ynew.shape[1] == observed.size)
        infer_number = Ynew.shape[0]

        # Initialization: could do this with tf?
        nearest_idx = np.argmin(cdist(self.Y.value[:, observed], Ynew), axis=0)
        x_init = np.hstack((self.X_mean.value[nearest_idx, :].flatten(),
                            self.X_var.value[nearest_idx, :].flatten()))

        # Objective
        f = self._held_out_data_wrapper_creator(Ynew, observed)

        # Optimize - restrict var to be positive
        result = minimize(fun=f,
                          x0=x_init,
                          jac=True,
                          method=method,
                          tol=tol,
                          bounds = [(None, None)]*int(x_init.size/2) + [(0, None)]*int(x_init.size/2),
                          options=kwargs)
        x_hat = result.x
        mu = x_hat[:infer_number * self.num_latent].reshape((infer_number, self.num_latent))
        var = x_hat[infer_number * self.num_latent:].reshape((infer_number, self.num_latent))

        if return_logprobs:
            return mu, var, -result.fun
        else:
            return mu, var

    @AutoFlow((float_type, [None, None]), (float_type, [None, None]))
    def predict_f_uncertain(self, Xstarmu, Xstarvar):
        """
        Predicts the first and second moment of the (non-Gaussian) distribution of the latent function by propagating a
        Gaussian distribution.

        Note: this method is only available in combination with Constant or Zero mean functions.

        :param Xstarmu: mean of the points in latent space size: Nnew (number of new points ) x Q (latent dim)
        :param Xstarvar: variance of the points in latent space size: Nnew (number of new points ) x Q (latent dim)
        :returns (mean, covar)
        :rtype mean: np.ndarray, size Nnew (number of new points ) x D
        covar: np.ndarray, size Nnew (number of new points ) x D x D
        """
        assert(isinstance(self.mean_function, (Zero, Constant)))
        return self.build_predict_distribution(Xstarmu, Xstarvar)

    @AutoFlow((float_type, [None, None]), (float_type, [None, None]))
    def predict_y_uncertain(self, Xstarmu, Xstarvar):
        """
        Predicts the first and second moment of the (non-Gaussian) distribution by propagating a
        Gaussian distribution.

        Note: this method is only available in combination with Constant or Zero mean functions.
        """
        assert(isinstance(self.mean_function, (Zero, Constant)))
        mean, covar = self.build_predict_distribution(Xstarmu, Xstarvar)
        num_predict = tf.shape(mean)[0]
        num_out = tf.shape(mean)[1]
        noise = tf.tile(tf.expand_dims(self.likelihood.variance * eye(num_out), 0), [num_predict, 1, 1])
        return mean, covar+noise

    def predict_f_unobserved(self, Ynew, observed):
        """
        Given a partial observation, predict the first and second moments of the non-Gaussian distriubtion over the
        unobserved part of the latent functions:
        .. math::

            p(F^U_* | Y^O_*, X, X_*)

        :param Ynew: new observed points, size Nnew (number of new points) x k (observed dimensions),
        with k <= D.
        :param observed: 1D list or array of indices of observed dimensions, size D-k. Should at least contain one
        observed dimension, and at most all dimensions.
        :returns (mean, covar) of non-Gaussian predictive distribution over the unobserved dimensions
        :rtype mean: np.ndarray, size Nnew (number of new points ) x D-k
        covar: np.ndarray, size Nnew (number of new points ) x D-k x D-k
        """
        observed = np.unique(np.atleast_1d(observed))
        assert(0 < observed.size <= self.output_dim)
        unobserved = np.setdiff1d(np.arange(self.output_dim), observed)
        assert(Ynew.shape[1] == observed.size)

        # obtain q(X*), only consider observed dimensions
        Xstarmu, Xstarvar = self.infer_latent_inputs(Ynew, observed=observed)

        # Perform (full) prediction w.r.t q(X*)
        unobserved_mu, unobserved_covar = self.predict_f_uncertain(Xstarmu, Xstarvar)

        # Return only predictions for unobserved dimensions
        return unobserved_mu[:, unobserved], \
               unobserved_covar[:, unobserved, :][:, :, unobserved]

    def predict_y_unobserved(self, Ynew, observed):
        """
        Given a partial observation, predict the first and second moments of the non-Gaussian distriubtion over the
        unobserved part:
        .. math::

            p(Y^U_* | Y^O_*, X, X_*)

        :param Ynew: new observed points, size Nnew (number of new points) x k (observed dimensions),
        with k <= D.
        :param observed: 1D list or array of indices of observed dimensions, size D-k. Should at least contain one
        observed dimension, and at most all dimensions.
        :returns (mean, covar) of non-Gaussian predictive distribution over the unobserved dimensions
        :rtype mean: np.ndarray, size Nnew (number of new points ) x D-k
        covar: np.ndarray, size Nnew (number of new points ) x D-k x D-k
        """
        observed = np.unique(np.atleast_1d(observed))
        assert(0 < observed.size <= self.output_dim)
        unobserved = np.setdiff1d(np.arange(self.output_dim), observed)
        assert(Ynew.shape[1] == observed.size)

        # obtain q(X*), only consider observed dimensions
        Xstarmu, Xstarvar = self.infer_latent_inputs(Ynew, observed=observed)

        # Perform (full) prediction w.r.t q(X*)
        unobserved_mu, unobserved_covar = self.predict_y_uncertain(Xstarmu, Xstarvar)

        # Return only predictions for unobserved dimensions
        return unobserved_mu[:, unobserved], \
               unobserved_covar[:, unobserved, :][:, :, unobserved]<|MERGE_RESOLUTION|>--- conflicted
+++ resolved
@@ -122,7 +122,6 @@
         return self._build_likelihood_graph(self.X_mean, self.X_var, self.Y, self.X_prior_mean, self.X_prior_var)
 
     def _build_likelihood_graph(self, X_mean, X_var, Y, X_prior_mean=None, X_prior_var=None):
-<<<<<<< HEAD
         """
         Construct a tensorflow function to compute the bound on the marginal
         likelihood given a Gaussian multivariate distribution representing
@@ -131,16 +130,6 @@
         Split from the general build_likelihood method, as the graph is reused by the held_out_data_objective
         method for inference of latent points for new data points
         """
-=======
-        """
-        Construct a tensorflow function to compute the bound on the marginal
-        likelihood given a Gaussian multivariate distribution representing
-        X (and its priors) and observed Y
-
-        Split from the general build_likelihood method, as the graph is reused by the held_out_data_objective
-        method for inference of latent points for new data points
-        """
->>>>>>> 61f9140f
 
         if X_prior_mean is None:
             X_prior_mean = tf.zeros((tf.shape(Y)[0], self.num_latent), float_type)
@@ -148,19 +137,12 @@
             X_prior_var = tf.ones((tf.shape(Y)[0], self.num_latent), float_type)
 
         num_inducing = tf.shape(self.Z)[0]
-<<<<<<< HEAD
-        psi0 = tf.reduce_sum(self.kern.eKdiag(X_mean, X_var), 0)
-        psi1 = self.kern.eKxz(self.Z, X_mean, X_var)
-        psi2 = tf.reduce_sum(self.kern.eKzxKxz(self.Z, X_mean, X_var), 0)
-        Kuu = self.kern.K(self.Z) + eye(num_inducing) * 1e-6
-=======
 
         psi0 = tf.reduce_sum(self.kern.eKdiag(X_mean, X_var), 0)
         psi1 = self.kern.eKxz(self.Z, X_mean, X_var)
         psi2 = tf.reduce_sum(self.kern.eKzxKxz(self.Z, X_mean, X_var), 0)
         Kuu = self.kern.K(self.Z) + tf.eye(num_inducing, dtype=float_type) * 1e-6
 
->>>>>>> 61f9140f
         L = tf.cholesky(Kuu)
         sigma2 = self.likelihood.variance
         sigma = tf.sqrt(sigma2)
