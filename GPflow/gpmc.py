--- conflicted
+++ resolved
@@ -1,11 +1,11 @@
 # Copyright 2016 James Hensman, alexggmatthews
-# 
+#
 # Licensed under the Apache License, Version 2.0 (the "License");
 # you may not use this file except in compliance with the License.
 # You may obtain a copy of the License at
-# 
+#
 # http://www.apache.org/licenses/LICENSE-2.0
-# 
+#
 # Unless required by applicable law or agreed to in writing, software
 # distributed under the License is distributed on an "AS IS" BASIS,
 # WITHOUT WARRANTIES OR CONDITIONS OF ANY KIND, either express or implied.
@@ -20,12 +20,8 @@
 from .conditionals import conditional
 from .priors import Gaussian
 from .mean_functions import Zero
-<<<<<<< HEAD
 from .tf_wraps import eye
-=======
-from .tf_hacks import eye
 from ._settings import settings
->>>>>>> 61b0659d
 
 
 class GPMC(GPModel):
